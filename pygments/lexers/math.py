# -*- coding: utf-8 -*-
"""
    pygments.lexers.math
    ~~~~~~~~~~~~~~~~~~~~

    Lexers for math languages.

    :copyright: Copyright 2006-2012 by the Pygments team, see AUTHORS.
    :license: BSD, see LICENSE for details.
"""

import re

from pygments.lexer import Lexer, RegexLexer, bygroups, include, \
    combined, do_insertions
from pygments.token import Comment, String, Punctuation, Keyword, Name, \
    Operator, Number, Text, Generic

from pygments.lexers.agile import PythonLexer
from pygments.lexers import _scilab_builtins
from pygments.lexers import _stan_builtins

__all__ = ['JuliaLexer', 'JuliaConsoleLexer', 'MuPADLexer', 'MatlabLexer',
           'MatlabSessionLexer', 'OctaveLexer', 'ScilabLexer', 'NumPyLexer',
           'RConsoleLexer', 'SLexer', 'JagsLexer', 'BugsLexer', 'StanLexer',
<<<<<<< HEAD
           'RdLexer']
=======
           'IDLLexer']
>>>>>>> 46b1bf82


class JuliaLexer(RegexLexer):
    name = 'Julia'
    aliases = ['julia','jl']
    filenames = ['*.jl']
    mimetypes = ['text/x-julia','application/x-julia']

    builtins = [
        'exit','whos','edit','load','is','isa','isequal','typeof','tuple',
        'ntuple','uid','hash','finalizer','convert','promote','subtype',
        'typemin','typemax','realmin','realmax','sizeof','eps','promote_type',
        'method_exists','applicable','invoke','dlopen','dlsym','system',
        'error','throw','assert','new','Inf','Nan','pi','im',
    ]

    tokens = {
        'root': [
            (r'\n', Text),
            (r'[^\S\n]+', Text),
            (r'#.*$', Comment),
            (r'[]{}:(),;[@]', Punctuation),
            (r'\\\n', Text),
            (r'\\', Text),

            # keywords
            (r'(begin|while|for|in|return|break|continue|'
             r'macro|quote|let|if|elseif|else|try|catch|end|'
             r'bitstype|ccall|do)\b', Keyword),
            (r'(local|global|const)\b', Keyword.Declaration),
            (r'(module|import|export)\b', Keyword.Reserved),
            (r'(Bool|Int|Int8|Int16|Int32|Int64|Uint|Uint8|Uint16|Uint32|Uint64'
             r'|Float32|Float64|Complex64|Complex128|Any|Nothing|None)\b',
                Keyword.Type),

            # functions
            (r'(function)((?:\s|\\\s)+)',
                bygroups(Keyword,Name.Function), 'funcname'),

            # types
            (r'(type|typealias|abstract)((?:\s|\\\s)+)',
                bygroups(Keyword,Name.Class), 'typename'),

            # operators
            (r'==|!=|<=|>=|->|&&|\|\||::|<:|[-~+/*%=<>&^|.?!$]', Operator),
            (r'\.\*|\.\^|\.\\|\.\/|\\', Operator),

            # builtins
            ('(' + '|'.join(builtins) + r')\b',  Name.Builtin),

            # backticks
            (r'`(?s).*?`', String.Backtick),

            # chars
            (r"'(\\.|\\[0-7]{1,3}|\\x[a-fA-F0-9]{1,3}|\\u[a-fA-F0-9]{1,4}|\\U[a-fA-F0-9]{1,6}|[^\\\'\n])'", String.Char),

            # try to match trailing transpose
            (r'(?<=[.\w\)\]])\'+', Operator),

            # strings
            (r'(?:[IL])"', String, 'string'),
            (r'[E]?"', String, combined('stringescape', 'string')),

            # names
            (r'@[a-zA-Z0-9_.]+', Name.Decorator),
            (r'[a-zA-Z_][a-zA-Z0-9_]*', Name),

            # numbers
            (r'(\d+\.\d*|\d*\.\d+)([eE][+-]?[0-9]+)?', Number.Float),
            (r'\d+[eE][+-]?[0-9]+', Number.Float),
            (r'0b[01]+', Number.Binary),
            (r'0x[a-fA-F0-9]+', Number.Hex),
            (r'\d+', Number.Integer)
        ],

        'funcname': [
            ('[a-zA-Z_][a-zA-Z0-9_]*', Name.Function, '#pop'),
            ('\([^\s\w{]{1,2}\)', Operator, '#pop'),
            ('[^\s\w{]{1,2}', Operator, '#pop'),
        ],

        'typename': [
            ('[a-zA-Z_][a-zA-Z0-9_]*', Name.Class, '#pop')
        ],

        'stringescape': [
            (r'\\([\\abfnrtv"\']|\n|N{.*?}|u[a-fA-F0-9]{4}|'
             r'U[a-fA-F0-9]{8}|x[a-fA-F0-9]{2}|[0-7]{1,3})', String.Escape)
        ],

        'string': [
            (r'"', String, '#pop'),
            (r'\\\\|\\"|\\\n', String.Escape), # included here for raw strings
            (r'\$(\([a-zA-Z0-9_]+\))?[-#0 +]*([0-9]+|[*])?(\.([0-9]+|[*]))?',
                String.Interpol),
            (r'[^\\"$]+', String),
            # quotes, dollar signs, and backslashes must be parsed one at a time
            (r'["\\]', String),
            # unhandled string formatting sign
            (r'\$', String)
        ],
    }

    def analyse_text(text):
        return shebang_matches(text, r'julia')


line_re  = re.compile('.*?\n')

class JuliaConsoleLexer(Lexer):
    """
    For Julia console sessions. Modeled after MatlabSessionLexer.
    """
    name = 'Julia console'
    aliases = ['jlcon']

    def get_tokens_unprocessed(self, text):
        jllexer = JuliaLexer(**self.options)

        curcode = ''
        insertions = []

        for match in line_re.finditer(text):
            line = match.group()

            if line.startswith('julia>'):
                insertions.append((len(curcode),
                                   [(0, Generic.Prompt, line[:3])]))
                curcode += line[3:]

            elif line.startswith('      '):

                idx = len(curcode)

                # without is showing error on same line as before...?
                line = "\n" + line
                token = (0, Generic.Traceback, line)
                insertions.append((idx, [token]))

            else:
                if curcode:
                    for item in do_insertions(
                        insertions, jllexer.get_tokens_unprocessed(curcode)):
                        yield item
                    curcode = ''
                    insertions = []

                yield match.start(), Generic.Output, line

        if curcode: # or item:
            for item in do_insertions(
                insertions, jllexer.get_tokens_unprocessed(curcode)):
                yield item


class MuPADLexer(RegexLexer):
    """
    A `MuPAD <http://www.mupad.com>`_ lexer.
    Contributed by Christopher Creutzig <christopher@creutzig.de>.

    *New in Pygments 0.8.*
    """
    name = 'MuPAD'
    aliases = ['mupad']
    filenames = ['*.mu']

    tokens = {
      'root' : [
        (r'//.*?$', Comment.Single),
        (r'/\*', Comment.Multiline, 'comment'),
        (r'"(?:[^"\\]|\\.)*"', String),
        (r'\(|\)|\[|\]|\{|\}', Punctuation),
        (r'''(?x)\b(?:
            next|break|end|
            axiom|end_axiom|category|end_category|domain|end_domain|inherits|
            if|%if|then|elif|else|end_if|
            case|of|do|otherwise|end_case|
            while|end_while|
            repeat|until|end_repeat|
            for|from|to|downto|step|end_for|
            proc|local|option|save|begin|end_proc|
            delete|frame
          )\b''', Keyword),
        (r'''(?x)\b(?:
            DOM_ARRAY|DOM_BOOL|DOM_COMPLEX|DOM_DOMAIN|DOM_EXEC|DOM_EXPR|
            DOM_FAIL|DOM_FLOAT|DOM_FRAME|DOM_FUNC_ENV|DOM_HFARRAY|DOM_IDENT|
            DOM_INT|DOM_INTERVAL|DOM_LIST|DOM_NIL|DOM_NULL|DOM_POLY|DOM_PROC|
            DOM_PROC_ENV|DOM_RAT|DOM_SET|DOM_STRING|DOM_TABLE|DOM_VAR
          )\b''', Name.Class),
        (r'''(?x)\b(?:
            PI|EULER|E|CATALAN|
            NIL|FAIL|undefined|infinity|
            TRUE|FALSE|UNKNOWN
          )\b''',
          Name.Constant),
        (r'\b(?:dom|procname)\b', Name.Builtin.Pseudo),
        (r'\.|,|:|;|=|\+|-|\*|/|\^|@|>|<|\$|\||!|\'|%|~=', Operator),
        (r'''(?x)\b(?:
            and|or|not|xor|
            assuming|
            div|mod|
            union|minus|intersect|in|subset
          )\b''',
          Operator.Word),
        (r'\b(?:I|RDN_INF|RD_NINF|RD_NAN)\b', Number),
        #(r'\b(?:adt|linalg|newDomain|hold)\b', Name.Builtin),
        (r'''(?x)
          ((?:[a-zA-Z_#][a-zA-Z_#0-9]*|`[^`]*`)
          (?:::[a-zA-Z_#][a-zA-Z_#0-9]*|`[^`]*`)*)(\s*)([(])''',
          bygroups(Name.Function, Text, Punctuation)),
        (r'''(?x)
          (?:[a-zA-Z_#][a-zA-Z_#0-9]*|`[^`]*`)
          (?:::[a-zA-Z_#][a-zA-Z_#0-9]*|`[^`]*`)*''', Name.Variable),
        (r'[0-9]+(?:\.[0-9]*)?(?:e[0-9]+)?', Number),
        (r'\.[0-9]+(?:e[0-9]+)?', Number),
        (r'.', Text)
      ],
      'comment' : [
        (r'[^*/]', Comment.Multiline),
        (r'/\*', Comment.Multiline, '#push'),
        (r'\*/', Comment.Multiline, '#pop'),
        (r'[*/]', Comment.Multiline)
      ]
    }


class MatlabLexer(RegexLexer):
    """
    For Matlab source code.

    *New in Pygments 0.10.*
    """
    name = 'Matlab'
    aliases = ['matlab']
    filenames = ['*.m']
    mimetypes = ['text/matlab']

    #
    # These lists are generated automatically.
    # Run the following in bash shell:
    #
    # for f in elfun specfun elmat; do
    #   echo -n "$f = "
    #   matlab -nojvm -r "help $f;exit;" | perl -ne \
    #   'push(@c,$1) if /^    (\w+)\s+-/; END {print q{["}.join(q{","},@c).qq{"]\n};}'
    # done
    #
    # elfun: Elementary math functions
    # specfun: Special Math functions
    # elmat: Elementary matrices and matrix manipulation
    #
    # taken from Matlab version 7.4.0.336 (R2007a)
    #
    elfun = ["sin","sind","sinh","asin","asind","asinh","cos","cosd","cosh",
             "acos","acosd","acosh","tan","tand","tanh","atan","atand","atan2",
             "atanh","sec","secd","sech","asec","asecd","asech","csc","cscd",
             "csch","acsc","acscd","acsch","cot","cotd","coth","acot","acotd",
             "acoth","hypot","exp","expm1","log","log1p","log10","log2","pow2",
             "realpow","reallog","realsqrt","sqrt","nthroot","nextpow2","abs",
             "angle","complex","conj","imag","real","unwrap","isreal","cplxpair",
             "fix","floor","ceil","round","mod","rem","sign"]
    specfun = ["airy","besselj","bessely","besselh","besseli","besselk","beta",
               "betainc","betaln","ellipj","ellipke","erf","erfc","erfcx",
               "erfinv","expint","gamma","gammainc","gammaln","psi","legendre",
               "cross","dot","factor","isprime","primes","gcd","lcm","rat",
               "rats","perms","nchoosek","factorial","cart2sph","cart2pol",
               "pol2cart","sph2cart","hsv2rgb","rgb2hsv"]
    elmat = ["zeros","ones","eye","repmat","rand","randn","linspace","logspace",
             "freqspace","meshgrid","accumarray","size","length","ndims","numel",
             "disp","isempty","isequal","isequalwithequalnans","cat","reshape",
             "diag","blkdiag","tril","triu","fliplr","flipud","flipdim","rot90",
             "find","end","sub2ind","ind2sub","bsxfun","ndgrid","permute",
             "ipermute","shiftdim","circshift","squeeze","isscalar","isvector",
             "ans","eps","realmax","realmin","pi","i","inf","nan","isnan",
             "isinf","isfinite","j","why","compan","gallery","hadamard","hankel",
             "hilb","invhilb","magic","pascal","rosser","toeplitz","vander",
             "wilkinson"]

    tokens = {
        'root': [
            # line starting with '!' is sent as a system command.  not sure what
            # label to use...
            (r'^!.*', String.Other),
            (r'%\{\s*\n', Comment.Multiline, 'blockcomment'),
            (r'%.*$', Comment),
            (r'^\s*function', Keyword, 'deffunc'),

            # from 'iskeyword' on version 7.11 (R2010):
            (r'(break|case|catch|classdef|continue|else|elseif|end|enumerated|'
             r'events|for|function|global|if|methods|otherwise|parfor|'
             r'persistent|properties|return|spmd|switch|try|while)\b', Keyword),

            ("(" + "|".join(elfun+specfun+elmat) + r')\b',  Name.Builtin),

            # line continuation with following comment:
            (r'\.\.\..*$', Comment),

            # operators:
            (r'-|==|~=|<|>|<=|>=|&&|&|~|\|\|?', Operator),
            # operators requiring escape for re:
            (r'\.\*|\*|\+|\.\^|\.\\|\.\/|\/|\\', Operator),

            # punctuation:
            (r'\[|\]|\(|\)|\{|\}|:|@|\.|,', Punctuation),
            (r'=|:|;', Punctuation),

            # quote can be transpose, instead of string:
            # (not great, but handles common cases...)
            (r'(?<=[\w\)\]])\'', Operator),

            (r'(?<![\w\)\]])\'', String, 'string'),
            ('[a-zA-Z_][a-zA-Z0-9_]*', Name),
            (r'.', Text),
        ],
        'string': [
            (r'[^\']*\'', String, '#pop')
        ],
        'blockcomment': [
            (r'^\s*%\}', Comment.Multiline, '#pop'),
            (r'^.*\n', Comment.Multiline),
            (r'.', Comment.Multiline),
        ],
        'deffunc': [
            (r'(\s*)(?:(.+)(\s*)(=)(\s*))?(.+)(\()(.*)(\))(\s*)',
             bygroups(Text.Whitespace, Text, Text.Whitespace, Punctuation,
                      Text.Whitespace, Name.Function, Punctuation, Text,
                      Punctuation, Text.Whitespace), '#pop'),
        ],
    }

    def analyse_text(text):
        if re.match('^\s*%', text, re.M): # comment
            return 0.9
        elif re.match('^!\w+', text, re.M): # system cmd
            return 0.9
        return 0.1


line_re  = re.compile('.*?\n')

class MatlabSessionLexer(Lexer):
    """
    For Matlab sessions.  Modeled after PythonConsoleLexer.
    Contributed by Ken Schutte <kschutte@csail.mit.edu>.

    *New in Pygments 0.10.*
    """
    name = 'Matlab session'
    aliases = ['matlabsession']

    def get_tokens_unprocessed(self, text):
        mlexer = MatlabLexer(**self.options)

        curcode = ''
        insertions = []

        for match in line_re.finditer(text):
            line = match.group()

            if line.startswith('>>'):
                insertions.append((len(curcode),
                                   [(0, Generic.Prompt, line[:3])]))
                curcode += line[3:]

            elif line.startswith('???'):

                idx = len(curcode)

                # without is showing error on same line as before...?
                line = "\n" + line
                token = (0, Generic.Traceback, line)
                insertions.append((idx, [token]))

            else:
                if curcode:
                    for item in do_insertions(
                        insertions, mlexer.get_tokens_unprocessed(curcode)):
                        yield item
                    curcode = ''
                    insertions = []

                yield match.start(), Generic.Output, line

        if curcode: # or item:
            for item in do_insertions(
                insertions, mlexer.get_tokens_unprocessed(curcode)):
                yield item


class OctaveLexer(RegexLexer):
    """
    For GNU Octave source code.

    *New in Pygments 1.5.*
    """
    name = 'Octave'
    aliases = ['octave']
    filenames = ['*.m']
    mimetypes = ['text/octave']

    # These lists are generated automatically.
    # Run the following in bash shell:
    #
    # First dump all of the Octave manual into a plain text file:
    #
    #   $ info octave --subnodes -o octave-manual
    #
    # Now grep through it:

    # for i in \
    #     "Built-in Function" "Command" "Function File" \
    #     "Loadable Function" "Mapping Function";
    # do
    #     perl -e '@name = qw('"$i"');
    #              print lc($name[0]),"_kw = [\n"';
    #
    #     perl -n -e 'print "\"$1\",\n" if /-- '"$i"': .* (\w*) \(/;' \
    #         octave-manual | sort | uniq ;
    #     echo "]" ;
    #     echo;
    # done

    # taken from Octave Mercurial changeset 8cc154f45e37 (30-jan-2011)

    builtin_kw = [ "addlistener", "addpath", "addproperty", "all",
                   "and", "any", "argnames", "argv", "assignin",
                   "atexit", "autoload",
                   "available_graphics_toolkits", "beep_on_error",
                   "bitand", "bitmax", "bitor", "bitshift", "bitxor",
                   "cat", "cell", "cellstr", "char", "class", "clc",
                   "columns", "command_line_path",
                   "completion_append_char", "completion_matches",
                   "complex", "confirm_recursive_rmdir", "cputime",
                   "crash_dumps_octave_core", "ctranspose", "cumprod",
                   "cumsum", "debug_on_error", "debug_on_interrupt",
                   "debug_on_warning", "default_save_options",
                   "dellistener", "diag", "diff", "disp",
                   "doc_cache_file", "do_string_escapes", "double",
                   "drawnow", "e", "echo_executing_commands", "eps",
                   "eq", "errno", "errno_list", "error", "eval",
                   "evalin", "exec", "exist", "exit", "eye", "false",
                   "fclear", "fclose", "fcntl", "fdisp", "feof",
                   "ferror", "feval", "fflush", "fgetl", "fgets",
                   "fieldnames", "file_in_loadpath", "file_in_path",
                   "filemarker", "filesep", "find_dir_in_path",
                   "fixed_point_format", "fnmatch", "fopen", "fork",
                   "formula", "fprintf", "fputs", "fread", "freport",
                   "frewind", "fscanf", "fseek", "fskipl", "ftell",
                   "functions", "fwrite", "ge", "genpath", "get",
                   "getegid", "getenv", "geteuid", "getgid",
                   "getpgrp", "getpid", "getppid", "getuid", "glob",
                   "gt", "gui_mode", "history_control",
                   "history_file", "history_size",
                   "history_timestamp_format_string", "home",
                   "horzcat", "hypot", "ifelse",
                   "ignore_function_time_stamp", "inferiorto",
                   "info_file", "info_program", "inline", "input",
                   "intmax", "intmin", "ipermute",
                   "is_absolute_filename", "isargout", "isbool",
                   "iscell", "iscellstr", "ischar", "iscomplex",
                   "isempty", "isfield", "isfloat", "isglobal",
                   "ishandle", "isieee", "isindex", "isinteger",
                   "islogical", "ismatrix", "ismethod", "isnull",
                   "isnumeric", "isobject", "isreal",
                   "is_rooted_relative_filename", "issorted",
                   "isstruct", "isvarname", "kbhit", "keyboard",
                   "kill", "lasterr", "lasterror", "lastwarn",
                   "ldivide", "le", "length", "link", "linspace",
                   "logical", "lstat", "lt", "make_absolute_filename",
                   "makeinfo_program", "max_recursion_depth", "merge",
                   "methods", "mfilename", "minus", "mislocked",
                   "mkdir", "mkfifo", "mkstemp", "mldivide", "mlock",
                   "mouse_wheel_zoom", "mpower", "mrdivide", "mtimes",
                   "munlock", "nargin", "nargout",
                   "native_float_format", "ndims", "ne", "nfields",
                   "nnz", "norm", "not", "numel", "nzmax",
                   "octave_config_info", "octave_core_file_limit",
                   "octave_core_file_name",
                   "octave_core_file_options", "ones", "or",
                   "output_max_field_width", "output_precision",
                   "page_output_immediately", "page_screen_output",
                   "path", "pathsep", "pause", "pclose", "permute",
                   "pi", "pipe", "plus", "popen", "power",
                   "print_empty_dimensions", "printf",
                   "print_struct_array_contents", "prod",
                   "program_invocation_name", "program_name",
                   "putenv", "puts", "pwd", "quit", "rats", "rdivide",
                   "readdir", "readlink", "read_readline_init_file",
                   "realmax", "realmin", "rehash", "rename",
                   "repelems", "re_read_readline_init_file", "reset",
                   "reshape", "resize", "restoredefaultpath",
                   "rethrow", "rmdir", "rmfield", "rmpath", "rows",
                   "save_header_format_string", "save_precision",
                   "saving_history", "scanf", "set", "setenv",
                   "shell_cmd", "sighup_dumps_octave_core",
                   "sigterm_dumps_octave_core", "silent_functions",
                   "single", "size", "size_equal", "sizemax",
                   "sizeof", "sleep", "source", "sparse_auto_mutate",
                   "split_long_rows", "sprintf", "squeeze", "sscanf",
                   "stat", "stderr", "stdin", "stdout", "strcmp",
                   "strcmpi", "string_fill_char", "strncmp",
                   "strncmpi", "struct", "struct_levels_to_print",
                   "strvcat", "subsasgn", "subsref", "sum", "sumsq",
                   "superiorto", "suppress_verbose_help_message",
                   "symlink", "system", "tic", "tilde_expand",
                   "times", "tmpfile", "tmpnam", "toc", "toupper",
                   "transpose", "true", "typeinfo", "umask", "uminus",
                   "uname", "undo_string_escapes", "unlink", "uplus",
                   "upper", "usage", "usleep", "vec", "vectorize",
                   "vertcat", "waitpid", "warning", "warranty",
                   "whos_line_format", "yes_or_no", "zeros",
                   "inf", "Inf", "nan", "NaN"]

    command_kw = [ "close", "load", "who", "whos", ]

    function_kw = [ "accumarray", "accumdim", "acosd", "acotd",
                   "acscd", "addtodate", "allchild", "ancestor",
                   "anova", "arch_fit", "arch_rnd", "arch_test",
                   "area", "arma_rnd", "arrayfun", "ascii", "asctime",
                   "asecd", "asind", "assert", "atand",
                   "autoreg_matrix", "autumn", "axes", "axis", "bar",
                   "barh", "bartlett", "bartlett_test", "beep",
                   "betacdf", "betainv", "betapdf", "betarnd",
                   "bicgstab", "bicubic", "binary", "binocdf",
                   "binoinv", "binopdf", "binornd", "bitcmp",
                   "bitget", "bitset", "blackman", "blanks",
                   "blkdiag", "bone", "box", "brighten", "calendar",
                   "cast", "cauchy_cdf", "cauchy_inv", "cauchy_pdf",
                   "cauchy_rnd", "caxis", "celldisp", "center", "cgs",
                   "chisquare_test_homogeneity",
                   "chisquare_test_independence", "circshift", "cla",
                   "clabel", "clf", "clock", "cloglog", "closereq",
                   "colon", "colorbar", "colormap", "colperm",
                   "comet", "common_size", "commutation_matrix",
                   "compan", "compare_versions", "compass",
                   "computer", "cond", "condest", "contour",
                   "contourc", "contourf", "contrast", "conv",
                   "convhull", "cool", "copper", "copyfile", "cor",
                   "corrcoef", "cor_test", "cosd", "cotd", "cov",
                   "cplxpair", "cross", "cscd", "cstrcat", "csvread",
                   "csvwrite", "ctime", "cumtrapz", "curl", "cut",
                   "cylinder", "date", "datenum", "datestr",
                   "datetick", "datevec", "dblquad", "deal",
                   "deblank", "deconv", "delaunay", "delaunayn",
                   "delete", "demo", "detrend", "diffpara", "diffuse",
                   "dir", "discrete_cdf", "discrete_inv",
                   "discrete_pdf", "discrete_rnd", "display",
                   "divergence", "dlmwrite", "dos", "dsearch",
                   "dsearchn", "duplication_matrix", "durbinlevinson",
                   "ellipsoid", "empirical_cdf", "empirical_inv",
                   "empirical_pdf", "empirical_rnd", "eomday",
                   "errorbar", "etime", "etreeplot", "example",
                   "expcdf", "expinv", "expm", "exppdf", "exprnd",
                   "ezcontour", "ezcontourf", "ezmesh", "ezmeshc",
                   "ezplot", "ezpolar", "ezsurf", "ezsurfc", "factor",
                   "factorial", "fail", "fcdf", "feather", "fftconv",
                   "fftfilt", "fftshift", "figure", "fileattrib",
                   "fileparts", "fill", "findall", "findobj",
                   "findstr", "finv", "flag", "flipdim", "fliplr",
                   "flipud", "fpdf", "fplot", "fractdiff", "freqz",
                   "freqz_plot", "frnd", "fsolve",
                   "f_test_regression", "ftp", "fullfile", "fzero",
                   "gamcdf", "gaminv", "gampdf", "gamrnd", "gca",
                   "gcbf", "gcbo", "gcf", "genvarname", "geocdf",
                   "geoinv", "geopdf", "geornd", "getfield", "ginput",
                   "glpk", "gls", "gplot", "gradient",
                   "graphics_toolkit", "gray", "grid", "griddata",
                   "griddatan", "gtext", "gunzip", "gzip", "hadamard",
                   "hamming", "hankel", "hanning", "hggroup",
                   "hidden", "hilb", "hist", "histc", "hold", "hot",
                   "hotelling_test", "housh", "hsv", "hurst",
                   "hygecdf", "hygeinv", "hygepdf", "hygernd",
                   "idivide", "ifftshift", "image", "imagesc",
                   "imfinfo", "imread", "imshow", "imwrite", "index",
                   "info", "inpolygon", "inputname", "interpft",
                   "interpn", "intersect", "invhilb", "iqr", "isa",
                   "isdefinite", "isdir", "is_duplicate_entry",
                   "isequal", "isequalwithequalnans", "isfigure",
                   "ishermitian", "ishghandle", "is_leap_year",
                   "isletter", "ismac", "ismember", "ispc", "isprime",
                   "isprop", "isscalar", "issquare", "isstrprop",
                   "issymmetric", "isunix", "is_valid_file_id",
                   "isvector", "jet", "kendall",
                   "kolmogorov_smirnov_cdf",
                   "kolmogorov_smirnov_test", "kruskal_wallis_test",
                   "krylov", "kurtosis", "laplace_cdf", "laplace_inv",
                   "laplace_pdf", "laplace_rnd", "legend", "legendre",
                   "license", "line", "linkprop", "list_primes",
                   "loadaudio", "loadobj", "logistic_cdf",
                   "logistic_inv", "logistic_pdf", "logistic_rnd",
                   "logit", "loglog", "loglogerr", "logm", "logncdf",
                   "logninv", "lognpdf", "lognrnd", "logspace",
                   "lookfor", "ls_command", "lsqnonneg", "magic",
                   "mahalanobis", "manova", "matlabroot",
                   "mcnemar_test", "mean", "meansq", "median", "menu",
                   "mesh", "meshc", "meshgrid", "meshz", "mexext",
                   "mget", "mkpp", "mode", "moment", "movefile",
                   "mpoles", "mput", "namelengthmax", "nargchk",
                   "nargoutchk", "nbincdf", "nbininv", "nbinpdf",
                   "nbinrnd", "nchoosek", "ndgrid", "newplot", "news",
                   "nonzeros", "normcdf", "normest", "norminv",
                   "normpdf", "normrnd", "now", "nthroot", "null",
                   "ocean", "ols", "onenormest", "optimget",
                   "optimset", "orderfields", "orient", "orth",
                   "pack", "pareto", "parseparams", "pascal", "patch",
                   "pathdef", "pcg", "pchip", "pcolor", "pcr",
                   "peaks", "periodogram", "perl", "perms", "pie",
                   "pink", "planerot", "playaudio", "plot",
                   "plotmatrix", "plotyy", "poisscdf", "poissinv",
                   "poisspdf", "poissrnd", "polar", "poly",
                   "polyaffine", "polyarea", "polyderiv", "polyfit",
                   "polygcd", "polyint", "polyout", "polyreduce",
                   "polyval", "polyvalm", "postpad", "powerset",
                   "ppder", "ppint", "ppjumps", "ppplot", "ppval",
                   "pqpnonneg", "prepad", "primes", "print",
                   "print_usage", "prism", "probit", "qp", "qqplot",
                   "quadcc", "quadgk", "quadl", "quadv", "quiver",
                   "qzhess", "rainbow", "randi", "range", "rank",
                   "ranks", "rat", "reallog", "realpow", "realsqrt",
                   "record", "rectangle_lw", "rectangle_sw",
                   "rectint", "refresh", "refreshdata",
                   "regexptranslate", "repmat", "residue", "ribbon",
                   "rindex", "roots", "rose", "rosser", "rotdim",
                   "rref", "run", "run_count", "rundemos", "run_test",
                   "runtests", "saveas", "saveaudio", "saveobj",
                   "savepath", "scatter", "secd", "semilogx",
                   "semilogxerr", "semilogy", "semilogyerr",
                   "setaudio", "setdiff", "setfield", "setxor",
                   "shading", "shift", "shiftdim", "sign_test",
                   "sinc", "sind", "sinetone", "sinewave", "skewness",
                   "slice", "sombrero", "sortrows", "spaugment",
                   "spconvert", "spdiags", "spearman", "spectral_adf",
                   "spectral_xdf", "specular", "speed", "spencer",
                   "speye", "spfun", "sphere", "spinmap", "spline",
                   "spones", "sprand", "sprandn", "sprandsym",
                   "spring", "spstats", "spy", "sqp", "stairs",
                   "statistics", "std", "stdnormal_cdf",
                   "stdnormal_inv", "stdnormal_pdf", "stdnormal_rnd",
                   "stem", "stft", "strcat", "strchr", "strjust",
                   "strmatch", "strread", "strsplit", "strtok",
                   "strtrim", "strtrunc", "structfun", "studentize",
                   "subplot", "subsindex", "subspace", "substr",
                   "substruct", "summer", "surf", "surface", "surfc",
                   "surfl", "surfnorm", "svds", "swapbytes",
                   "sylvester_matrix", "symvar", "synthesis", "table",
                   "tand", "tar", "tcdf", "tempdir", "tempname",
                   "test", "text", "textread", "textscan", "tinv",
                   "title", "toeplitz", "tpdf", "trace", "trapz",
                   "treelayout", "treeplot", "triangle_lw",
                   "triangle_sw", "tril", "trimesh", "triplequad",
                   "triplot", "trisurf", "triu", "trnd", "tsearchn",
                   "t_test", "t_test_regression", "type", "unidcdf",
                   "unidinv", "unidpdf", "unidrnd", "unifcdf",
                   "unifinv", "unifpdf", "unifrnd", "union", "unique",
                   "unix", "unmkpp", "unpack", "untabify", "untar",
                   "unwrap", "unzip", "u_test", "validatestring",
                   "vander", "var", "var_test", "vech", "ver",
                   "version", "view", "voronoi", "voronoin",
                   "waitforbuttonpress", "wavread", "wavwrite",
                   "wblcdf", "wblinv", "wblpdf", "wblrnd", "weekday",
                   "welch_test", "what", "white", "whitebg",
                   "wienrnd", "wilcoxon_test", "wilkinson", "winter",
                   "xlabel", "xlim", "ylabel", "yulewalker", "zip",
                   "zlabel", "z_test", ]

    loadable_kw = [ "airy", "amd", "balance", "besselh", "besseli",
                   "besselj", "besselk", "bessely", "bitpack",
                   "bsxfun", "builtin", "ccolamd", "cellfun",
                   "cellslices", "chol", "choldelete", "cholinsert",
                   "cholinv", "cholshift", "cholupdate", "colamd",
                   "colloc", "convhulln", "convn", "csymamd",
                   "cummax", "cummin", "daspk", "daspk_options",
                   "dasrt", "dasrt_options", "dassl", "dassl_options",
                   "dbclear", "dbdown", "dbstack", "dbstatus",
                   "dbstop", "dbtype", "dbup", "dbwhere", "det",
                   "dlmread", "dmperm", "dot", "eig", "eigs",
                   "endgrent", "endpwent", "etree", "fft", "fftn",
                   "fftw", "filter", "find", "full", "gcd",
                   "getgrent", "getgrgid", "getgrnam", "getpwent",
                   "getpwnam", "getpwuid", "getrusage", "givens",
                   "gmtime", "gnuplot_binary", "hess", "ifft",
                   "ifftn", "inv", "isdebugmode", "issparse", "kron",
                   "localtime", "lookup", "lsode", "lsode_options",
                   "lu", "luinc", "luupdate", "matrix_type", "max",
                   "min", "mktime", "pinv", "qr", "qrdelete",
                   "qrinsert", "qrshift", "qrupdate", "quad",
                   "quad_options", "qz", "rand", "rande", "randg",
                   "randn", "randp", "randperm", "rcond", "regexp",
                   "regexpi", "regexprep", "schur", "setgrent",
                   "setpwent", "sort", "spalloc", "sparse", "spparms",
                   "sprank", "sqrtm", "strfind", "strftime",
                   "strptime", "strrep", "svd", "svd_driver", "syl",
                   "symamd", "symbfact", "symrcm", "time", "tsearch",
                   "typecast", "urlread", "urlwrite", ]

    mapping_kw = [ "abs", "acos", "acosh", "acot", "acoth", "acsc",
                  "acsch", "angle", "arg", "asec", "asech", "asin",
                  "asinh", "atan", "atanh", "beta", "betainc",
                  "betaln", "bincoeff", "cbrt", "ceil", "conj", "cos",
                  "cosh", "cot", "coth", "csc", "csch", "erf", "erfc",
                  "erfcx", "erfinv", "exp", "finite", "fix", "floor",
                  "fmod", "gamma", "gammainc", "gammaln", "imag",
                  "isalnum", "isalpha", "isascii", "iscntrl",
                  "isdigit", "isfinite", "isgraph", "isinf",
                  "islower", "isna", "isnan", "isprint", "ispunct",
                  "isspace", "isupper", "isxdigit", "lcm", "lgamma",
                  "log", "lower", "mod", "real", "rem", "round",
                  "roundb", "sec", "sech", "sign", "sin", "sinh",
                  "sqrt", "tan", "tanh", "toascii", "tolower", "xor",
                  ]

    builtin_consts = [ "EDITOR", "EXEC_PATH", "I", "IMAGE_PATH", "NA",
                   "OCTAVE_HOME", "OCTAVE_VERSION", "PAGER",
                   "PAGER_FLAGS", "SEEK_CUR", "SEEK_END", "SEEK_SET",
                   "SIG", "S_ISBLK", "S_ISCHR", "S_ISDIR", "S_ISFIFO",
                   "S_ISLNK", "S_ISREG", "S_ISSOCK", "WCONTINUE",
                   "WCOREDUMP", "WEXITSTATUS", "WIFCONTINUED",
                   "WIFEXITED", "WIFSIGNALED", "WIFSTOPPED", "WNOHANG",
                   "WSTOPSIG", "WTERMSIG", "WUNTRACED", ]

    tokens = {
        'root': [
            #We should look into multiline comments
            (r'[%#].*$', Comment),
            (r'^\s*function', Keyword, 'deffunc'),

            # from 'iskeyword' on hg changeset 8cc154f45e37
            (r'(__FILE__|__LINE__|break|case|catch|classdef|continue|do|else|'
             r'elseif|end|end_try_catch|end_unwind_protect|endclassdef|'
             r'endevents|endfor|endfunction|endif|endmethods|endproperties|'
             r'endswitch|endwhile|events|for|function|get|global|if|methods|'
             r'otherwise|persistent|properties|return|set|static|switch|try|'
             r'until|unwind_protect|unwind_protect_cleanup|while)\b', Keyword),

            ("(" + "|".join(  builtin_kw + command_kw
                            + function_kw + loadable_kw
                            + mapping_kw) + r')\b',  Name.Builtin),

            ("(" + "|".join(builtin_consts) + r')\b', Name.Constant),

            # operators in Octave but not Matlab:
            (r'-=|!=|!|/=|--', Operator),
            # operators:
            (r'-|==|~=|<|>|<=|>=|&&|&|~|\|\|?', Operator),
            # operators in Octave but not Matlab requiring escape for re:
            (r'\*=|\+=|\^=|\/=|\\=|\*\*|\+\+|\.\*\*',Operator),
            # operators requiring escape for re:
            (r'\.\*|\*|\+|\.\^|\.\\|\.\/|\/|\\', Operator),


            # punctuation:
            (r'\[|\]|\(|\)|\{|\}|:|@|\.|,', Punctuation),
            (r'=|:|;', Punctuation),

            (r'"[^"]*"', String),

            # quote can be transpose, instead of string:
            # (not great, but handles common cases...)
            (r'(?<=[\w\)\]])\'', Operator),
            (r'(?<![\w\)\]])\'', String, 'string'),

            ('[a-zA-Z_][a-zA-Z0-9_]*', Name),
            (r'.', Text),
        ],
        'string': [
            (r"[^']*'", String, '#pop'),
        ],
        'deffunc': [
            (r'(\s*)(?:(.+)(\s*)(=)(\s*))?(.+)(\()(.*)(\))(\s*)',
             bygroups(Text.Whitespace, Text, Text.Whitespace, Punctuation,
                      Text.Whitespace, Name.Function, Punctuation, Text,
                      Punctuation, Text.Whitespace), '#pop'),
        ],
    }

    def analyse_text(text):
        if re.match('^\s*[%#]', text, re.M): #Comment
            return 0.9
        return 0.1


class ScilabLexer(RegexLexer):
    """
    For Scilab source code.

    *New in Pygments 1.5.*
    """
    name = 'Scilab'
    aliases = ['scilab']
    filenames = ['*.sci', '*.sce', '*.tst']
    mimetypes = ['text/scilab']

    tokens = {
        'root': [
            (r'//.*?$', Comment.Single),
            (r'^\s*function', Keyword, 'deffunc'),

            (r'(__FILE__|__LINE__|break|case|catch|classdef|continue|do|else|'
             r'elseif|end|end_try_catch|end_unwind_protect|endclassdef|'
             r'endevents|endfor|endfunction|endif|endmethods|endproperties|'
             r'endswitch|endwhile|events|for|function|get|global|if|methods|'
             r'otherwise|persistent|properties|return|set|static|switch|try|'
             r'until|unwind_protect|unwind_protect_cleanup|while)\b', Keyword),

            ("(" + "|".join(_scilab_builtins.functions_kw +
                            _scilab_builtins.commands_kw +
                            _scilab_builtins.macros_kw
                            ) + r')\b',  Name.Builtin),

            (r'(%s)\b' % "|".join(map(re.escape, _scilab_builtins.builtin_consts)),
             Name.Constant),

            # operators:
            (r'-|==|~=|<|>|<=|>=|&&|&|~|\|\|?', Operator),
            # operators requiring escape for re:
            (r'\.\*|\*|\+|\.\^|\.\\|\.\/|\/|\\', Operator),

            # punctuation:
            (r'[\[\](){}@.,=:;]', Punctuation),

            (r'"[^"]*"', String),

            # quote can be transpose, instead of string:
            # (not great, but handles common cases...)
            (r'(?<=[\w\)\]])\'', Operator),
            (r'(?<![\w\)\]])\'', String, 'string'),

            ('[a-zA-Z_][a-zA-Z0-9_]*', Name),
            (r'.', Text),
        ],
        'string': [
            (r"[^']*'", String, '#pop'),
            (r'.', String, '#pop'),
        ],
        'deffunc': [
            (r'(\s*)(?:(.+)(\s*)(=)(\s*))?(.+)(\()(.*)(\))(\s*)',
             bygroups(Text.Whitespace, Text, Text.Whitespace, Punctuation,
                      Text.Whitespace, Name.Function, Punctuation, Text,
                      Punctuation, Text.Whitespace), '#pop'),
        ],
    }


class NumPyLexer(PythonLexer):
    """
    A Python lexer recognizing Numerical Python builtins.

    *New in Pygments 0.10.*
    """

    name = 'NumPy'
    aliases = ['numpy']

    # override the mimetypes to not inherit them from python
    mimetypes = []
    filenames = []

    EXTRA_KEYWORDS = set([
        'abs', 'absolute', 'accumulate', 'add', 'alen', 'all', 'allclose',
        'alltrue', 'alterdot', 'amax', 'amin', 'angle', 'any', 'append',
        'apply_along_axis', 'apply_over_axes', 'arange', 'arccos', 'arccosh',
        'arcsin', 'arcsinh', 'arctan', 'arctan2', 'arctanh', 'argmax', 'argmin',
        'argsort', 'argwhere', 'around', 'array', 'array2string', 'array_equal',
        'array_equiv', 'array_repr', 'array_split', 'array_str', 'arrayrange',
        'asanyarray', 'asarray', 'asarray_chkfinite', 'ascontiguousarray',
        'asfarray', 'asfortranarray', 'asmatrix', 'asscalar', 'astype',
        'atleast_1d', 'atleast_2d', 'atleast_3d', 'average', 'bartlett',
        'base_repr', 'beta', 'binary_repr', 'bincount', 'binomial',
        'bitwise_and', 'bitwise_not', 'bitwise_or', 'bitwise_xor', 'blackman',
        'bmat', 'broadcast', 'byte_bounds', 'bytes', 'byteswap', 'c_',
        'can_cast', 'ceil', 'choose', 'clip', 'column_stack', 'common_type',
        'compare_chararrays', 'compress', 'concatenate', 'conj', 'conjugate',
        'convolve', 'copy', 'corrcoef', 'correlate', 'cos', 'cosh', 'cov',
        'cross', 'cumprod', 'cumproduct', 'cumsum', 'delete', 'deprecate',
        'diag', 'diagflat', 'diagonal', 'diff', 'digitize', 'disp', 'divide',
        'dot', 'dsplit', 'dstack', 'dtype', 'dump', 'dumps', 'ediff1d', 'empty',
        'empty_like', 'equal', 'exp', 'expand_dims', 'expm1', 'extract', 'eye',
        'fabs', 'fastCopyAndTranspose', 'fft', 'fftfreq', 'fftshift', 'fill',
        'finfo', 'fix', 'flat', 'flatnonzero', 'flatten', 'fliplr', 'flipud',
        'floor', 'floor_divide', 'fmod', 'frexp', 'fromarrays', 'frombuffer',
        'fromfile', 'fromfunction', 'fromiter', 'frompyfunc', 'fromstring',
        'generic', 'get_array_wrap', 'get_include', 'get_numarray_include',
        'get_numpy_include', 'get_printoptions', 'getbuffer', 'getbufsize',
        'geterr', 'geterrcall', 'geterrobj', 'getfield', 'gradient', 'greater',
        'greater_equal', 'gumbel', 'hamming', 'hanning', 'histogram',
        'histogram2d', 'histogramdd', 'hsplit', 'hstack', 'hypot', 'i0',
        'identity', 'ifft', 'imag', 'index_exp', 'indices', 'inf', 'info',
        'inner', 'insert', 'int_asbuffer', 'interp', 'intersect1d',
        'intersect1d_nu', 'inv', 'invert', 'iscomplex', 'iscomplexobj',
        'isfinite', 'isfortran', 'isinf', 'isnan', 'isneginf', 'isposinf',
        'isreal', 'isrealobj', 'isscalar', 'issctype', 'issubclass_',
        'issubdtype', 'issubsctype', 'item', 'itemset', 'iterable', 'ix_',
        'kaiser', 'kron', 'ldexp', 'left_shift', 'less', 'less_equal', 'lexsort',
        'linspace', 'load', 'loads', 'loadtxt', 'log', 'log10', 'log1p', 'log2',
        'logical_and', 'logical_not', 'logical_or', 'logical_xor', 'logspace',
        'lstsq', 'mat', 'matrix', 'max', 'maximum', 'maximum_sctype',
        'may_share_memory', 'mean', 'median', 'meshgrid', 'mgrid', 'min',
        'minimum', 'mintypecode', 'mod', 'modf', 'msort', 'multiply', 'nan',
        'nan_to_num', 'nanargmax', 'nanargmin', 'nanmax', 'nanmin', 'nansum',
        'ndenumerate', 'ndim', 'ndindex', 'negative', 'newaxis', 'newbuffer',
        'newbyteorder', 'nonzero', 'not_equal', 'obj2sctype', 'ogrid', 'ones',
        'ones_like', 'outer', 'permutation', 'piecewise', 'pinv', 'pkgload',
        'place', 'poisson', 'poly', 'poly1d', 'polyadd', 'polyder', 'polydiv',
        'polyfit', 'polyint', 'polymul', 'polysub', 'polyval', 'power', 'prod',
        'product', 'ptp', 'put', 'putmask', 'r_', 'randint', 'random_integers',
        'random_sample', 'ranf', 'rank', 'ravel', 'real', 'real_if_close',
        'recarray', 'reciprocal', 'reduce', 'remainder', 'repeat', 'require',
        'reshape', 'resize', 'restoredot', 'right_shift', 'rint', 'roll',
        'rollaxis', 'roots', 'rot90', 'round', 'round_', 'row_stack', 's_',
        'sample', 'savetxt', 'sctype2char', 'searchsorted', 'seed', 'select',
        'set_numeric_ops', 'set_printoptions', 'set_string_function',
        'setbufsize', 'setdiff1d', 'seterr', 'seterrcall', 'seterrobj',
        'setfield', 'setflags', 'setmember1d', 'setxor1d', 'shape',
        'show_config', 'shuffle', 'sign', 'signbit', 'sin', 'sinc', 'sinh',
        'size', 'slice', 'solve', 'sometrue', 'sort', 'sort_complex', 'source',
        'split', 'sqrt', 'square', 'squeeze', 'standard_normal', 'std',
        'subtract', 'sum', 'svd', 'swapaxes', 'take', 'tan', 'tanh', 'tensordot',
        'test', 'tile', 'tofile', 'tolist', 'tostring', 'trace', 'transpose',
        'trapz', 'tri', 'tril', 'trim_zeros', 'triu', 'true_divide', 'typeDict',
        'typename', 'uniform', 'union1d', 'unique', 'unique1d', 'unravel_index',
        'unwrap', 'vander', 'var', 'vdot', 'vectorize', 'view', 'vonmises',
        'vsplit', 'vstack', 'weibull', 'where', 'who', 'zeros', 'zeros_like'
    ])

    def get_tokens_unprocessed(self, text):
        for index, token, value in \
                PythonLexer.get_tokens_unprocessed(self, text):
            if token is Name and value in self.EXTRA_KEYWORDS:
                yield index, Keyword.Pseudo, value
            else:
                yield index, token, value


class RConsoleLexer(Lexer):
    """
    For R console transcripts or R CMD BATCH output files.
    """

    name = 'RConsole'
    aliases = ['rconsole', 'rout']
    filenames = ['*.Rout']

    def get_tokens_unprocessed(self, text):
        slexer = SLexer(**self.options)

        current_code_block = ''
        insertions = []

        for match in line_re.finditer(text):
            line = match.group()
            if line.startswith('>') or line.startswith('+'):
                # Colorize the prompt as such,
                # then put rest of line into current_code_block
                insertions.append((len(current_code_block),
                                   [(0, Generic.Prompt, line[:2])]))
                current_code_block += line[2:]
            else:
                # We have reached a non-prompt line!
                # If we have stored prompt lines, need to process them first.
                if current_code_block:
                    # Weave together the prompts and highlight code.
                    for item in do_insertions(insertions,
                          slexer.get_tokens_unprocessed(current_code_block)):
                        yield item
                    # Reset vars for next code block.
                    current_code_block = ''
                    insertions = []
                # Now process the actual line itself, this is output from R.
                yield match.start(), Generic.Output, line

        # If we happen to end on a code block with nothing after it, need to
        # process the last code block. This is neither elegant nor DRY so
        # should be changed.
        if current_code_block:
            for item in do_insertions(insertions,
                    slexer.get_tokens_unprocessed(current_code_block)):
                yield item


class SLexer(RegexLexer):
    """
    For S, S-plus, and R source code.

    *New in Pygments 0.10.*
    """

    name = 'S'
    aliases = ['splus', 's', 'r']
    filenames = ['*.S', '*.R', '.Rhistory', '.Rprofile']
    mimetypes = ['text/S-plus', 'text/S', 'text/x-r-source', 'text/x-r',
                 'text/x-R', 'text/x-r-history', 'text/x-r-profile']

    tokens = {
        'comments': [
            (r'#.*$', Comment.Single),
        ],
        'valid_name': [
            (r'[a-zA-Z][0-9a-zA-Z\._]*', Text),
            # can begin with ., but not if that is followed by a digit
            (r'\.[a-zA-Z_][0-9a-zA-Z\._]*', Text),
        ],
        'punctuation': [
            (r'\[{1,2}|\]{1,2}|\(|\)|;|,', Punctuation),
        ],
        'keywords': [
            (r'(if|else|for|while|repeat|in|next|break|return|switch|function)'
             r'(?![0-9a-zA-Z\._])',
             Keyword.Reserved)
        ],
        'operators': [
            (r'<<?-|->>?|-|==|<=|>=|<|>|&&?|!=|\|\|?|\?', Operator),
            (r'\*|\+|\^|/|!|%[^%]*%|=|~|\$|@|:{1,3}', Operator)
        ],
        'builtin_symbols': [
            (r'(NULL|NA(_(integer|real|complex|character)_)?|'
             r'Inf|TRUE|FALSE|NaN|\.\.(\.|[0-9]+))'
             r'(?![0-9a-zA-Z\._])',
             Keyword.Constant),
            (r'(T|F)\b', Keyword.Variable),
        ],
        'numbers': [
            # hex number
            (r'0[xX][a-fA-F0-9]+([pP][0-9]+)?[Li]?', Number.Hex),
            # decimal number
            (r'[+-]?([0-9]+(\.[0-9]+)?|\.[0-9]+)([eE][+-]?[0-9]+)?[Li]?',
             Number),
        ],
        'statements': [
            include('comments'),
            # whitespaces
            (r'\s+', Text),
            (r'`.*?`', String.Backtick),
            (r'\'', String, 'string_squote'),
            (r'\"', String, 'string_dquote'),
            include('builtin_symbols'),
            include('numbers'),
            include('keywords'),
            include('punctuation'),
            include('operators'),
            include('valid_name'),
        ],
        'root': [
            include('statements'),
            # blocks:
            (r'\{|\}', Punctuation),
            #(r'\{', Punctuation, 'block'),
            (r'.', Text),
        ],
        #'block': [
        #    include('statements'),
        #    ('\{', Punctuation, '#push'),
        #    ('\}', Punctuation, '#pop')
        #],
        'string_squote': [
            (r'([^\'\\]|\\.)*\'', String, '#pop'),
        ],
        'string_dquote': [
            (r'([^"\\]|\\.)*"', String, '#pop'),
        ],
    }

    def analyse_text(text):
        return '<-' in text


class BugsLexer(RegexLexer):
    """
    Pygments Lexer for OpenBugs and WinBugs models.

    *New in Pygments 1.6.*
    """

    name = 'BUGS'
    aliases = ['bugs', 'winbugs', 'openbugs']
    filenames = ['*.bug']

    _FUNCTIONS = [
        # Scalar functions
        'abs', 'arccos', 'arccosh', 'arcsin', 'arcsinh', 'arctan', 'arctanh',
        'cloglog', 'cos', 'cosh', 'cumulative', 'cut', 'density', 'deviance',
        'equals', 'expr', 'gammap', 'ilogit', 'icloglog', 'integral', 'log',
        'logfact', 'loggam', 'logit', 'max', 'min', 'phi', 'post.p.value',
        'pow', 'prior.p.value', 'probit', 'replicate.post', 'replicate.prior',
        'round', 'sin', 'sinh', 'solution', 'sqrt', 'step', 'tan', 'tanh',
        'trunc',
        # Vector functions
        'inprod', 'interp.lin', 'inverse', 'logdet', 'mean', 'eigen.vals',
        'ode', 'prod', 'p.valueM', 'rank', 'ranked', 'replicate.postM',
        'sd', 'sort', 'sum',
        ## Special
        'D', 'I', 'F', 'T', 'C']
    """ OpenBUGS built-in functions

    From http://www.openbugs.info/Manuals/ModelSpecification.html#ContentsAII

    This also includes

    - T, C, I : Truncation and censoring.
      ``T`` and ``C`` are in OpenBUGS. ``I`` in WinBUGS.
    - D : ODE
    - F : Functional http://www.openbugs.info/Examples/Functionals.html

    """

    _DISTRIBUTIONS = ['dbern', 'dbin', 'dcat', 'dnegbin', 'dpois',
                      'dhyper', 'dbeta', 'dchisqr', 'ddexp', 'dexp',
                      'dflat', 'dgamma', 'dgev', 'df', 'dggamma', 'dgpar',
                      'dloglik', 'dlnorm', 'dlogis', 'dnorm', 'dpar',
                      'dt', 'dunif', 'dweib', 'dmulti', 'ddirch', 'dmnorm',
                      'dmt', 'dwish']
    """ OpenBUGS built-in distributions

    Functions from
    http://www.openbugs.info/Manuals/ModelSpecification.html#ContentsAI
    """


    tokens = {
        'whitespace' : [
            (r"\s+", Text),
            ],
        'comments' : [
            # Comments
            (r'#.*$', Comment.Single),
            ],
        'root': [
            # Comments
            include('comments'),
            include('whitespace'),
            # Block start
            (r'(?s)(model)(\s+)({)',
             bygroups(Keyword.Namespace, Text, Punctuation)),
            # Reserved Words
            (r'(for|in)(?![0-9a-zA-Z\._])', Keyword.Reserved),
            # Built-in Functions
            (r'(%s)(?=\s*\()'
             % r'|'.join(_FUNCTIONS + _DISTRIBUTIONS),
             Name.Builtin),
            # Regular variable names
            (r'[A-Za-z][A-Za-z0-9_.]*', Name),
            # Number Literals
            (r'[-+]?[0-9]*\.?[0-9]+([eE][-+]?[0-9]+)?', Number),
            # Punctuation
            (r'\[|\]|\(|\)|:|,|;', Punctuation),
            # Assignment operators
            # SLexer makes these tokens Operators.
            (r'<-|~', Operator),
            # Infix and prefix operators
            (r'\+|-|\*|/', Operator),
            # Block
            (r'[{}]', Punctuation),
            ]
        }

    def analyse_text(text):
        if re.search(r"^\s*model\s*{", text, re.M):
            return 0.7
        else:
            return 0.0

class JagsLexer(RegexLexer):
    """
    Pygments Lexer for JAGS.

    *New in Pygments 1.6.*
    """

    name = 'JAGS'
    aliases = ['jags']
    filenames = ['*.jag', '*.bug']

    ## JAGS
    _FUNCTIONS = [
        'abs', 'arccos', 'arccosh', 'arcsin', 'arcsinh', 'arctan', 'arctanh',
        'cos', 'cosh', 'cloglog',
        'equals', 'exp', 'icloglog', 'ifelse', 'ilogit', 'log', 'logfact',
        'loggam', 'logit', 'phi', 'pow', 'probit', 'round', 'sin', 'sinh',
        'sqrt', 'step', 'tan', 'tanh', 'trunc', 'inprod', 'interp.lin',
        'logdet', 'max', 'mean', 'min', 'prod', 'sum', 'sd', 'inverse',
        'rank', 'sort', 't', 'acos', 'acosh', 'asin', 'asinh', 'atan',
        # Truncation/Censoring (should I include)
        'T', 'I']
    # Distributions with density, probability and quartile functions
    _DISTRIBUTIONS = ['[dpq]%s' % x for x in
                           ['bern', 'beta', 'dchiqsqr', 'ddexp', 'dexp',
                            'df', 'gamma', 'gen.gamma', 'logis', 'lnorm',
                            'negbin', 'nchisqr', 'norm', 'par', 'pois', 'weib']]
    # Other distributions without density and probability
    _OTHER_DISTRIBUTIONS = [
        'dt', 'dunif', 'dbetabin', 'dbern', 'dbin', 'dcat', 'dhyper',
        'ddirch', 'dmnorm', 'dwish', 'dmt', 'dmulti', 'dbinom', 'dchisq',
        'dnbinom', 'dweibull', 'ddirich']

    tokens = {
        'whitespace' : [
            (r"\s+", Text),
            ],
        'names' : [
            # Regular variable names
            (r'[a-zA-Z][a-zA-Z0-9_.]*\b', Name),
            ],
        'comments' : [
            # do not use stateful comments
            (r'(?s)/\*.*?\*/', Comment.Multiline),
            # Comments
            (r'#.*$', Comment.Single),
            ],
        'root': [
            # Comments
            include('comments'),
            include('whitespace'),
            # Block start
            (r'(?s)(model|data)(\s+)({)',
             bygroups(Keyword.Namespace, Text, Punctuation)),
            (r'var(?![0-9a-zA-Z\._])', Keyword.Declaration),
            # Reserved Words
            (r'(for|in)(?![0-9a-zA-Z\._])', Keyword.Reserved),
            # Builtins
            # Need to use lookahead because . is a valid char
            (r'(%s)(?=\s*\()' % r'|'.join(_FUNCTIONS
                                 + _DISTRIBUTIONS
                                 + _OTHER_DISTRIBUTIONS),
             Name.Builtin),
            # Names
            include('names'),
            # Number Literals
            (r'[-+]?[0-9]*\.?[0-9]+([eE][-+]?[0-9]+)?', Number),
            (r'\[|\]|\(|\)|:|,|;', Punctuation),
            # Assignment operators
            (r'<-|~', Operator),
            # # JAGS includes many more than OpenBUGS
            (r'\+|-|\*|\/|\|\|[&]{2}|[<>=]=?|\^|%.*?%', Operator),
            (r'[{}]', Punctuation),
            ]
        }

    def analyse_text(text):
        if re.search(r'^\s*model\s*\{', text, re.M):
            if re.search(r'^\s*data\s*\{', text, re.M):
                return 0.9
            elif re.search(r'^\s*var', text, re.M):
                return 0.9
            else:
                return 0.3
        else:
            return 0

class StanLexer(RegexLexer):
    """
    Pygments Lexer for Stan models.

    *New in Pygments 1.6.*
    """

    name = 'Stan'
    aliases = ['stan']
    filenames = ['*.stan']

    _RESERVED = ('for', 'in', 'while', 'repeat', 'until', 'if',
                 'then', 'else', 'true', 'false', 'T', 
                 'lower', 'upper', 'print')

    _TYPES = ('int', 'real', 'vector', 'simplex', 'ordered', 'row_vector',
              'matrix', 'corr_matrix', 'cov_matrix', 'positive_ordered')

    tokens = {
        'whitespace' : [
            (r"\s+", Text),
            ],
        'comments' : [
            (r'(?s)/\*.*?\*/', Comment.Multiline),
            # Comments
            (r'(//|#).*$', Comment.Single),
            ],
        'root': [
            # Stan is more restrictive on strings than this regex
            (r'"[^"]*"', String),
            # Comments
            include('comments'),
            # block start
            include('whitespace'),
            # Block start
            (r'(?s)(%s)(\s*)({)' %
             r'|'.join(('data', r'transformed\s+?data',
                        'parameters', r'transformed\s+parameters',
                        'model', r'generated\s+quantities')),
             bygroups(Keyword.Namespace, Text, Punctuation)),
            # Reserved Words
            (r'(%s)\b' % r'|'.join(_RESERVED), Keyword.Reserved),
            # Data types
            (r'(%s)\b' % r'|'.join(_TYPES), Keyword.Type),
            # Punctuation
            (r"[;:,\[\]()<>]", Punctuation),
            # Builtin
            (r'(%s)(?=\s*\()'
             % r'|'.join(_stan_builtins.FUNCTIONS
                         + _stan_builtins.DISTRIBUTIONS),
             Name.Builtin),
            (r'(%s)(?=\s*\()'
             % r'|'.join(_stan_builtins.CONSTANTS), Keyword.Constant),
            # Special names ending in __, like lp__
            (r'[A-Za-z][A-Za-z0-9_]*__\b', Name.Builtin.Pseudo),
            # Regular variable names
            (r'[A-Za-z][A-Za-z0-9_]*\b', Name),
            # Real Literals
            (r'-?[0-9]+(\.[0-9]+)?[eE]-?[0-9]+', Number.Float),
            (r'-?[0-9]*\.[0-9]*', Number.Float),
            # Integer Literals
            (r'-?[0-9]+', Number.Integer),
            # Assignment operators
            # SLexer makes these tokens Operators. 
            (r'<-|~', Operator),
            # Infix and prefix operators (and = )
            (r"\+|-|\.?\*|\.?/|\\|'|=", Operator),
            # Block delimiters
            (r'[{}]', Punctuation),
            ]
        }

    def analyse_text(text):
        if re.search(r'^\s*parameters\s*\{', text, re.M):
            return 1.0
        else:
            return 0.0
<<<<<<< HEAD


class RdLexer(RegexLexer):
    """
    Pygments Lexer for R documentation (Rd) files

    This is a very minimal implementation, highlighting little more
    than the macros. A description of Rd syntax is found in `Writing R
    Extensions <http://cran.r-project.org/doc/manuals/R-exts.html>`_
    and `Parsing Rd files <developer.r-project.org/parseRd.pdf>`_.

    *New in Pygments 1.6.*
    """
    name = 'Rd'
    aliases = ['rd']
    filenames = ['*.Rd']
    mimetypes = ['text/x-r-doc']

    # To account for verbatim / LaTeX-like / and R-like areas
    # would require parsing.
    tokens = {
        'root' : [
            # catch escaped brackets and percent sign
            (r'\\[\\{}%]', String.Escape),
            # comments
            (r'%.*$', Comment),
            # special macros with no arguments
            (r'\\(?:cr|l?dots|R|tab)\b', Keyword.Constant),
            # macros
            (r'\\[a-zA-Z]+\b', Keyword),
            # special preprocessor macros
            (r'^\s*#(?:ifn?def|endif).*\b', Comment.Preproc),
            # non-escaped brackets
            (r'[{}]', Name.Builtin),
            # everything else
            (r'[^\\%\n{}]+', Text),
            (r'.', Text),
            ]
        }
=======
        
class IDLLexer(RegexLexer):
    """
    Pygments Lexer for IDL (Interactive Data Language).
    """
    name = 'IDL'
    aliases = ['idl']
    filenames = ['*.pro']
    mimetypes = ['text/idl']

    _RESERVED = ['and', 'begin', 'break', 'case', 'common', 'compile_opt',
                 'continue', 'do', 'else', 'end', 'endcase', 'elseelse',
                 'endfor', 'endforeach', 'endif', 'endrep', 'endswitch',
                 'endwhile', 'eq', 'for', 'foreach', 'forward_function',
                 'function', 'ge', 'goto', 'gt', 'if', 'inherits', 'le',
                 'lt', 'mod', 'ne', 'not', 'of', 'on_ioerror', 'or', 'pro',
                 'repeat', 'switch', 'then', 'until', 'while', 'xor']
    """Reserved words from: http://www.exelisvis.com/docs/reswords.html"""

    _BUILTIN_LIB = ['abs', 'acos', 'adapt_hist_equal', 'alog', 'alog10', 
                    'amoeba', 'annotate', 'app_user_dir', 'app_user_dir_query', 
                    'arg_present', 'array_equal', 'array_indices', 'arrow', 
                    'ascii_template', 'asin', 'assoc', 'atan', 'axis', 
                    'a_correlate', 'bandpass_filter', 'bandreject_filter', 
                    'barplot', 'bar_plot', 'beseli', 'beselj', 'beselk', 
                    'besely', 'beta', 'bilinear', 'binary_template', 'bindgen', 
                    'binomial', 'bin_date', 'bit_ffs', 'bit_population', 
                    'blas_axpy', 'blk_con', 'box_cursor', 'breakpoint', 
                    'broyden', 'butterworth', 'bytarr', 'byte', 'byteorder', 
                    'bytscl', 'caldat', 'calendar', 'call_external', 
                    'call_function', 'call_method', 'call_procedure', 'canny', 
                    'catch', 'cd', 'cdf_[0-9a-za-z_]*', 'ceil', 'chebyshev', 
                    'check_math', 
                    'chisqr_cvf', 'chisqr_pdf', 'choldc', 'cholsol', 'cindgen', 
                    'cir_3pnt', 'close', 'cluster', 'cluster_tree', 'clust_wts', 
                    'cmyk_convert', 'colorbar', 'colorize_sample', 
                    'colormap_applicable', 'colormap_gradient', 
                    'colormap_rotation', 'colortable', 'color_convert', 
                    'color_exchange', 'color_quan', 'color_range_map', 'comfit', 
                    'command_line_args', 'complex', 'complexarr', 'complexround', 
                    'compute_mesh_normals', 'cond', 'congrid', 'conj', 
                    'constrained_min', 'contour', 'convert_coord', 'convol', 
                    'convol_fft', 'coord2to3', 'copy_lun', 'correlate', 'cos', 
                    'cosh', 'cpu', 'cramer', 'create_cursor', 'create_struct', 
                    'create_view', 'crossp', 'crvlength', 'cti_test', 
                    'ct_luminance', 'cursor', 'curvefit', 'cvttobm', 'cv_coord', 
                    'cw_animate', 'cw_animate_getp', 'cw_animate_load', 
                    'cw_animate_run', 'cw_arcball', 'cw_bgroup', 'cw_clr_index', 
                    'cw_colorsel', 'cw_defroi', 'cw_field', 'cw_filesel', 
                    'cw_form', 'cw_fslider', 'cw_light_editor', 
                    'cw_light_editor_get', 'cw_light_editor_set', 'cw_orient', 
                    'cw_palette_editor', 'cw_palette_editor_get', 
                    'cw_palette_editor_set', 'cw_pdmenu', 'cw_rgbslider', 
                    'cw_tmpl', 'cw_zoom', 'c_correlate', 'dblarr', 'db_exists', 
                    'dcindgen', 'dcomplex', 'dcomplexarr', 'define_key', 
                    'define_msgblk', 'define_msgblk_from_file', 'defroi', 
                    'defsysv', 'delvar', 'dendrogram', 'dendro_plot', 'deriv', 
                    'derivsig', 'determ', 'device', 'dfpmin', 'diag_matrix', 
                    'dialog_dbconnect', 'dialog_message', 'dialog_pickfile', 
                    'dialog_printersetup', 'dialog_printjob', 
                    'dialog_read_image', 'dialog_write_image', 'digital_filter', 
                    'dilate', 'dindgen', 'dissolve', 'dist', 'distance_measure', 
                    'dlm_load', 'dlm_register', 'doc_library', 'double', 
                    'draw_roi', 'edge_dog', 'efont', 'eigenql', 'eigenvec', 
                    'ellipse', 'elmhes', 'emboss', 'empty', 'enable_sysrtn', 
                    'eof', 'eos_[0-9a-za-z_]*', 'erase', 'erf', 'erfc', 'erfcx', 
                    'erode', 'errorplot', 'errplot', 'estimator_filter', 
                    'execute', 'exit', 'exp', 'expand', 'expand_path', 'expint', 
                    'extrac', 'extract_slice', 'factorial', 'fft', 'filepath', 
                    'file_basename', 'file_chmod', 'file_copy', 'file_delete', 
                    'file_dirname', 'file_expand_path', 'file_info', 
                    'file_lines', 'file_link', 'file_mkdir', 'file_move', 
                    'file_poll_input', 'file_readlink', 'file_same', 
                    'file_search', 'file_test', 'file_which', 'findgen', 
                    'finite', 'fix', 'flick', 'float', 'floor', 'flow3', 
                    'fltarr', 'flush', 'format_axis_values', 'free_lun', 
                    'fstat', 'fulstr', 'funct', 'fv_test', 'fx_root', 
                    'fz_roots', 'f_cvf', 'f_pdf', 'gamma', 'gamma_ct', 
                    'gauss2dfit', 'gaussfit', 'gaussian_function', 'gaussint', 
                    'gauss_cvf', 'gauss_pdf', 'gauss_smooth', 'getenv', 
                    'getwindows', 'get_drive_list', 'get_dxf_objects', 
                    'get_kbrd', 'get_login_info', 'get_lun', 'get_screen_size', 
                    'greg2jul', 'grib_[0-9a-za-z_]*', 'grid3', 'griddata', 
                    'grid_input', 'grid_tps', 'gs_iter', 
                    'h5[adfgirst]_[0-9a-za-z_]*', 'h5_browser', 'h5_close', 
                    'h5_create', 'h5_get_libversion', 'h5_open', 'h5_parse', 
                    'hanning', 'hash', 'hdf_[0-9a-za-z_]*', 'heap_free', 
                    'heap_gc', 'heap_nosave', 'heap_refcount', 'heap_save', 
                    'help', 'hilbert', 'histogram', 'hist_2d', 'hist_equal', 
                    'hls', 'hough', 'hqr', 'hsv', 'h_eq_ct', 'h_eq_int', 
                    'i18n_multibytetoutf8', 'i18n_multibytetowidechar', 
                    'i18n_utf8tomultibyte', 'i18n_widechartomultibyte', 
                    'ibeta', 'icontour', 'iconvertcoord', 'idelete', 'identity', 
                    'idlexbr_assistant', 'idlitsys_createtool', 'idl_base64', 
                    'idl_validname', 'iellipse', 'igamma', 'igetcurrent', 
                    'igetdata', 'igetid', 'igetproperty', 'iimage', 'image', 
                    'image_cont', 'image_statistics', 'imaginary', 'imap', 
                    'indgen', 'intarr', 'interpol', 'interpolate', 
                    'interval_volume', 'int_2d', 'int_3d', 'int_tabulated', 
                    'invert', 'ioctl', 'iopen', 'iplot', 'ipolygon', 
                    'ipolyline', 'iputdata', 'iregister', 'ireset', 'iresolve', 
                    'irotate', 'ir_filter', 'isa', 'isave', 'iscale', 
                    'isetcurrent', 'isetproperty', 'ishft', 'isocontour', 
                    'isosurface', 'isurface', 'itext', 'itranslate', 'ivector', 
                    'ivolume', 'izoom', 'i_beta', 'journal', 'json_parse', 
                    'json_serialize', 'jul2greg', 'julday', 'keyword_set', 
                    'krig2d', 'kurtosis', 'kw_test', 'l64indgen', 'label_date', 
                    'label_region', 'ladfit', 'laguerre', 'laplacian', 
                    'la_choldc', 'la_cholmprove', 'la_cholsol', 'la_determ', 
                    'la_eigenproblem', 'la_eigenql', 'la_eigenvec', 'la_elmhes', 
                    'la_gm_linear_model', 'la_hqr', 'la_invert', 
                    'la_least_squares', 'la_least_square_equality', 
                    'la_linear_equation', 'la_ludc', 'la_lumprove', 'la_lusol', 
                    'la_svd', 'la_tridc', 'la_trimprove', 'la_triql', 
                    'la_trired', 'la_trisol', 'least_squares_filter', 'leefilt', 
                    'legend', 'legendre', 'linbcg', 'lindgen', 'linfit', 
                    'linkimage', 'list', 'll_arc_distance', 'lmfit', 'lmgr', 
                    'lngamma', 'lnp_test', 'loadct', 'locale_get', 
                    'logical_and', 'logical_or', 'logical_true', 'lon64arr', 
                    'lonarr', 'long', 'long64', 'lsode', 'ludc', 'lumprove', 
                    'lusol', 'lu_complex', 'machar', 'make_array', 'make_dll', 
                    'make_rt', 'map', 'mapcontinents', 'mapgrid', 'map_2points', 
                    'map_continents', 'map_grid', 'map_image', 'map_patch', 
                    'map_proj_forward', 'map_proj_image', 'map_proj_info', 
                    'map_proj_init', 'map_proj_inverse', 'map_set', 
                    'matrix_multiply', 'matrix_power', 'max', 'md_test', 
                    'mean', 'meanabsdev', 'mean_filter', 'median', 'memory', 
                    'mesh_clip', 'mesh_decimate', 'mesh_issolid', 'mesh_merge', 
                    'mesh_numtriangles', 'mesh_obj', 'mesh_smooth', 
                    'mesh_surfacearea', 'mesh_validate', 'mesh_volume', 
                    'message', 'min', 'min_curve_surf', 'mk_html_help', 
                    'modifyct', 'moment', 'morph_close', 'morph_distance', 
                    'morph_gradient', 'morph_hitormiss', 'morph_open', 
                    'morph_thin', 'morph_tophat', 'multi', 'm_correlate', 
                    'ncdf_[0-9a-za-z_]*', 'newton', 'noise_hurl', 'noise_pick', 
                    'noise_scatter', 'noise_slur', 'norm', 'n_elements', 
                    'n_params', 'n_tags', 'objarr', 'obj_class', 'obj_destroy', 
                    'obj_hasmethod', 'obj_isa', 'obj_new', 'obj_valid', 
                    'online_help', 'on_error', 'open', 'oplot', 'oploterr', 
                    'parse_url', 'particle_trace', 'path_cache', 'path_sep', 
                    'pcomp', 'plot', 'plot3d', 'ploterr', 'plots', 'plot_3dbox', 
                    'plot_field', 'pnt_line', 'point_lun', 'polarplot', 
                    'polar_contour', 'polar_surface', 'poly', 'polyfill', 
                    'polyfillv', 'polygon', 'polyline', 'polyshade', 'polywarp', 
                    'poly_2d', 'poly_area', 'poly_fit', 'popd', 'powell', 
                    'pref_commit', 'pref_get', 'pref_set', 'prewitt', 'primes', 
                    'print', 'printd', 'product', 'profile', 'profiler', 
                    'profiles', 'project_vol', 'psafm', 'pseudo', 
                    'ps_show_fonts', 'ptrarr', 'ptr_free', 'ptr_new', 
                    'ptr_valid', 'pushd', 'p_correlate', 'qgrid3', 'qhull', 
                    'qromb', 'qromo', 'qsimp', 'query_ascii', 'query_bmp', 
                    'query_csv', 'query_dicom', 'query_gif', 'query_image', 
                    'query_jpeg', 'query_jpeg2000', 'query_mrsid', 'query_pict', 
                    'query_png', 'query_ppm', 'query_srf', 'query_tiff', 
                    'query_wav', 'radon', 'randomn', 'randomu', 'ranks', 
                    'rdpix', 'read', 'reads', 'readu', 'read_ascii', 
                    'read_binary', 'read_bmp', 'read_csv', 'read_dicom', 
                    'read_gif', 'read_image', 'read_interfile', 'read_jpeg', 
                    'read_jpeg2000', 'read_mrsid', 'read_pict', 'read_png', 
                    'read_ppm', 'read_spr', 'read_srf', 'read_sylk', 
                    'read_tiff', 'read_wav', 'read_wave', 'read_x11_bitmap', 
                    'read_xwd', 'real_part', 'rebin', 'recall_commands', 
                    'recon3', 'reduce_colors', 'reform', 'region_grow', 
                    'register_cursor', 'regress', 'replicate', 
                    'replicate_inplace', 'resolve_all', 'resolve_routine', 
                    'restore', 'retall', 'return', 'reverse', 'rk4', 'roberts', 
                    'rot', 'rotate', 'round', 'routine_filepath', 
                    'routine_info', 'rs_test', 'r_correlate', 'r_test', 
                    'save', 'savgol', 'scale3', 'scale3d', 'scope_level', 
                    'scope_traceback', 'scope_varfetch', 'scope_varname', 
                    'search2d', 'search3d', 'sem_create', 'sem_delete', 
                    'sem_lock', 'sem_release', 'setenv', 'set_plot', 
                    'set_shading', 'sfit', 'shade_surf', 'shade_surf_irr', 
                    'shade_volume', 'shift', 'shift_diff', 'shmdebug', 'shmmap', 
                    'shmunmap', 'shmvar', 'show3', 'showfont', 'simplex', 'sin', 
                    'sindgen', 'sinh', 'size', 'skewness', 'skip_lun', 
                    'slicer3', 'slide_image', 'smooth', 'sobel', 'socket', 
                    'sort', 'spawn', 'spher_harm', 'sph_4pnt', 'sph_scat', 
                    'spline', 'spline_p', 'spl_init', 'spl_interp', 'sprsab', 
                    'sprsax', 'sprsin', 'sprstp', 'sqrt', 'standardize', 
                    'stddev', 'stop', 'strarr', 'strcmp', 'strcompress', 
                    'streamline', 'stregex', 'stretch', 'string', 'strjoin', 
                    'strlen', 'strlowcase', 'strmatch', 'strmessage', 'strmid', 
                    'strpos', 'strput', 'strsplit', 'strtrim', 'struct_assign', 
                    'struct_hide', 'strupcase', 'surface', 'surfr', 'svdc', 
                    'svdfit', 'svsol', 'swap_endian', 'swap_endian_inplace', 
                    'symbol', 'systime', 's_test', 't3d', 'tag_names', 'tan', 
                    'tanh', 'tek_color', 'temporary', 'tetra_clip', 
                    'tetra_surface', 'tetra_volume', 'text', 'thin', 'threed', 
                    'timegen', 'time_test2', 'tm_test', 'total', 'trace', 
                    'transpose', 'triangulate', 'trigrid', 'triql', 'trired', 
                    'trisol', 'tri_surf', 'truncate_lun', 'ts_coef', 'ts_diff', 
                    'ts_fcast', 'ts_smooth', 'tv', 'tvcrs', 'tvlct', 'tvrd', 
                    'tvscl', 'typename', 't_cvt', 't_pdf', 'uindgen', 'uint', 
                    'uintarr', 'ul64indgen', 'ulindgen', 'ulon64arr', 'ulonarr', 
                    'ulong', 'ulong64', 'uniq', 'unsharp_mask', 'usersym', 
                    'value_locate', 'variance', 'vector', 'vector_field', 'vel', 
                    'velovect', 'vert_t3d', 'voigt', 'voronoi', 'voxel_proj', 
                    'wait', 'warp_tri', 'watershed', 'wdelete', 'wf_draw', 
                    'where', 'widget_base', 'widget_button', 'widget_combobox', 
                    'widget_control', 'widget_displaycontextmen', 'widget_draw', 
                    'widget_droplist', 'widget_event', 'widget_info', 
                    'widget_label', 'widget_list', 'widget_propertysheet', 
                    'widget_slider', 'widget_tab', 'widget_table', 
                    'widget_text', 'widget_tree', 'widget_tree_move', 
                    'widget_window', 'wiener_filter', 'window', 'writeu', 
                    'write_bmp', 'write_csv', 'write_gif', 'write_image', 
                    'write_jpeg', 'write_jpeg2000', 'write_nrif', 'write_pict', 
                    'write_png', 'write_ppm', 'write_spr', 'write_srf', 
                    'write_sylk', 'write_tiff', 'write_wav', 'write_wave', 
                    'wset', 'wshow', 'wtn', 'wv_applet', 'wv_cwt', 
                    'wv_cw_wavelet', 'wv_denoise', 'wv_dwt', 'wv_fn_coiflet', 
                    'wv_fn_daubechies', 'wv_fn_gaussian', 'wv_fn_haar', 
                    'wv_fn_morlet', 'wv_fn_paul', 'wv_fn_symlet', 
                    'wv_import_data', 'wv_import_wavelet', 'wv_plot3d_wps', 
                    'wv_plot_multires', 'wv_pwt', 'wv_tool_denoise', 
                    'xbm_edit', 'xdisplayfile', 'xdxf', 'xfont', 
                    'xinteranimate', 'xloadct', 'xmanager', 'xmng_tmpl', 
                    'xmtool', 'xobjview', 'xobjview_rotate', 
                    'xobjview_write_image', 'xpalette', 'xpcolor', 'xplot3d', 
                    'xregistered', 'xroi', 'xsq_test', 'xsurface', 'xvaredit', 
                    'xvolume', 'xvolume_rotate', 'xvolume_write_image', 
                    'xyouts', 'zoom', 'zoom_24']
    """Functions from: http://www.exelisvis.com/docs/routines-1.html"""

    tokens = {
        'root': [
            (r'^\s*;.*?\n', Comment.Singleline),
            (r'\b(' + "|".join(_RESERVED) + r')\b', Keyword),
            (r'\b(' + "|".join(_BUILTIN_LIB) + r')\b', Name.Builtin),
            (r'\+|-|\+\+|--|#|##|\*|/|->|<|>|&&|\^|~|\|\|\?|:', Operator),
            (r'\+=|-=|\^=|\*=|/=|#=|##=|<\|>=|=', Operator),
            (r'\b(mod|lt|le|eq|ne|ge|gt|not|and|or|xor)\b', Operator),
            (r'\b(mod=|lt=|le=|eq=|ne=|ge=|gt=|not=|and=|or=|xor=)', Operator),
            (r'\b[0-9](L|B|S|UL|ULL|LL)?\b', Number),            
            (r'.', Text),
        ]
    }
>>>>>>> 46b1bf82
<|MERGE_RESOLUTION|>--- conflicted
+++ resolved
@@ -23,12 +23,7 @@
 __all__ = ['JuliaLexer', 'JuliaConsoleLexer', 'MuPADLexer', 'MatlabLexer',
            'MatlabSessionLexer', 'OctaveLexer', 'ScilabLexer', 'NumPyLexer',
            'RConsoleLexer', 'SLexer', 'JagsLexer', 'BugsLexer', 'StanLexer',
-<<<<<<< HEAD
-           'RdLexer']
-=======
-           'IDLLexer']
->>>>>>> 46b1bf82
-
+           'IDLLexer', 'RdLexer']
 
 class JuliaLexer(RegexLexer):
     name = 'Julia'
@@ -1352,47 +1347,6 @@
             return 1.0
         else:
             return 0.0
-<<<<<<< HEAD
-
-
-class RdLexer(RegexLexer):
-    """
-    Pygments Lexer for R documentation (Rd) files
-
-    This is a very minimal implementation, highlighting little more
-    than the macros. A description of Rd syntax is found in `Writing R
-    Extensions <http://cran.r-project.org/doc/manuals/R-exts.html>`_
-    and `Parsing Rd files <developer.r-project.org/parseRd.pdf>`_.
-
-    *New in Pygments 1.6.*
-    """
-    name = 'Rd'
-    aliases = ['rd']
-    filenames = ['*.Rd']
-    mimetypes = ['text/x-r-doc']
-
-    # To account for verbatim / LaTeX-like / and R-like areas
-    # would require parsing.
-    tokens = {
-        'root' : [
-            # catch escaped brackets and percent sign
-            (r'\\[\\{}%]', String.Escape),
-            # comments
-            (r'%.*$', Comment),
-            # special macros with no arguments
-            (r'\\(?:cr|l?dots|R|tab)\b', Keyword.Constant),
-            # macros
-            (r'\\[a-zA-Z]+\b', Keyword),
-            # special preprocessor macros
-            (r'^\s*#(?:ifn?def|endif).*\b', Comment.Preproc),
-            # non-escaped brackets
-            (r'[{}]', Name.Builtin),
-            # everything else
-            (r'[^\\%\n{}]+', Text),
-            (r'.', Text),
-            ]
-        }
-=======
         
 class IDLLexer(RegexLexer):
     """
@@ -1631,4 +1585,42 @@
             (r'.', Text),
         ]
     }
->>>>>>> 46b1bf82
+
+
+class RdLexer(RegexLexer):
+    """
+    Pygments Lexer for R documentation (Rd) files
+
+    This is a very minimal implementation, highlighting little more
+    than the macros. A description of Rd syntax is found in `Writing R
+    Extensions <http://cran.r-project.org/doc/manuals/R-exts.html>`_
+    and `Parsing Rd files <developer.r-project.org/parseRd.pdf>`_.
+
+    *New in Pygments 1.6.*
+    """
+    name = 'Rd'
+    aliases = ['rd']
+    filenames = ['*.Rd']
+    mimetypes = ['text/x-r-doc']
+
+    # To account for verbatim / LaTeX-like / and R-like areas
+    # would require parsing.
+    tokens = {
+        'root' : [
+            # catch escaped brackets and percent sign
+            (r'\\[\\{}%]', String.Escape),
+            # comments
+            (r'%.*$', Comment),
+            # special macros with no arguments
+            (r'\\(?:cr|l?dots|R|tab)\b', Keyword.Constant),
+            # macros
+            (r'\\[a-zA-Z]+\b', Keyword),
+            # special preprocessor macros
+            (r'^\s*#(?:ifn?def|endif).*\b', Comment.Preproc),
+            # non-escaped brackets
+            (r'[{}]', Name.Builtin),
+            # everything else
+            (r'[^\\%\n{}]+', Text),
+            (r'.', Text),
+            ]
+        }