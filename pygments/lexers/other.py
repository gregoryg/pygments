# -*- coding: utf-8 -*-
"""
    pygments.lexers.other
    ~~~~~~~~~~~~~~~~~~~~~

    Lexers for other languages.

    :copyright: Copyright 2006-2014 by the Pygments team, see AUTHORS.
    :license: BSD, see LICENSE for details.
"""

import re

from pygments.lexer import RegexLexer, include, bygroups, using, \
     this, combined, ExtendedRegexLexer
from pygments.token import Error, Punctuation, Literal, Token, \
     Text, Comment, Operator, Keyword, Name, String, Number, Generic, \
     Whitespace
from pygments.util import get_bool_opt
from pygments.lexers.web import HtmlLexer

from pygments.lexers._openedgebuiltins import OPENEDGEKEYWORDS
from pygments.lexers._robotframeworklexer import RobotFrameworkLexer

# backwards compatibility
from pygments.lexers.sql import SqlLexer, MySqlLexer, SqliteConsoleLexer
from pygments.lexers.shell import BashLexer, BashSessionLexer, BatchLexer, \
     TcshLexer

__all__ = ['BrainfuckLexer', 'BefungeLexer', 'RedcodeLexer', 'MOOCodeLexer',
           'SmalltalkLexer', 'LogtalkLexer', 'GnuplotLexer', 'PovrayLexer',
           'AppleScriptLexer', 'ModelicaLexer', 'RebolLexer', 'ABAPLexer',
           'NewspeakLexer', 'GherkinLexer', 'AsymptoteLexer', 'PostScriptLexer',
           'AutohotkeyLexer', 'GoodDataCLLexer', 'MaqlLexer', 'ProtoBufLexer',
           'HybrisLexer', 'AwkLexer', 'Cfengine3Lexer', 'SnobolLexer',
           'ECLLexer', 'UrbiscriptLexer', 'OpenEdgeLexer', 'BroLexer',
           'MscgenLexer', 'KconfigLexer', 'VGLLexer', 'SourcePawnLexer',
           'RobotFrameworkLexer', 'PuppetLexer', 'NSISLexer', 'RPMSpecLexer',
           'CbmBasicV2Lexer', 'AutoItLexer', 'RexxLexer', 'APLLexer',
<<<<<<< HEAD
           'AmbientTalkLexer']
=======
           'LSLLexer']


class LSLLexer(RegexLexer):
    """
    For Second Life's Linden Scripting Language source code.
    """

    name = 'LSL'
    aliases = ['lsl']
    filenames = ['*.lsl']
    mimetypes = ['text/x-lsl']

    flags = re.MULTILINE

    lsl_keywords = r'\b(?:do|else|for|if|jump|return|while)\b'
    lsl_types = r'\b(?:float|integer|key|list|quaternion|rotation|string|vector)\b'
    lsl_states = r'\b(?:(?:state)\s+\w+|default)\b'
    lsl_events = r'\b(?:state_(?:entry|exit)|touch(?:_(?:start|end))?|(?:land_)?collision(?:_(?:start|end))?|timer|listen|(?:no_)?sensor|control|(?:not_)?at_(?:rot_)?target|money|email|run_time_permissions|changed|attach|dataserver|moving_(?:start|end)|link_message|(?:on|object)_rez|remote_data|http_re(?:sponse|quest)|path_update|transaction_result)\b'
    lsl_functions_builtin = r'\b(?:ll(?:ReturnObjectsBy(?:ID|Owner)|Json(?:2List|[GS]etValue|ValueType)|Sin|Cos|Tan|Atan2|Sqrt|Pow|Abs|Fabs|Frand|Floor|Ceil|Round|Vec(?:Mag|Norm|Dist)|Rot(?:Between|2(?:Euler|Fwd|Left|Up))|(?:Euler|Axes)2Rot|Whisper|(?:Region|Owner)?Say|Shout|Listen(?:Control|Remove)?|Sensor(?:Repeat|Remove)?|Detected(?:Name|Key|Owner|Type|Pos|Vel|Grab|Rot|Group|LinkNumber)|Die|Ground|Wind|(?:[GS]et)(?:AnimationOverride|MemoryLimit|PrimMediaParams|ParcelMusicURL|Object(?:Desc|Name)|PhysicsMaterial|Status|Scale|Color|Alpha|Texture|Pos|Rot|Force|Torque)|ResetAnimationOverride|(?:Scale|Offset|Rotate)Texture|(?:Rot)?Target(?:Remove)?|(?:Stop)?MoveToTarget|Apply(?:Rotational)?Impulse|Set(?:KeyframedMotion|ContentType|RegionPos|(?:Angular)?Velocity|Buoyancy|HoverHeight|ForceAndTorque|TimerEvent|ScriptState|Damage|TextureAnim|Sound(?:Queueing|Radius)|Vehicle(?:Type|(?:Float|Vector|Rotation)Param)|(?:Touch|Sit)?Text|Camera(?:Eye|At)Offset|PrimitiveParams|ClickAction|Link(?:Alpha|Color|PrimitiveParams(?:Fast)?|Texture(?:Anim)?|Camera|Media)|RemoteScriptAccessPin|PayPrice|LocalRot)|ScaleByFactor|Get(?:(?:Max|Min)ScaleFactor|ClosestNavPoint|StaticPath|SimStats|Env|PrimitiveParams|Link(?:PrimitiveParams|Number(?:OfSides)?|Key|Name|Media)|HTTPHeader|FreeURLs|Object(?:Details|PermMask|PrimCount)|Parcel(?:MaxPrims|Details|Prim(?:Count|Owners))|Attached|(?:SPMax|Free|Used)Memory|Region(?:Name|TimeDilation|FPS|Corner|AgentCount)|Root(?:Position|Rotation)|UnixTime|(?:Parcel|Region)Flags|(?:Wall|GMT)clock|SimulatorHostname|BoundingBox|GeometricCenter|Creator|NumberOf(?:Prims|NotecardLines|Sides)|Animation(?:List)?|(?:Camera|Local)(?:Pos|Rot)|Vel|Accel|Omega|Time(?:stamp|OfDay)|(?:Object|CenterOf)?Mass|MassMKS|Energy|Owner|(?:Owner)?Key|SunDirection|Texture(?:Offset|Scale|Rot)|Inventory(?:Number|Name|Key|Type|Creator|PermMask)|Permissions(?:Key)?|StartParameter|List(?:Length|EntryType)|Date|Agent(?:Size|Info|Language|List)|LandOwnerAt|NotecardLine|Script(?:Name|State))|(?:Get|Reset|GetAndReset)Time|PlaySound(?:Slave)?|LoopSound(?:Master|Slave)?|(?:Trigger|Stop|Preload)Sound|(?:(?:Get|Delete)Sub|Insert)String|To(?:Upper|Lower)|Give(?:InventoryList|Money)|RezObject|(?:Stop)?LookAt|Sleep|CollisionFilter|(?:Take|Release)Controls|DetachFromAvatar|AttachToAvatar(?:Temp)?|InstantMessage|(?:GetNext)?Email|StopHover|MinEventDelay|RotLookAt|String(?:Length|Trim)|(?:Start|Stop)Animation|TargetOmega|RequestPermissions|(?:Create|Break)Link|BreakAllLinks|(?:Give|Remove)Inventory|Water|PassTouches|Request(?:Agent|Inventory)Data|TeleportAgent(?:Home|GlobalCoords)?|ModifyLand|CollisionSound|ResetScript|MessageLinked|PushObject|PassCollisions|AxisAngle2Rot|Rot2(?:Axis|Angle)|A(?:cos|sin)|AngleBetween|AllowInventoryDrop|SubStringIndex|List2(?:CSV|Integer|Json|Float|String|Key|Vector|Rot|List(?:Strided)?)|DeleteSubList|List(?:Statistics|Sort|Randomize|(?:Insert|Find|Replace)List)|EdgeOfWorld|AdjustSoundVolume|Key2Name|TriggerSoundLimited|EjectFromLand|(?:CSV|ParseString)2List|OverMyLand|SameGroup|UnSit|Ground(?:Slope|Normal|Contour)|GroundRepel|(?:Set|Remove)VehicleFlags|(?:AvatarOn)?(?:Link)?SitTarget|Script(?:Danger|Profiler)|Dialog|VolumeDetect|ResetOtherScript|RemoteLoadScriptPin|(?:Open|Close)RemoteDataChannel|SendRemoteData|RemoteDataReply|(?:Integer|String)ToBase64|XorBase64|Log(?:10)?|Base64To(?:String|Integer)|ParseStringKeepNulls|RezAtRoot|RequestSimulatorData|ForceMouselook|(?:Load|Release|(?:E|Une)scape)URL|ParcelMedia(?:CommandList|Query)|ModPow|MapDestination|(?:RemoveFrom|AddTo|Reset)Land(?:Pass|Ban)List|(?:Set|Clear)CameraParams|HTTP(?:Request|Response)|TextBox|DetectedTouch(?:UV|Face|Pos|(?:N|Bin)ormal|ST)|(?:MD5|SHA1|DumpList2)String|Request(?:Secure)?URL|Clear(?:Prim|Link)Media|(?:Link)?ParticleSystem|(?:Get|Request)(?:Username|DisplayName)|RegionSayTo|CastRay|GenerateKey|TransferLindenDollars|ManageEstateAccess|(?:Create|Delete)Character|ExecCharacterCmd|Evade|FleeFrom|NavigateTo|PatrolPoints|Pursue|UpdateCharacter|WanderWithin))\b'
    lsl_constants_float = r'\b(?:DEG_TO_RAD|PI(?:_BY_TWO)?|RAD_TO_DEG|SQRT2|TWO_PI)\b'
    lsl_constants_integer = r'\b(?:JSON_APPEND|STATUS_(?:PHYSICS|ROTATE_[XYZ]|PHANTOM|SANDBOX|BLOCK_GRAB(?:_OBJECT)?|(?:DIE|RETURN)_AT_EDGE|CAST_SHADOWS|OK|MALFORMED_PARAMS|TYPE_MISMATCH|BOUNDS_ERROR|NOT_(?:FOUND|SUPPORTED)|INTERNAL_ERROR|WHITELIST_FAILED)|AGENT(?:_(?:BY_(?:LEGACY_|USER)NAME|FLYING|ATTACHMENTS|SCRIPTED|MOUSELOOK|SITTING|ON_OBJECT|AWAY|WALKING|IN_AIR|TYPING|CROUCHING|BUSY|ALWAYS_RUN|AUTOPILOT|LIST_(?:PARCEL(?:_OWNER)?|REGION)))?|CAMERA_(?:PITCH|DISTANCE|BEHINDNESS_(?:ANGLE|LAG)|(?:FOCUS|POSITION)(?:_(?:THRESHOLD|LOCKED|LAG))?|FOCUS_OFFSET|ACTIVE)|ANIM_ON|LOOP|REVERSE|PING_PONG|SMOOTH|ROTATE|SCALE|ALL_SIDES|LINK_(?:ROOT|SET|ALL_(?:OTHERS|CHILDREN)|THIS)|ACTIVE|PASSIVE|SCRIPTED|CONTROL_(?:FWD|BACK|(?:ROT_)?(?:LEFT|RIGHT)|UP|DOWN|(?:ML_)?LBUTTON)|PERMISSION_(?:RETURN_OBJECTS|DEBIT|OVERRIDE_ANIMATIONS|SILENT_ESTATE_MANAGEMENT|TAKE_CONTROLS|TRIGGER_ANIMATION|ATTACH|CHANGE_LINKS|(?:CONTROL|TRACK)_CAMERA|TELEPORT)|INVENTORY_(?:TEXTURE|SOUND|OBJECT|SCRIPT|LANDMARK|CLOTHING|NOTECARD|BODYPART|ANIMATION|GESTURE|ALL|NONE)|CHANGED_(?:INVENTORY|COLOR|SHAPE|SCALE|TEXTURE|LINK|ALLOWED_DROP|OWNER|REGION(?:_START)?|TELEPORT|MEDIA)|OBJECT_(?:(?:PHYSICS|SERVER|STREAMING)_COST|UNKNOWN_DETAIL|CHARACTER_TIME|PHANTOM|PHYSICS|TEMP_ON_REZ|NAME|DESC|POS|PRIM_EQUIVALENCE|RETURN_(?:PARCEL(?:_OWNER)?|REGION)|ROO?T|VELOCITY|OWNER|GROUP|CREATOR|ATTACHED_POINT|RENDER_WEIGHT|PATHFINDING_TYPE|(?:RUNNING|TOTAL)_SCRIPT_COUNT|SCRIPT_(?:MEMORY|TIME))|TYPE_(?:INTEGER|FLOAT|STRING|KEY|VECTOR|ROTATION|INVALID)|(?:DEBUG|PUBLIC)_CHANNEL|ATTACH_(?:AVATAR_CENTER|CHEST|HEAD|BACK|PELVIS|MOUTH|CHIN|NECK|NOSE|BELLY|[LR](?:SHOULDER|HAND|FOOT|EAR|EYE|[UL](?:ARM|LEG)|HIP)|(?:LEFT|RIGHT)_PEC|HUD_(?:CENTER_[12]|TOP_(?:RIGHT|CENTER|LEFT)|BOTTOM(?:_(?:RIGHT|LEFT))?))|LAND_(?:LEVEL|RAISE|LOWER|SMOOTH|NOISE|REVERT)|DATA_(?:ONLINE|NAME|BORN|SIM_(?:POS|STATUS|RATING)|PAYINFO)|PAYMENT_INFO_(?:ON_FILE|USED)|REMOTE_DATA_(?:CHANNEL|REQUEST|REPLY)|PSYS_(?:PART_(?:BF_(?:ZERO|ONE(?:_MINUS_(?:DEST_COLOR|SOURCE_(ALPHA|COLOR)))?|DEST_COLOR|SOURCE_(ALPHA|COLOR))|BLEND_FUNC_(DEST|SOURCE)|FLAGS|(?:START|END)_(?:COLOR|ALPHA|SCALE|GLOW)|MAX_AGE|(?:RIBBON|WIND|INTERP_(?:COLOR|SCALE)|BOUNCE|FOLLOW_(?:SRC|VELOCITY)|TARGET_(?:POS|LINEAR)|EMISSIVE)_MASK)|SRC_(?:MAX_AGE|PATTERN|ANGLE_(?:BEGIN|END)|BURST_(?:RATE|PART_COUNT|RADIUS|SPEED_(?:MIN|MAX))|ACCEL|TEXTURE|TARGET_KEY|OMEGA|PATTERN_(?:DROP|EXPLODE|ANGLE(?:_CONE(?:_EMPTY)?)?)))|VEHICLE_(?:REFERENCE_FRAME|TYPE_(?:NONE|SLED|CAR|BOAT|AIRPLANE|BALLOON)|(?:LINEAR|ANGULAR)_(?:FRICTION_TIMESCALE|MOTOR_DIRECTION)|LINEAR_MOTOR_OFFSET|HOVER_(?:HEIGHT|EFFICIENCY|TIMESCALE)|BUOYANCY|(?:LINEAR|ANGULAR)_(?:DEFLECTION_(?:EFFICIENCY|TIMESCALE)|MOTOR_(?:DECAY_)?TIMESCALE)|VERTICAL_ATTRACTION_(?:EFFICIENCY|TIMESCALE)|BANKING_(?:EFFICIENCY|MIX|TIMESCALE)|FLAG_(?:NO_DEFLECTION_UP|LIMIT_(?:ROLL_ONLY|MOTOR_UP)|HOVER_(?:(?:WATER|TERRAIN|UP)_ONLY|GLOBAL_HEIGHT)|MOUSELOOK_(?:STEER|BANK)|CAMERA_DECOUPLED))|PRIM_(?:TYPE(?:_(?:BOX|CYLINDER|PRISM|SPHERE|TORUS|TUBE|RING|SCULPT))?|HOLE_(?:DEFAULT|CIRCLE|SQUARE|TRIANGLE)|MATERIAL(?:_(?:STONE|METAL|GLASS|WOOD|FLESH|PLASTIC|RUBBER))?|SHINY_(?:NONE|LOW|MEDIUM|HIGH)|BUMP_(?:NONE|BRIGHT|DARK|WOOD|BARK|BRICKS|CHECKER|CONCRETE|TILE|STONE|DISKS|GRAVEL|BLOBS|SIDING|LARGETILE|STUCCO|SUCTION|WEAVE)|TEXGEN_(?:DEFAULT|PLANAR)|SCULPT_(?:TYPE_(?:SPHERE|TORUS|PLANE|CYLINDER|MASK)|FLAG_(?:MIRROR|INVERT))|PHYSICS(?:_(?:SHAPE_(?:CONVEX|NONE|PRIM|TYPE)))?|(?:POS|ROT)_LOCAL|SLICE|TEXT|FLEXIBLE|POINT_LIGHT|TEMP_ON_REZ|PHANTOM|POSITION|SIZE|ROTATION|TEXTURE|NAME|OMEGA|DESC|LINK_TARGET|COLOR|BUMP_SHINY|FULLBRIGHT|TEXGEN|GLOW|MEDIA_(?:ALT_IMAGE_ENABLE|CONTROLS|(?:CURRENT|HOME)_URL|AUTO_(?:LOOP|PLAY|SCALE|ZOOM)|FIRST_CLICK_INTERACT|(?:WIDTH|HEIGHT)_PIXELS|WHITELIST(?:_ENABLE)?|PERMS_(?:INTERACT|CONTROL)|PARAM_MAX|CONTROLS_(?:STANDARD|MINI)|PERM_(?:NONE|OWNER|GROUP|ANYONE)|MAX_(?:URL_LENGTH|WHITELIST_(?:SIZE|COUNT)|(?:WIDTH|HEIGHT)_PIXELS)))|MASK_(?:BASE|OWNER|GROUP|EVERYONE|NEXT)|PERM_(?:TRANSFER|MODIFY|COPY|MOVE|ALL)|PARCEL_(?:MEDIA_COMMAND_(?:STOP|PAUSE|PLAY|LOOP|TEXTURE|URL|TIME|AGENT|UNLOAD|AUTO_ALIGN|TYPE|SIZE|DESC|LOOP_SET)|FLAG_(?:ALLOW_(?:FLY|(?:GROUP_)?SCRIPTS|LANDMARK|TERRAFORM|DAMAGE|CREATE_(?:GROUP_)?OBJECTS)|USE_(?:ACCESS_(?:GROUP|LIST)|BAN_LIST|LAND_PASS_LIST)|LOCAL_SOUND_ONLY|RESTRICT_PUSHOBJECT|ALLOW_(?:GROUP|ALL)_OBJECT_ENTRY)|COUNT_(?:TOTAL|OWNER|GROUP|OTHER|SELECTED|TEMP)|DETAILS_(?:NAME|DESC|OWNER|GROUP|AREA|ID|SEE_AVATARS))|LIST_STAT_(?:MAX|MIN|MEAN|MEDIAN|STD_DEV|SUM(?:_SQUARES)?|NUM_COUNT|GEOMETRIC_MEAN|RANGE)|PAY_(?:HIDE|DEFAULT)|REGION_FLAG_(?:ALLOW_DAMAGE|FIXED_SUN|BLOCK_TERRAFORM|SANDBOX|DISABLE_(?:COLLISIONS|PHYSICS)|BLOCK_FLY|ALLOW_DIRECT_TELEPORT|RESTRICT_PUSHOBJECT)|HTTP_(?:METHOD|MIMETYPE|BODY_(?:MAXLENGTH|TRUNCATED)|CUSTOM_HEADER|PRAGMA_NO_CACHE|VERBOSE_THROTTLE|VERIFY_CERT)|STRING_(?:TRIM(?:_(?:HEAD|TAIL))?)|CLICK_ACTION_(?:NONE|TOUCH|SIT|BUY|PAY|OPEN(?:_MEDIA)?|PLAY|ZOOM)|TOUCH_INVALID_FACE|PROFILE_(?:NONE|SCRIPT_MEMORY)|RC_(?:DATA_FLAGS|DETECT_PHANTOM|GET_(?:LINK_NUM|NORMAL|ROOT_KEY)|MAX_HITS|REJECT_(?:TYPES|AGENTS|(?:NON)?PHYSICAL|LAND))|RCERR_(?:CAST_TIME_EXCEEDED|SIM_PERF_LOW|UNKNOWN)|ESTATE_ACCESS_(?:ALLOWED_(?:AGENT|GROUP)_(?:ADD|REMOVE)|BANNED_AGENT_(?:ADD|REMOVE))|DENSITY|FRICTION|RESTITUTION|GRAVITY_MULTIPLIER|KFM_(?:COMMAND|CMD_(?:PLAY|STOP|PAUSE|SET_MODE)|MODE|FORWARD|LOOP|PING_PONG|REVERSE|DATA|ROTATION|TRANSLATION)|ERR_(?:GENERIC|PARCEL_PERMISSIONS|MALFORMED_PARAMS|RUNTIME_PERMISSIONS|THROTTLED)|CHARACTER_(?:CMD_(?:(?:SMOOTH_)?STOP|JUMP)|DESIRED_(?:TURN_)?SPEED|RADIUS|STAY_WITHIN_PARCEL|LENGTH|ORIENTATION|ACCOUNT_FOR_SKIPPED_FRAMES|AVOIDANCE_MODE|TYPE(?:_(?:[ABCD]|NONE))?|MAX_(?:DECEL|TURN_RADIUS|(?:ACCEL|SPEED)))|PURSUIT_(?:OFFSET|FUZZ_FACTOR|GOAL_TOLERANCE|INTERCEPT)|REQUIRE_LINE_OF_SIGHT|FORCE_DIRECT_PATH|VERTICAL|HORIZONTAL|AVOID_(?:CHARACTERS|DYNAMIC_OBSTACLES|NONE)|PU_(?:EVADE_(?:HIDDEN|SPOTTED)|FAILURE_(?:DYNAMIC_PATHFINDING_DISABLED|INVALID_(?:GOAL|START)|NO_(?:NAVMESH|VALID_DESTINATION)|OTHER|TARGET_GONE|(?:PARCEL_)?UNREACHABLE)|(?:GOAL|SLOWDOWN_DISTANCE)_REACHED)|TRAVERSAL_TYPE(?:_(?:FAST|NONE|SLOW))?|CONTENT_TYPE_(?:ATOM|FORM|HTML|JSON|LLSD|RSS|TEXT|XHTML|XML)|GCNP_(?:RADIUS|STATIC)|(?:PATROL|WANDER)_PAUSE_AT_WAYPOINTS|OPT_(?:AVATAR|CHARACTER|EXCLUSION_VOLUME|LEGACY_LINKSET|MATERIAL_VOLUME|OTHER|STATIC_OBSTACLE|WALKABLE)|SIM_STAT_PCT_CHARS_STEPPED)\b'
    lsl_constants_integer_boolean = r'\b(?:FALSE|TRUE)\b'
    lsl_constants_rotation = r'\b(?:ZERO_ROTATION)\b'
    lsl_constants_string = r'\b(?:EOF|JSON_(?:ARRAY|DELETE|FALSE|INVALID|NULL|NUMBER|OBJECT|STRING|TRUE)|NULL_KEY|TEXTURE_(?:BLANK|DEFAULT|MEDIA|PLYWOOD|TRANSPARENT)|URL_REQUEST_(?:GRANTED|DENIED))\b'
    lsl_constants_vector = r'\b(?:TOUCH_INVALID_(?:TEXCOORD|VECTOR)|ZERO_VECTOR)\b'
    lsl_invalid_broken = r'\b(?:LAND_(?:LARGE|MEDIUM|SMALL)_BRUSH)\b'
    lsl_invalid_deprecated = r'\b(?:ATTACH_[LR]PEC|DATA_RATING|OBJECT_ATTACHMENT_(?:GEOMETRY_BYTES|SURFACE_AREA)|PRIM_(?:CAST_SHADOWS|MATERIAL_LIGHT|TYPE_LEGACY)|PSYS_SRC_(?:INNER|OUTER)ANGLE|VEHICLE_FLAG_NO_FLY_UP|ll(?:Cloud|Make(?:Explosion|Fountain|Smoke|Fire)|RemoteDataSetRegion|Sound(?:Preload)?|XorBase64Strings(?:Correct)?))\b'
    lsl_invalid_illegal = r'\b(?:event)\b'
    lsl_invalid_unimplemented = r'\b(?:CHARACTER_(?:MAX_ANGULAR_(?:ACCEL|SPEED)|TURN_SPEED_MULTIPLIER)|PERMISSION_(?:CHANGE_(?:JOINTS|PERMISSIONS)|RELEASE_OWNERSHIP|REMAP_CONTROLS)|PRIM_PHYSICS_MATERIAL|PSYS_SRC_OBJ_REL_MASK|ll(?:CollisionSprite|(?:Stop)?PointAt|(?:(?:Refresh|Set)Prim)URL|(?:Take|Release)Camera|RemoteLoadScript))\b'
    lsl_reserved_godmode = r'\b(?:ll(?:GodLikeRezObject|Set(?:Inventory|Object)PermMask))\b'
    lsl_reserved_log = r'\b(?:print)\b'
    lsl_operators = r'\+\+|\-\-|<<|>>|&&?|\|\|?|\^|~|[!%<>=*+\-\/]=?'

    tokens = {
        'root':
        [
            (r'//.*?\n',                          Comment.Single),
            (r'/\*',                              Comment.Multiline, 'comment'),
            (r'"',                                String.Double, 'string'),
            (lsl_keywords,                        Keyword),
            (lsl_types,                           Keyword.Type),
            (lsl_states,                          Name.Class),
            (lsl_events,                          Name.Builtin),
            (lsl_functions_builtin,               Name.Function),
            (lsl_constants_float,                 Keyword.Constant),
            (lsl_constants_integer,               Keyword.Constant),
            (lsl_constants_integer_boolean,       Keyword.Constant),
            (lsl_constants_rotation,              Keyword.Constant),
            (lsl_constants_string,                Keyword.Constant),
            (lsl_constants_vector,                Keyword.Constant),
            (lsl_invalid_broken,                  Error),
            (lsl_invalid_deprecated,              Error),
            (lsl_invalid_illegal,                 Error),
            (lsl_invalid_unimplemented,           Error),
            (lsl_reserved_godmode,                Keyword.Reserved),
            (lsl_reserved_log,                    Keyword.Reserved),
            (r'\b([a-zA-Z_][a-zA-Z0-9_]*)\b',     Name.Variable),
            (r'(\d+\.\d*|\.\d+|\d+)[eE][+-]?\d*', Number.Float),
            (r'(\d+\.\d*|\.\d+)',                 Number.Float),
            (r'0[xX][0-9a-fA-F]+',                Number.Hex),
            (r'\d+',                              Number.Integer),
            (lsl_operators,                       Operator),
            (r':=?',                              Error),
            (r'[,;{}\(\)\[\]]',                   Punctuation),
            (r'\n+',                              Whitespace),
            (r'\s+',                              Whitespace)
        ],
        'comment':
        [
            (r'[^*/]+',                           Comment.Multiline),
            (r'/\*',                              Comment.Multiline, '#push'),
            (r'\*/',                              Comment.Multiline, '#pop'),
            (r'[*/]',                             Comment.Multiline)
        ],
        'string':
        [
            (r'\\([nt"\\])',                      String.Escape),
            (r'"',                                String.Double, '#pop'),
            (r'\\.',                              Error),
            (r'[^"\\]+',                          String.Double),
        ]
    }
>>>>>>> 4612d4ed


class ECLLexer(RegexLexer):
    """
    Lexer for the declarative big-data `ECL
    <http://hpccsystems.com/community/docs/ecl-language-reference/html>`_
    language.

    .. versionadded:: 1.5
    """

    name = 'ECL'
    aliases = ['ecl']
    filenames = ['*.ecl']
    mimetypes = ['application/x-ecl']

    flags = re.IGNORECASE | re.MULTILINE

    tokens = {
        'root': [
            include('whitespace'),
            include('statements'),
        ],
        'whitespace': [
            (r'\s+', Text),
            (r'\/\/.*', Comment.Single),
            (r'/(\\\n)?\*(.|\n)*?\*(\\\n)?/', Comment.Multiline),
        ],
        'statements': [
            include('types'),
            include('keywords'),
            include('functions'),
            include('hash'),
            (r'"', String, 'string'),
            (r'\'', String, 'string'),
            (r'(\d+\.\d*|\.\d+|\d+)[eE][+-]?\d+[LlUu]*', Number.Float),
            (r'(\d+\.\d*|\.\d+|\d+[fF])[fF]?', Number.Float),
            (r'0x[0-9a-fA-F]+[LlUu]*', Number.Hex),
            (r'0[0-7]+[LlUu]*', Number.Oct),
            (r'\d+[LlUu]*', Number.Integer),
            (r'\*/', Error),
            (r'[~!%^&*+=|?:<>/-]+', Operator),
            (r'[{}()\[\],.;]', Punctuation),
            (r'[a-zA-Z_][a-zA-Z0-9_]*', Name),
        ],
        'hash': [
            (r'^#.*$', Comment.Preproc),
        ],
        'types': [
            (r'(RECORD|END)\D', Keyword.Declaration),
            (r'((?:ASCII|BIG_ENDIAN|BOOLEAN|DATA|DECIMAL|EBCDIC|INTEGER|PATTERN|'
             r'QSTRING|REAL|RECORD|RULE|SET OF|STRING|TOKEN|UDECIMAL|UNICODE|'
             r'UNSIGNED|VARSTRING|VARUNICODE)\d*)(\s+)',
             bygroups(Keyword.Type, Text)),
        ],
        'keywords': [
            (r'(APPLY|ASSERT|BUILD|BUILDINDEX|EVALUATE|FAIL|KEYDIFF|KEYPATCH|'
             r'LOADXML|NOTHOR|NOTIFY|OUTPUT|PARALLEL|SEQUENTIAL|SOAPCALL|WAIT'
             r'CHECKPOINT|DEPRECATED|FAILCODE|FAILMESSAGE|FAILURE|GLOBAL|'
             r'INDEPENDENT|ONWARNING|PERSIST|PRIORITY|RECOVERY|STORED|SUCCESS|'
             r'WAIT|WHEN)\b', Keyword.Reserved),
            # These are classed differently, check later
            (r'(ALL|AND|ANY|AS|ATMOST|BEFORE|BEGINC\+\+|BEST|BETWEEN|CASE|CONST|'
             r'COUNTER|CSV|DESCEND|ENCRYPT|ENDC\+\+|ENDMACRO|EXCEPT|EXCLUSIVE|'
             r'EXPIRE|EXPORT|EXTEND|FALSE|FEW|FIRST|FLAT|FULL|FUNCTION|GROUP|'
             r'HEADER|HEADING|HOLE|IFBLOCK|IMPORT|IN|JOINED|KEEP|KEYED|LAST|'
             r'LEFT|LIMIT|LOAD|LOCAL|LOCALE|LOOKUP|MACRO|MANY|MAXCOUNT|'
             r'MAXLENGTH|MIN SKEW|MODULE|INTERFACE|NAMED|NOCASE|NOROOT|NOSCAN|'
             r'NOSORT|NOT|OF|ONLY|OPT|OR|OUTER|OVERWRITE|PACKED|PARTITION|'
             r'PENALTY|PHYSICALLENGTH|PIPE|QUOTE|RELATIONSHIP|REPEAT|RETURN|'
             r'RIGHT|SCAN|SELF|SEPARATOR|SERVICE|SHARED|SKEW|SKIP|SQL|STORE|'
             r'TERMINATOR|THOR|THRESHOLD|TOKEN|TRANSFORM|TRIM|TRUE|TYPE|'
             r'UNICODEORDER|UNSORTED|VALIDATE|VIRTUAL|WHOLE|WILD|WITHIN|XML|'
             r'XPATH|__COMPRESSED__)\b', Keyword.Reserved),
        ],
        'functions': [
            (r'(ABS|ACOS|ALLNODES|ASCII|ASIN|ASSTRING|ATAN|ATAN2|AVE|CASE|'
             r'CHOOSE|CHOOSEN|CHOOSESETS|CLUSTERSIZE|COMBINE|CORRELATION|COS|'
             r'COSH|COUNT|COVARIANCE|CRON|DATASET|DEDUP|DEFINE|DENORMALIZE|'
             r'DISTRIBUTE|DISTRIBUTED|DISTRIBUTION|EBCDIC|ENTH|ERROR|EVALUATE|'
             r'EVENT|EVENTEXTRA|EVENTNAME|EXISTS|EXP|FAILCODE|FAILMESSAGE|'
             r'FETCH|FROMUNICODE|GETISVALID|GLOBAL|GRAPH|GROUP|HASH|HASH32|'
             r'HASH64|HASHCRC|HASHMD5|HAVING|IF|INDEX|INTFORMAT|ISVALID|'
             r'ITERATE|JOIN|KEYUNICODE|LENGTH|LIBRARY|LIMIT|LN|LOCAL|LOG|LOOP|'
             r'MAP|MATCHED|MATCHLENGTH|MATCHPOSITION|MATCHTEXT|MATCHUNICODE|'
             r'MAX|MERGE|MERGEJOIN|MIN|NOLOCAL|NONEMPTY|NORMALIZE|PARSE|PIPE|'
             r'POWER|PRELOAD|PROCESS|PROJECT|PULL|RANDOM|RANGE|RANK|RANKED|'
             r'REALFORMAT|RECORDOF|REGEXFIND|REGEXREPLACE|REGROUP|REJECTED|'
             r'ROLLUP|ROUND|ROUNDUP|ROW|ROWDIFF|SAMPLE|SET|SIN|SINH|SIZEOF|'
             r'SOAPCALL|SORT|SORTED|SQRT|STEPPED|STORED|SUM|TABLE|TAN|TANH|'
             r'THISNODE|TOPN|TOUNICODE|TRANSFER|TRIM|TRUNCATE|TYPEOF|UNGROUP|'
             r'UNICODEORDER|VARIANCE|WHICH|WORKUNIT|XMLDECODE|XMLENCODE|'
             r'XMLTEXT|XMLUNICODE)\b', Name.Function),
        ],
        'string': [
            (r'"', String, '#pop'),
            (r'\'', String, '#pop'),
            (r'[^"\']+', String),
        ],
    }


class BrainfuckLexer(RegexLexer):
    """
    Lexer for the esoteric `BrainFuck <http://www.muppetlabs.com/~breadbox/bf/>`_
    language.
    """

    name = 'Brainfuck'
    aliases = ['brainfuck', 'bf']
    filenames = ['*.bf', '*.b']
    mimetypes = ['application/x-brainfuck']

    tokens = {
        'common': [
            # use different colors for different instruction types
            (r'[.,]+', Name.Tag),
            (r'[+-]+', Name.Builtin),
            (r'[<>]+', Name.Variable),
            (r'[^.,+\-<>\[\]]+', Comment),
        ],
        'root': [
            (r'\[', Keyword, 'loop'),
            (r'\]', Error),
            include('common'),
        ],
        'loop': [
            (r'\[', Keyword, '#push'),
            (r'\]', Keyword, '#pop'),
            include('common'),
        ]
    }


class BefungeLexer(RegexLexer):
    """
    Lexer for the esoteric `Befunge <http://en.wikipedia.org/wiki/Befunge>`_
    language.

    .. versionadded:: 0.7
    """
    name = 'Befunge'
    aliases = ['befunge']
    filenames = ['*.befunge']
    mimetypes = ['application/x-befunge']

    tokens = {
        'root': [
            (r'[0-9a-f]', Number),
            (r'[\+\*/%!`-]', Operator), # Traditional math
            (r'[<>^v?\[\]rxjk]', Name.Variable), # Move, imperatives
            (r'[:\\$.,n]', Name.Builtin), # Stack ops, imperatives
            (r'[|_mw]', Keyword),
            (r'[{}]', Name.Tag), # Befunge-98 stack ops
            (r'".*?"', String.Double), # Strings don't appear to allow escapes
            (r'\'.', String.Single), # Single character
            (r'[#;]', Comment), # Trampoline... depends on direction hit
            (r'[pg&~=@iotsy]', Keyword), # Misc
            (r'[()A-Z]', Comment), # Fingerprints
            (r'\s+', Text), # Whitespace doesn't matter
        ],
    }


class RedcodeLexer(RegexLexer):
    """
    A simple Redcode lexer based on ICWS'94.
    Contributed by Adam Blinkinsop <blinks@acm.org>.

    .. versionadded:: 0.8
    """
    name = 'Redcode'
    aliases = ['redcode']
    filenames = ['*.cw']

    opcodes = ['DAT','MOV','ADD','SUB','MUL','DIV','MOD',
               'JMP','JMZ','JMN','DJN','CMP','SLT','SPL',
               'ORG','EQU','END']
    modifiers = ['A','B','AB','BA','F','X','I']

    tokens = {
        'root': [
            # Whitespace:
            (r'\s+', Text),
            (r';.*$', Comment.Single),
            # Lexemes:
            #  Identifiers
            (r'\b(%s)\b' % '|'.join(opcodes), Name.Function),
            (r'\b(%s)\b' % '|'.join(modifiers), Name.Decorator),
            (r'[A-Za-z_][A-Za-z_0-9]+', Name),
            #  Operators
            (r'[-+*/%]', Operator),
            (r'[#$@<>]', Operator), # mode
            (r'[.,]', Punctuation), # mode
            #  Numbers
            (r'[-+]?\d+', Number.Integer),
        ],
    }


class MOOCodeLexer(RegexLexer):
    """
    For `MOOCode <http://www.moo.mud.org/>`_ (the MOO scripting
    language).

    .. versionadded:: 0.9
    """
    name = 'MOOCode'
    filenames = ['*.moo']
    aliases = ['moocode', 'moo']
    mimetypes = ['text/x-moocode']

    tokens = {
        'root' : [
            # Numbers
            (r'(0|[1-9][0-9_]*)', Number.Integer),
            # Strings
            (r'"(\\\\|\\"|[^"])*"', String),
            # exceptions
            (r'(E_PERM|E_DIV)', Name.Exception),
            # db-refs
            (r'((#[-0-9]+)|(\$[a-z_A-Z0-9]+))', Name.Entity),
            # Keywords
            (r'\b(if|else|elseif|endif|for|endfor|fork|endfork|while'
             r'|endwhile|break|continue|return|try'
             r'|except|endtry|finally|in)\b', Keyword),
            # builtins
            (r'(random|length)', Name.Builtin),
            # special variables
            (r'(player|caller|this|args)', Name.Variable.Instance),
            # skip whitespace
            (r'\s+', Text),
            (r'\n', Text),
            # other operators
            (r'([!;=,{}&\|:\.\[\]@\(\)\<\>\?]+)', Operator),
            # function call
            (r'([a-z_A-Z0-9]+)(\()', bygroups(Name.Function, Operator)),
            # variables
            (r'([a-zA-Z_0-9]+)', Text),
        ]
    }


class SmalltalkLexer(RegexLexer):
    """
    For `Smalltalk <http://www.smalltalk.org/>`_ syntax.
    Contributed by Stefan Matthias Aust.
    Rewritten by Nils Winter.

    .. versionadded:: 0.10
    """
    name = 'Smalltalk'
    filenames = ['*.st']
    aliases = ['smalltalk', 'squeak', 'st']
    mimetypes = ['text/x-smalltalk']

    tokens = {
        'root' : [
            (r'(<)(\w+:)(.*?)(>)', bygroups(Text, Keyword, Text, Text)),
            include('squeak fileout'),
            include('whitespaces'),
            include('method definition'),
            (r'(\|)([\w\s]*)(\|)', bygroups(Operator, Name.Variable, Operator)),
            include('objects'),
            (r'\^|\:=|\_', Operator),
            # temporaries
            (r'[\]({}.;!]', Text),
        ],
        'method definition' : [
            # Not perfect can't allow whitespaces at the beginning and the
            # without breaking everything
            (r'([a-zA-Z]+\w*:)(\s*)(\w+)',
             bygroups(Name.Function, Text, Name.Variable)),
            (r'^(\b[a-zA-Z]+\w*\b)(\s*)$', bygroups(Name.Function, Text)),
            (r'^([-+*/\\~<>=|&!?,@%]+)(\s*)(\w+)(\s*)$',
             bygroups(Name.Function, Text, Name.Variable, Text)),
        ],
        'blockvariables' : [
            include('whitespaces'),
            (r'(:)(\s*)(\w+)',
             bygroups(Operator, Text, Name.Variable)),
            (r'\|', Operator, '#pop'),
            (r'', Text, '#pop'), # else pop
        ],
        'literals' : [
            (r"'(''|[^'])*'", String, 'afterobject'),
            (r'\$.', String.Char, 'afterobject'),
            (r'#\(', String.Symbol, 'parenth'),
            (r'\)', Text, 'afterobject'),
            (r'(\d+r)?-?\d+(\.\d+)?(e-?\d+)?', Number, 'afterobject'),
        ],
        '_parenth_helper' : [
            include('whitespaces'),
            (r'(\d+r)?-?\d+(\.\d+)?(e-?\d+)?', Number),
            (r'[-+*/\\~<>=|&#!?,@%\w:]+', String.Symbol),
            # literals
            (r"'(''|[^'])*'", String),
            (r'\$.', String.Char),
            (r'#*\(', String.Symbol, 'inner_parenth'),
        ],
        'parenth' : [
            # This state is a bit tricky since
            # we can't just pop this state
            (r'\)', String.Symbol, ('root', 'afterobject')),
            include('_parenth_helper'),
        ],
        'inner_parenth': [
            (r'\)', String.Symbol, '#pop'),
            include('_parenth_helper'),
        ],
        'whitespaces' : [
            # skip whitespace and comments
            (r'\s+', Text),
            (r'"(""|[^"])*"', Comment),
        ],
        'objects' : [
            (r'\[', Text, 'blockvariables'),
            (r'\]', Text, 'afterobject'),
            (r'\b(self|super|true|false|nil|thisContext)\b',
             Name.Builtin.Pseudo, 'afterobject'),
            (r'\b[A-Z]\w*(?!:)\b', Name.Class, 'afterobject'),
            (r'\b[a-z]\w*(?!:)\b', Name.Variable, 'afterobject'),
            (r'#("(""|[^"])*"|[-+*/\\~<>=|&!?,@%]+|[\w:]+)',
             String.Symbol, 'afterobject'),
            include('literals'),
        ],
        'afterobject' : [
            (r'! !$', Keyword , '#pop'), # squeak chunk delimiter
            include('whitespaces'),
            (r'\b(ifTrue:|ifFalse:|whileTrue:|whileFalse:|timesRepeat:)',
             Name.Builtin, '#pop'),
            (r'\b(new\b(?!:))', Name.Builtin),
            (r'\:=|\_', Operator, '#pop'),
            (r'\b[a-zA-Z]+\w*:', Name.Function, '#pop'),
            (r'\b[a-zA-Z]+\w*', Name.Function),
            (r'\w+:?|[-+*/\\~<>=|&!?,@%]+', Name.Function, '#pop'),
            (r'\.', Punctuation, '#pop'),
            (r';', Punctuation),
            (r'[\])}]', Text),
            (r'[\[({]', Text, '#pop'),
        ],
        'squeak fileout' : [
            # Squeak fileout format (optional)
            (r'^"(""|[^"])*"!', Keyword),
            (r"^'(''|[^'])*'!", Keyword),
            (r'^(!)(\w+)( commentStamp: )(.*?)( prior: .*?!\n)(.*?)(!)',
                bygroups(Keyword, Name.Class, Keyword, String, Keyword, Text, Keyword)),
            (r"^(!)(\w+(?: class)?)( methodsFor: )('(?:''|[^'])*')(.*?!)",
                bygroups(Keyword, Name.Class, Keyword, String, Keyword)),
            (r'^(\w+)( subclass: )(#\w+)'
             r'(\s+instanceVariableNames: )(.*?)'
             r'(\s+classVariableNames: )(.*?)'
             r'(\s+poolDictionaries: )(.*?)'
             r'(\s+category: )(.*?)(!)',
                bygroups(Name.Class, Keyword, String.Symbol, Keyword, String, Keyword,
                         String, Keyword, String, Keyword, String, Keyword)),
            (r'^(\w+(?: class)?)(\s+instanceVariableNames: )(.*?)(!)',
                bygroups(Name.Class, Keyword, String, Keyword)),
            (r'(!\n)(\].*)(! !)$', bygroups(Keyword, Text, Keyword)),
            (r'! !$', Keyword),
        ],
    }


class LogtalkLexer(RegexLexer):
    """
    For `Logtalk <http://logtalk.org/>`_ source code.

    .. versionadded:: 0.10
    """

    name = 'Logtalk'
    aliases = ['logtalk']
    filenames = ['*.lgt']
    mimetypes = ['text/x-logtalk']

    tokens = {
        'root': [
            # Directives
            (r'^\s*:-\s',Punctuation,'directive'),
            # Comments
            (r'%.*?\n', Comment),
            (r'/\*(.|\n)*?\*/',Comment),
            # Whitespace
            (r'\n', Text),
            (r'\s+', Text),
            # Numbers
            (r"0'.", Number),
            (r'0b[01]+', Number),
            (r'0o[0-7]+', Number),
            (r'0x[0-9a-fA-F]+', Number),
            (r'\d+\.?\d*((e|E)(\+|-)?\d+)?', Number),
            # Variables
            (r'([A-Z_][a-zA-Z0-9_]*)', Name.Variable),
            # Event handlers
            (r'(after|before)(?=[(])', Keyword),
            # Execution-context methods
            (r'(parameter|this|se(lf|nder))(?=[(])', Keyword),
            # Reflection
            (r'(current_predicate|predicate_property)(?=[(])', Keyword),
            # DCGs and term expansion
            (r'(expand_(goal|term)|(goal|term)_expansion|phrase)(?=[(])',
             Keyword),
            # Entity
            (r'(abolish|c(reate|urrent))_(object|protocol|category)(?=[(])',
             Keyword),
            (r'(object|protocol|category)_property(?=[(])', Keyword),
            # Entity relations
            (r'co(mplements_object|nforms_to_protocol)(?=[(])', Keyword),
            (r'extends_(object|protocol|category)(?=[(])', Keyword),
            (r'imp(lements_protocol|orts_category)(?=[(])', Keyword),
            (r'(instantiat|specializ)es_class(?=[(])', Keyword),
            # Events
            (r'(current_event|(abolish|define)_events)(?=[(])', Keyword),
            # Flags
            (r'(current|set)_logtalk_flag(?=[(])', Keyword),
            # Compiling, loading, and library paths
            (r'logtalk_(compile|l(ibrary_path|oad_context|oad))(?=[(])',
             Keyword),
            # Database
            (r'(clause|retract(all)?)(?=[(])', Keyword),
            (r'a(bolish|ssert(a|z))(?=[(])', Keyword),
            # Control constructs
            (r'(ca(ll|tch)|throw)(?=[(])', Keyword),
            (r'(fail|true)\b', Keyword),
            # All solutions
            (r'((bag|set)of|f(ind|or)all)(?=[(])', Keyword),
            # Multi-threading meta-predicates
            (r'threaded(_(call|once|ignore|exit|peek|wait|notify))?(?=[(])',
             Keyword),
            # Term unification
            (r'unify_with_occurs_check(?=[(])', Keyword),
            # Term creation and decomposition
            (r'(functor|arg|copy_term|numbervars)(?=[(])', Keyword),
            # Evaluable functors
            (r'(rem|mod|abs|sign)(?=[(])', Keyword),
            (r'float(_(integer|fractional)_part)?(?=[(])', Keyword),
            (r'(floor|truncate|round|ceiling)(?=[(])', Keyword),
            # Other arithmetic functors
            (r'(cos|atan|exp|log|s(in|qrt))(?=[(])', Keyword),
            # Term testing
            (r'(var|atom(ic)?|integer|float|c(allable|ompound)|n(onvar|umber)|'
             r'ground)(?=[(])', Keyword),
            # Term comparison
            (r'compare(?=[(])', Keyword),
            # Stream selection and control
            (r'(curren|se)t_(in|out)put(?=[(])', Keyword),
            (r'(open|close)(?=[(])', Keyword),
            (r'flush_output(?=[(])', Keyword),
            (r'(at_end_of_stream|flush_output)\b', Keyword),
            (r'(stream_property|at_end_of_stream|set_stream_position)(?=[(])',
             Keyword),
            # Character and byte input/output
            (r'(nl|(get|peek|put)_(byte|c(har|ode)))(?=[(])', Keyword),
            (r'\bnl\b', Keyword),
            # Term input/output
            (r'read(_term)?(?=[(])', Keyword),
            (r'write(q|_(canonical|term))?(?=[(])', Keyword),
            (r'(current_)?op(?=[(])', Keyword),
            (r'(current_)?char_conversion(?=[(])', Keyword),
            # Atomic term processing
            (r'atom_(length|c(hars|o(ncat|des)))(?=[(])', Keyword),
            (r'(char_code|sub_atom)(?=[(])', Keyword),
            (r'number_c(har|ode)s(?=[(])', Keyword),
            # Implementation defined hooks functions
            (r'(se|curren)t_prolog_flag(?=[(])', Keyword),
            (r'\bhalt\b', Keyword),
            (r'halt(?=[(])', Keyword),
            # Message sending operators
            (r'(::|:|\^\^)', Operator),
            # External call
            (r'[{}]', Keyword),
            # Logic and control
            (r'\b(ignore|once)(?=[(])', Keyword),
            (r'\brepeat\b', Keyword),
            # Sorting
            (r'(key)?sort(?=[(])', Keyword),
            # Bitwise functors
            (r'(>>|<<|/\\|\\\\|\\)', Operator),
            # Arithemtic evaluation
            (r'\bis\b', Keyword),
            # Arithemtic comparison
            (r'(=:=|=\\=|<|=<|>=|>)', Operator),
            # Term creation and decomposition
            (r'=\.\.', Operator),
            # Term unification
            (r'(=|\\=)', Operator),
            # Term comparison
            (r'(==|\\==|@=<|@<|@>=|@>)', Operator),
            # Evaluable functors
            (r'(//|[-+*/])', Operator),
            (r'\b(e|pi|mod|rem)\b', Operator),
            # Other arithemtic functors
            (r'\b\*\*\b', Operator),
            # DCG rules
            (r'-->', Operator),
            # Control constructs
            (r'([!;]|->)', Operator),
            # Logic and control
            (r'\\+', Operator),
            # Mode operators
            (r'[?@]', Operator),
            # Existential quantifier
            (r'\^', Operator),
            # Strings
            (r'"(\\\\|\\"|[^"])*"', String),
            # Ponctuation
            (r'[()\[\],.|]', Text),
            # Atoms
            (r"[a-z][a-zA-Z0-9_]*", Text),
            (r"'", String, 'quoted_atom'),
        ],

        'quoted_atom': [
            (r"''", String),
            (r"'", String, '#pop'),
            (r'\\([\\abfnrtv"\']|(x[a-fA-F0-9]+|[0-7]+)\\)', String.Escape),
            (r"[^\\'\n]+", String),
            (r'\\', String),
        ],

        'directive': [
            # Conditional compilation directives
            (r'(el)?if(?=[(])', Keyword, 'root'),
            (r'(e(lse|ndif))[.]', Keyword, 'root'),
            # Entity directives
            (r'(category|object|protocol)(?=[(])', Keyword, 'entityrelations'),
            (r'(end_(category|object|protocol))[.]',Keyword, 'root'),
            # Predicate scope directives
            (r'(public|protected|private)(?=[(])', Keyword, 'root'),
            # Other directives
            (r'e(n(coding|sure_loaded)|xport)(?=[(])', Keyword, 'root'),
            (r'in(fo|itialization)(?=[(])', Keyword, 'root'),
            (r'(dynamic|synchronized|threaded)[.]', Keyword, 'root'),
            (r'(alias|d(ynamic|iscontiguous)|m(eta_predicate|ode|ultifile)|'
             r's(et_(logtalk|prolog)_flag|ynchronized))(?=[(])',
             Keyword, 'root'),
            (r'op(?=[(])', Keyword, 'root'),
            (r'(c(alls|oinductive)|reexport|use(s|_module))(?=[(])',
             Keyword, 'root'),
            (r'[a-z][a-zA-Z0-9_]*(?=[(])', Text, 'root'),
            (r'[a-z][a-zA-Z0-9_]*[.]', Text, 'root'),
        ],

        'entityrelations': [
            (r'(complements|extends|i(nstantiates|mp(lements|orts))|specializes)'
             r'(?=[(])', Keyword),
            # Numbers
            (r"0'.", Number),
            (r'0b[01]+', Number),
            (r'0o[0-7]+', Number),
            (r'0x[0-9a-fA-F]+', Number),
            (r'\d+\.?\d*((e|E)(\+|-)?\d+)?', Number),
            # Variables
            (r'([A-Z_][a-zA-Z0-9_]*)', Name.Variable),
            # Atoms
            (r"[a-z][a-zA-Z0-9_]*", Text),
            (r"'", String, 'quoted_atom'),
            # Strings
            (r'"(\\\\|\\"|[^"])*"', String),
            # End of entity-opening directive
            (r'([)]\.)', Text, 'root'),
            # Scope operator
            (r'(::)', Operator),
            # Ponctuation
            (r'[()\[\],.|]', Text),
            # Comments
            (r'%.*?\n', Comment),
            (r'/\*(.|\n)*?\*/',Comment),
            # Whitespace
            (r'\n', Text),
            (r'\s+', Text),
        ]
    }

    def analyse_text(text):
        if ':- object(' in text:
            return True
        if ':- protocol(' in text:
            return True
        if ':- category(' in text:
            return True
        return False


def _shortened(word):
    dpos = word.find('$')
    return '|'.join([word[:dpos] + word[dpos+1:i] + r'\b'
                     for i in range(len(word), dpos, -1)])
def _shortened_many(*words):
    return '|'.join(map(_shortened, words))

class GnuplotLexer(RegexLexer):
    """
    For `Gnuplot <http://gnuplot.info/>`_ plotting scripts.

    .. versionadded:: 0.11
    """

    name = 'Gnuplot'
    aliases = ['gnuplot']
    filenames = ['*.plot', '*.plt']
    mimetypes = ['text/x-gnuplot']

    tokens = {
        'root': [
            include('whitespace'),
            (_shortened('bi$nd'), Keyword, 'bind'),
            (_shortened_many('ex$it', 'q$uit'), Keyword, 'quit'),
            (_shortened('f$it'), Keyword, 'fit'),
            (r'(if)(\s*)(\()', bygroups(Keyword, Text, Punctuation), 'if'),
            (r'else\b', Keyword),
            (_shortened('pa$use'), Keyword, 'pause'),
            (_shortened_many('p$lot', 'rep$lot', 'sp$lot'), Keyword, 'plot'),
            (_shortened('sa$ve'), Keyword, 'save'),
            (_shortened('se$t'), Keyword, ('genericargs', 'optionarg')),
            (_shortened_many('sh$ow', 'uns$et'),
             Keyword, ('noargs', 'optionarg')),
            (_shortened_many('low$er', 'ra$ise', 'ca$ll', 'cd$', 'cl$ear',
                             'h$elp', '\\?$', 'hi$story', 'l$oad', 'pr$int',
                             'pwd$', 're$read', 'res$et', 'scr$eendump',
                             'she$ll', 'sy$stem', 'up$date'),
             Keyword, 'genericargs'),
            (_shortened_many('pwd$', 're$read', 'res$et', 'scr$eendump',
                             'she$ll', 'test$'),
             Keyword, 'noargs'),
            ('([a-zA-Z_][a-zA-Z0-9_]*)(\s*)(=)',
             bygroups(Name.Variable, Text, Operator), 'genericargs'),
            ('([a-zA-Z_][a-zA-Z0-9_]*)(\s*\(.*?\)\s*)(=)',
             bygroups(Name.Function, Text, Operator), 'genericargs'),
            (r'@[a-zA-Z_][a-zA-Z0-9_]*', Name.Constant), # macros
            (r';', Keyword),
        ],
        'comment': [
            (r'[^\\\n]', Comment),
            (r'\\\n', Comment),
            (r'\\', Comment),
            # don't add the newline to the Comment token
            ('', Comment, '#pop'),
        ],
        'whitespace': [
            ('#', Comment, 'comment'),
            (r'[ \t\v\f]+', Text),
        ],
        'noargs': [
            include('whitespace'),
            # semicolon and newline end the argument list
            (r';', Punctuation, '#pop'),
            (r'\n', Text, '#pop'),
        ],
        'dqstring': [
            (r'"', String, '#pop'),
            (r'\\([\\abfnrtv"\']|x[a-fA-F0-9]{2,4}|[0-7]{1,3})', String.Escape),
            (r'[^\\"\n]+', String), # all other characters
            (r'\\\n', String), # line continuation
            (r'\\', String), # stray backslash
            (r'\n', String, '#pop'), # newline ends the string too
        ],
        'sqstring': [
            (r"''", String), # escaped single quote
            (r"'", String, '#pop'),
            (r"[^\\'\n]+", String), # all other characters
            (r'\\\n', String), # line continuation
            (r'\\', String), # normal backslash
            (r'\n', String, '#pop'), # newline ends the string too
        ],
        'genericargs': [
            include('noargs'),
            (r'"', String, 'dqstring'),
            (r"'", String, 'sqstring'),
            (r'(\d+\.\d*|\.\d+|\d+)[eE][+-]?\d+', Number.Float),
            (r'(\d+\.\d*|\.\d+)', Number.Float),
            (r'-?\d+', Number.Integer),
            ('[,.~!%^&*+=|?:<>/-]', Operator),
            ('[{}()\[\]]', Punctuation),
            (r'(eq|ne)\b', Operator.Word),
            (r'([a-zA-Z_][a-zA-Z0-9_]*)(\s*)(\()',
             bygroups(Name.Function, Text, Punctuation)),
            (r'[a-zA-Z_][a-zA-Z0-9_]*', Name),
            (r'@[a-zA-Z_][a-zA-Z0-9_]*', Name.Constant), # macros
            (r'\\\n', Text),
        ],
        'optionarg': [
            include('whitespace'),
            (_shortened_many(
                "a$ll","an$gles","ar$row","au$toscale","b$ars","bor$der",
                "box$width","cl$abel","c$lip","cn$trparam","co$ntour","da$ta",
                "data$file","dg$rid3d","du$mmy","enc$oding","dec$imalsign",
                "fit$","font$path","fo$rmat","fu$nction","fu$nctions","g$rid",
                "hid$den3d","his$torysize","is$osamples","k$ey","keyt$itle",
                "la$bel","li$nestyle","ls$","loa$dpath","loc$ale","log$scale",
                "mac$ros","map$ping","map$ping3d","mar$gin","lmar$gin",
                "rmar$gin","tmar$gin","bmar$gin","mo$use","multi$plot",
                "mxt$ics","nomxt$ics","mx2t$ics","nomx2t$ics","myt$ics",
                "nomyt$ics","my2t$ics","nomy2t$ics","mzt$ics","nomzt$ics",
                "mcbt$ics","nomcbt$ics","of$fsets","or$igin","o$utput",
                "pa$rametric","pm$3d","pal$ette","colorb$ox","p$lot",
                "poi$ntsize","pol$ar","pr$int","obj$ect","sa$mples","si$ze",
                "st$yle","su$rface","table$","t$erminal","termo$ptions","ti$cs",
                "ticsc$ale","ticsl$evel","timef$mt","tim$estamp","tit$le",
                "v$ariables","ve$rsion","vi$ew","xyp$lane","xda$ta","x2da$ta",
                "yda$ta","y2da$ta","zda$ta","cbda$ta","xl$abel","x2l$abel",
                "yl$abel","y2l$abel","zl$abel","cbl$abel","xti$cs","noxti$cs",
                "x2ti$cs","nox2ti$cs","yti$cs","noyti$cs","y2ti$cs","noy2ti$cs",
                "zti$cs","nozti$cs","cbti$cs","nocbti$cs","xdti$cs","noxdti$cs",
                "x2dti$cs","nox2dti$cs","ydti$cs","noydti$cs","y2dti$cs",
                "noy2dti$cs","zdti$cs","nozdti$cs","cbdti$cs","nocbdti$cs",
                "xmti$cs","noxmti$cs","x2mti$cs","nox2mti$cs","ymti$cs",
                "noymti$cs","y2mti$cs","noy2mti$cs","zmti$cs","nozmti$cs",
                "cbmti$cs","nocbmti$cs","xr$ange","x2r$ange","yr$ange",
                "y2r$ange","zr$ange","cbr$ange","rr$ange","tr$ange","ur$ange",
                "vr$ange","xzeroa$xis","x2zeroa$xis","yzeroa$xis","y2zeroa$xis",
                "zzeroa$xis","zeroa$xis","z$ero"), Name.Builtin, '#pop'),
        ],
        'bind': [
            ('!', Keyword, '#pop'),
            (_shortened('all$windows'), Name.Builtin),
            include('genericargs'),
        ],
        'quit': [
            (r'gnuplot\b', Keyword),
            include('noargs'),
        ],
        'fit': [
            (r'via\b', Name.Builtin),
            include('plot'),
        ],
        'if': [
            (r'\)', Punctuation, '#pop'),
            include('genericargs'),
        ],
        'pause': [
            (r'(mouse|any|button1|button2|button3)\b', Name.Builtin),
            (_shortened('key$press'), Name.Builtin),
            include('genericargs'),
        ],
        'plot': [
            (_shortened_many('ax$es', 'axi$s', 'bin$ary', 'ev$ery', 'i$ndex',
                             'mat$rix', 's$mooth', 'thru$', 't$itle',
                             'not$itle', 'u$sing', 'w$ith'),
             Name.Builtin),
            include('genericargs'),
        ],
        'save': [
            (_shortened_many('f$unctions', 's$et', 't$erminal', 'v$ariables'),
             Name.Builtin),
            include('genericargs'),
        ],
    }


class PovrayLexer(RegexLexer):
    """
    For `Persistence of Vision Raytracer <http://www.povray.org/>`_ files.

    .. versionadded:: 0.11
    """
    name = 'POVRay'
    aliases = ['pov']
    filenames = ['*.pov', '*.inc']
    mimetypes = ['text/x-povray']

    tokens = {
        'root': [
            (r'/\*[\w\W]*?\*/', Comment.Multiline),
            (r'//.*\n', Comment.Single),
            (r'(?s)"(?:\\.|[^"\\])+"', String.Double),
            (r'#(debug|default|else|end|error|fclose|fopen|ifdef|ifndef|'
             r'include|range|read|render|statistics|switch|undef|version|'
             r'warning|while|write|define|macro|local|declare)\b',
             Comment.Preproc),
            (r'\b(aa_level|aa_threshold|abs|acos|acosh|adaptive|adc_bailout|'
             r'agate|agate_turb|all|alpha|ambient|ambient_light|angle|'
             r'aperture|arc_angle|area_light|asc|asin|asinh|assumed_gamma|'
             r'atan|atan2|atanh|atmosphere|atmospheric_attenuation|'
             r'attenuating|average|background|black_hole|blue|blur_samples|'
             r'bounded_by|box_mapping|bozo|break|brick|brick_size|'
             r'brightness|brilliance|bumps|bumpy1|bumpy2|bumpy3|bump_map|'
             r'bump_size|case|caustics|ceil|checker|chr|clipped_by|clock|'
             r'color|color_map|colour|colour_map|component|composite|concat|'
             r'confidence|conic_sweep|constant|control0|control1|cos|cosh|'
             r'count|crackle|crand|cube|cubic_spline|cylindrical_mapping|'
             r'debug|declare|default|degrees|dents|diffuse|direction|'
             r'distance|distance_maximum|div|dust|dust_type|eccentricity|'
             r'else|emitting|end|error|error_bound|exp|exponent|'
             r'fade_distance|fade_power|falloff|falloff_angle|false|'
             r'file_exists|filter|finish|fisheye|flatness|flip|floor|'
             r'focal_point|fog|fog_alt|fog_offset|fog_type|frequency|gif|'
             r'global_settings|glowing|gradient|granite|gray_threshold|'
             r'green|halo|hexagon|hf_gray_16|hierarchy|hollow|hypercomplex|'
             r'if|ifdef|iff|image_map|incidence|include|int|interpolate|'
             r'inverse|ior|irid|irid_wavelength|jitter|lambda|leopard|'
             r'linear|linear_spline|linear_sweep|location|log|looks_like|'
             r'look_at|low_error_factor|mandel|map_type|marble|material_map|'
             r'matrix|max|max_intersections|max_iteration|max_trace_level|'
             r'max_value|metallic|min|minimum_reuse|mod|mortar|'
             r'nearest_count|no|normal|normal_map|no_shadow|number_of_waves|'
             r'octaves|off|offset|omega|omnimax|on|once|onion|open|'
             r'orthographic|panoramic|pattern1|pattern2|pattern3|'
             r'perspective|pgm|phase|phong|phong_size|pi|pigment|'
             r'pigment_map|planar_mapping|png|point_at|pot|pow|ppm|'
             r'precision|pwr|quadratic_spline|quaternion|quick_color|'
             r'quick_colour|quilted|radial|radians|radiosity|radius|rainbow|'
             r'ramp_wave|rand|range|reciprocal|recursion_limit|red|'
             r'reflection|refraction|render|repeat|rgb|rgbf|rgbft|rgbt|'
             r'right|ripples|rotate|roughness|samples|scale|scallop_wave|'
             r'scattering|seed|shadowless|sin|sine_wave|sinh|sky|sky_sphere|'
             r'slice|slope_map|smooth|specular|spherical_mapping|spiral|'
             r'spiral1|spiral2|spotlight|spotted|sqr|sqrt|statistics|str|'
             r'strcmp|strength|strlen|strlwr|strupr|sturm|substr|switch|sys|'
             r't|tan|tanh|test_camera_1|test_camera_2|test_camera_3|'
             r'test_camera_4|texture|texture_map|tga|thickness|threshold|'
             r'tightness|tile2|tiles|track|transform|translate|transmit|'
             r'triangle_wave|true|ttf|turbulence|turb_depth|type|'
             r'ultra_wide_angle|up|use_color|use_colour|use_index|u_steps|'
             r'val|variance|vaxis_rotate|vcross|vdot|version|vlength|'
             r'vnormalize|volume_object|volume_rendered|vol_with_light|'
             r'vrotate|v_steps|warning|warp|water_level|waves|while|width|'
             r'wood|wrinkles|yes)\b', Keyword),
            (r'(bicubic_patch|blob|box|camera|cone|cubic|cylinder|difference|'
             r'disc|height_field|intersection|julia_fractal|lathe|'
             r'light_source|merge|mesh|object|plane|poly|polygon|prism|'
             r'quadric|quartic|smooth_triangle|sor|sphere|superellipsoid|'
             r'text|torus|triangle|union)\b', Name.Builtin),
            # TODO: <=, etc
            (r'[\[\](){}<>;,]', Punctuation),
            (r'[-+*/=]', Operator),
            (r'\b(x|y|z|u|v)\b', Name.Builtin.Pseudo),
            (r'[a-zA-Z_][a-zA-Z_0-9]*', Name),
            (r'[0-9]+\.[0-9]*', Number.Float),
            (r'\.[0-9]+', Number.Float),
            (r'[0-9]+', Number.Integer),
            (r'\s+', Text),
        ]
    }


class AppleScriptLexer(RegexLexer):
    """
    For `AppleScript source code
    <http://developer.apple.com/documentation/AppleScript/
    Conceptual/AppleScriptLangGuide>`_,
    including `AppleScript Studio
    <http://developer.apple.com/documentation/AppleScript/
    Reference/StudioReference>`_.
    Contributed by Andreas Amann <aamann@mac.com>.
    """

    name = 'AppleScript'
    aliases = ['applescript']
    filenames = ['*.applescript']

    flags = re.MULTILINE | re.DOTALL

    Identifiers = r'[a-zA-Z]\w*'
    Literals = ['AppleScript', 'current application', 'false', 'linefeed',
                'missing value', 'pi','quote', 'result', 'return', 'space',
                'tab', 'text item delimiters', 'true', 'version']
    Classes = ['alias ', 'application ', 'boolean ', 'class ', 'constant ',
               'date ', 'file ', 'integer ', 'list ', 'number ', 'POSIX file ',
               'real ', 'record ', 'reference ', 'RGB color ', 'script ',
               'text ', 'unit types', '(?:Unicode )?text', 'string']
    BuiltIn = ['attachment', 'attribute run', 'character', 'day', 'month',
               'paragraph', 'word', 'year']
    HandlerParams = ['about', 'above', 'against', 'apart from', 'around',
                     'aside from', 'at', 'below', 'beneath', 'beside',
                     'between', 'for', 'given', 'instead of', 'on', 'onto',
                     'out of', 'over', 'since']
    Commands = ['ASCII (character|number)', 'activate', 'beep', 'choose URL',
                'choose application', 'choose color', 'choose file( name)?',
                'choose folder', 'choose from list',
                'choose remote application', 'clipboard info',
                'close( access)?', 'copy', 'count', 'current date', 'delay',
                'delete', 'display (alert|dialog)', 'do shell script',
                'duplicate', 'exists', 'get eof', 'get volume settings',
                'info for', 'launch', 'list (disks|folder)', 'load script',
                'log', 'make', 'mount volume', 'new', 'offset',
                'open( (for access|location))?', 'path to', 'print', 'quit',
                'random number', 'read', 'round', 'run( script)?',
                'say', 'scripting components',
                'set (eof|the clipboard to|volume)', 'store script',
                'summarize', 'system attribute', 'system info',
                'the clipboard', 'time to GMT', 'write', 'quoted form']
    References = ['(in )?back of', '(in )?front of', '[0-9]+(st|nd|rd|th)',
                  'first', 'second', 'third', 'fourth', 'fifth', 'sixth',
                  'seventh', 'eighth', 'ninth', 'tenth', 'after', 'back',
                  'before', 'behind', 'every', 'front', 'index', 'last',
                  'middle', 'some', 'that', 'through', 'thru', 'where', 'whose']
    Operators = ["and", "or", "is equal", "equals", "(is )?equal to", "is not",
                 "isn't", "isn't equal( to)?", "is not equal( to)?",
                 "doesn't equal", "does not equal", "(is )?greater than",
                 "comes after", "is not less than or equal( to)?",
                 "isn't less than or equal( to)?", "(is )?less than",
                 "comes before", "is not greater than or equal( to)?",
                 "isn't greater than or equal( to)?",
                 "(is  )?greater than or equal( to)?", "is not less than",
                 "isn't less than", "does not come before",
                 "doesn't come before", "(is )?less than or equal( to)?",
                 "is not greater than", "isn't greater than",
                 "does not come after", "doesn't come after", "starts? with",
                 "begins? with", "ends? with", "contains?", "does not contain",
                 "doesn't contain", "is in", "is contained by", "is not in",
                 "is not contained by", "isn't contained by", "div", "mod",
                 "not", "(a  )?(ref( to)?|reference to)", "is", "does"]
    Control = ['considering', 'else', 'error', 'exit', 'from', 'if',
               'ignoring', 'in', 'repeat', 'tell', 'then', 'times', 'to',
               'try', 'until', 'using terms from', 'while', 'whith',
               'with timeout( of)?', 'with transaction', 'by', 'continue',
               'end', 'its?', 'me', 'my', 'return', 'of' , 'as']
    Declarations = ['global', 'local', 'prop(erty)?', 'set', 'get']
    Reserved = ['but', 'put', 'returning', 'the']
    StudioClasses = ['action cell', 'alert reply', 'application', 'box',
                     'browser( cell)?', 'bundle', 'button( cell)?', 'cell',
                     'clip view', 'color well', 'color-panel',
                     'combo box( item)?', 'control',
                     'data( (cell|column|item|row|source))?', 'default entry',
                     'dialog reply', 'document', 'drag info', 'drawer',
                     'event', 'font(-panel)?', 'formatter',
                     'image( (cell|view))?', 'matrix', 'menu( item)?', 'item',
                     'movie( view)?', 'open-panel', 'outline view', 'panel',
                     'pasteboard', 'plugin', 'popup button',
                     'progress indicator', 'responder', 'save-panel',
                     'scroll view', 'secure text field( cell)?', 'slider',
                     'sound', 'split view', 'stepper', 'tab view( item)?',
                     'table( (column|header cell|header view|view))',
                     'text( (field( cell)?|view))?', 'toolbar( item)?',
                     'user-defaults', 'view', 'window']
    StudioEvents = ['accept outline drop', 'accept table drop', 'action',
                    'activated', 'alert ended', 'awake from nib', 'became key',
                    'became main', 'begin editing', 'bounds changed',
                    'cell value', 'cell value changed', 'change cell value',
                    'change item value', 'changed', 'child of item',
                    'choose menu item', 'clicked', 'clicked toolbar item',
                    'closed', 'column clicked', 'column moved',
                    'column resized', 'conclude drop', 'data representation',
                    'deminiaturized', 'dialog ended', 'document nib name',
                    'double clicked', 'drag( (entered|exited|updated))?',
                    'drop', 'end editing', 'exposed', 'idle', 'item expandable',
                    'item value', 'item value changed', 'items changed',
                    'keyboard down', 'keyboard up', 'launched',
                    'load data representation', 'miniaturized', 'mouse down',
                    'mouse dragged', 'mouse entered', 'mouse exited',
                    'mouse moved', 'mouse up', 'moved',
                    'number of browser rows', 'number of items',
                    'number of rows', 'open untitled', 'opened', 'panel ended',
                    'parameters updated', 'plugin loaded', 'prepare drop',
                    'prepare outline drag', 'prepare outline drop',
                    'prepare table drag', 'prepare table drop',
                    'read from file', 'resigned active', 'resigned key',
                    'resigned main', 'resized( sub views)?',
                    'right mouse down', 'right mouse dragged',
                    'right mouse up', 'rows changed', 'scroll wheel',
                    'selected tab view item', 'selection changed',
                    'selection changing', 'should begin editing',
                    'should close', 'should collapse item',
                    'should end editing', 'should expand item',
                    'should open( untitled)?',
                    'should quit( after last window closed)?',
                    'should select column', 'should select item',
                    'should select row', 'should select tab view item',
                    'should selection change', 'should zoom', 'shown',
                    'update menu item', 'update parameters',
                    'update toolbar item', 'was hidden', 'was miniaturized',
                    'will become active', 'will close', 'will dismiss',
                    'will display browser cell', 'will display cell',
                    'will display item cell', 'will display outline cell',
                    'will finish launching', 'will hide', 'will miniaturize',
                    'will move', 'will open', 'will pop up', 'will quit',
                    'will resign active', 'will resize( sub views)?',
                    'will select tab view item', 'will show', 'will zoom',
                    'write to file', 'zoomed']
    StudioCommands = ['animate', 'append', 'call method', 'center',
                      'close drawer', 'close panel', 'display',
                      'display alert', 'display dialog', 'display panel', 'go',
                      'hide', 'highlight', 'increment', 'item for',
                      'load image', 'load movie', 'load nib', 'load panel',
                      'load sound', 'localized string', 'lock focus', 'log',
                      'open drawer', 'path for', 'pause', 'perform action',
                      'play', 'register', 'resume', 'scroll', 'select( all)?',
                      'show', 'size to fit', 'start', 'step back',
                      'step forward', 'stop', 'synchronize', 'unlock focus',
                      'update']
    StudioProperties = ['accepts arrow key', 'action method', 'active',
                        'alignment', 'allowed identifiers',
                        'allows branch selection', 'allows column reordering',
                        'allows column resizing', 'allows column selection',
                        'allows customization',
                        'allows editing text attributes',
                        'allows empty selection', 'allows mixed state',
                        'allows multiple selection', 'allows reordering',
                        'allows undo', 'alpha( value)?', 'alternate image',
                        'alternate increment value', 'alternate title',
                        'animation delay', 'associated file name',
                        'associated object', 'auto completes', 'auto display',
                        'auto enables items', 'auto repeat',
                        'auto resizes( outline column)?',
                        'auto save expanded items', 'auto save name',
                        'auto save table columns', 'auto saves configuration',
                        'auto scroll', 'auto sizes all columns to fit',
                        'auto sizes cells', 'background color', 'bezel state',
                        'bezel style', 'bezeled', 'border rect', 'border type',
                        'bordered', 'bounds( rotation)?', 'box type',
                        'button returned', 'button type',
                        'can choose directories', 'can choose files',
                        'can draw', 'can hide',
                        'cell( (background color|size|type))?', 'characters',
                        'class', 'click count', 'clicked( data)? column',
                        'clicked data item', 'clicked( data)? row',
                        'closeable', 'collating', 'color( (mode|panel))',
                        'command key down', 'configuration',
                        'content(s| (size|view( margins)?))?', 'context',
                        'continuous', 'control key down', 'control size',
                        'control tint', 'control view',
                        'controller visible', 'coordinate system',
                        'copies( on scroll)?', 'corner view', 'current cell',
                        'current column', 'current( field)?  editor',
                        'current( menu)? item', 'current row',
                        'current tab view item', 'data source',
                        'default identifiers', 'delta (x|y|z)',
                        'destination window', 'directory', 'display mode',
                        'displayed cell', 'document( (edited|rect|view))?',
                        'double value', 'dragged column', 'dragged distance',
                        'dragged items', 'draws( cell)? background',
                        'draws grid', 'dynamically scrolls', 'echos bullets',
                        'edge', 'editable', 'edited( data)? column',
                        'edited data item', 'edited( data)? row', 'enabled',
                        'enclosing scroll view', 'ending page',
                        'error handling', 'event number', 'event type',
                        'excluded from windows menu', 'executable path',
                        'expanded', 'fax number', 'field editor', 'file kind',
                        'file name', 'file type', 'first responder',
                        'first visible column', 'flipped', 'floating',
                        'font( panel)?', 'formatter', 'frameworks path',
                        'frontmost', 'gave up', 'grid color', 'has data items',
                        'has horizontal ruler', 'has horizontal scroller',
                        'has parent data item', 'has resize indicator',
                        'has shadow', 'has sub menu', 'has vertical ruler',
                        'has vertical scroller', 'header cell', 'header view',
                        'hidden', 'hides when deactivated', 'highlights by',
                        'horizontal line scroll', 'horizontal page scroll',
                        'horizontal ruler view', 'horizontally resizable',
                        'icon image', 'id', 'identifier',
                        'ignores multiple clicks',
                        'image( (alignment|dims when disabled|frame style|'
                            'scaling))?',
                        'imports graphics', 'increment value',
                        'indentation per level', 'indeterminate', 'index',
                        'integer value', 'intercell spacing', 'item height',
                        'key( (code|equivalent( modifier)?|window))?',
                        'knob thickness', 'label', 'last( visible)? column',
                        'leading offset', 'leaf', 'level', 'line scroll',
                        'loaded', 'localized sort', 'location', 'loop mode',
                        'main( (bunde|menu|window))?', 'marker follows cell',
                        'matrix mode', 'maximum( content)? size',
                        'maximum visible columns',
                        'menu( form representation)?', 'miniaturizable',
                        'miniaturized', 'minimized image', 'minimized title',
                        'minimum column width', 'minimum( content)? size',
                        'modal', 'modified', 'mouse down state',
                        'movie( (controller|file|rect))?', 'muted', 'name',
                        'needs display', 'next state', 'next text',
                        'number of tick marks', 'only tick mark values',
                        'opaque', 'open panel', 'option key down',
                        'outline table column', 'page scroll', 'pages across',
                        'pages down', 'palette label', 'pane splitter',
                        'parent data item', 'parent window', 'pasteboard',
                        'path( (names|separator))?', 'playing',
                        'plays every frame', 'plays selection only', 'position',
                        'preferred edge', 'preferred type', 'pressure',
                        'previous text', 'prompt', 'properties',
                        'prototype cell', 'pulls down', 'rate',
                        'released when closed', 'repeated',
                        'requested print time', 'required file type',
                        'resizable', 'resized column', 'resource path',
                        'returns records', 'reuses columns', 'rich text',
                        'roll over', 'row height', 'rulers visible',
                        'save panel', 'scripts path', 'scrollable',
                        'selectable( identifiers)?', 'selected cell',
                        'selected( data)? columns?', 'selected data items?',
                        'selected( data)? rows?', 'selected item identifier',
                        'selection by rect', 'send action on arrow key',
                        'sends action when done editing', 'separates columns',
                        'separator item', 'sequence number', 'services menu',
                        'shared frameworks path', 'shared support path',
                        'sheet', 'shift key down', 'shows alpha',
                        'shows state by', 'size( mode)?',
                        'smart insert delete enabled', 'sort case sensitivity',
                        'sort column', 'sort order', 'sort type',
                        'sorted( data rows)?', 'sound', 'source( mask)?',
                        'spell checking enabled', 'starting page', 'state',
                        'string value', 'sub menu', 'super menu', 'super view',
                        'tab key traverses cells', 'tab state', 'tab type',
                        'tab view', 'table view', 'tag', 'target( printer)?',
                        'text color', 'text container insert',
                        'text container origin', 'text returned',
                        'tick mark position', 'time stamp',
                        'title(d| (cell|font|height|position|rect))?',
                        'tool tip', 'toolbar', 'trailing offset', 'transparent',
                        'treat packages as directories', 'truncated labels',
                        'types', 'unmodified characters', 'update views',
                        'use sort indicator', 'user defaults',
                        'uses data source', 'uses ruler',
                        'uses threaded animation',
                        'uses title from previous column', 'value wraps',
                        'version',
                        'vertical( (line scroll|page scroll|ruler view))?',
                        'vertically resizable', 'view',
                        'visible( document rect)?', 'volume', 'width', 'window',
                        'windows menu', 'wraps', 'zoomable', 'zoomed']

    tokens = {
        'root': [
            (r'\s+', Text),
            (u'¬\\n', String.Escape),
            (r"'s\s+", Text), # This is a possessive, consider moving
            (r'(--|#).*?$', Comment),
            (r'\(\*', Comment.Multiline, 'comment'),
            (r'[\(\){}!,.:]', Punctuation),
            (u'(«)([^»]+)(»)',
             bygroups(Text, Name.Builtin, Text)),
            (r'\b((?:considering|ignoring)\s*)'
             r'(application responses|case|diacriticals|hyphens|'
             r'numeric strings|punctuation|white space)',
             bygroups(Keyword, Name.Builtin)),
            (u'(-|\\*|\\+|&|≠|>=?|<=?|=|≥|≤|/|÷|\\^)', Operator),
            (r"\b(%s)\b" % '|'.join(Operators), Operator.Word),
            (r'^(\s*(?:on|end)\s+)'
             r'(%s)' % '|'.join(StudioEvents[::-1]),
             bygroups(Keyword, Name.Function)),
            (r'^(\s*)(in|on|script|to)(\s+)', bygroups(Text, Keyword, Text)),
            (r'\b(as )(%s)\b' % '|'.join(Classes),
             bygroups(Keyword, Name.Class)),
            (r'\b(%s)\b' % '|'.join(Literals), Name.Constant),
            (r'\b(%s)\b' % '|'.join(Commands), Name.Builtin),
            (r'\b(%s)\b' % '|'.join(Control), Keyword),
            (r'\b(%s)\b' % '|'.join(Declarations), Keyword),
            (r'\b(%s)\b' % '|'.join(Reserved), Name.Builtin),
            (r'\b(%s)s?\b' % '|'.join(BuiltIn), Name.Builtin),
            (r'\b(%s)\b' % '|'.join(HandlerParams), Name.Builtin),
            (r'\b(%s)\b' % '|'.join(StudioProperties), Name.Attribute),
            (r'\b(%s)s?\b' % '|'.join(StudioClasses), Name.Builtin),
            (r'\b(%s)\b' % '|'.join(StudioCommands), Name.Builtin),
            (r'\b(%s)\b' % '|'.join(References), Name.Builtin),
            (r'"(\\\\|\\"|[^"])*"', String.Double),
            (r'\b(%s)\b' % Identifiers, Name.Variable),
            (r'[-+]?(\d+\.\d*|\d*\.\d+)(E[-+][0-9]+)?', Number.Float),
            (r'[-+]?\d+', Number.Integer),
        ],
        'comment': [
            ('\(\*', Comment.Multiline, '#push'),
            ('\*\)', Comment.Multiline, '#pop'),
            ('[^*(]+', Comment.Multiline),
            ('[*(]', Comment.Multiline),
        ],
    }


class ModelicaLexer(RegexLexer):
    """
    For `Modelica <http://www.modelica.org/>`_ source code.

    .. versionadded:: 1.1
    """
    name = 'Modelica'
    aliases = ['modelica']
    filenames = ['*.mo']
    mimetypes = ['text/x-modelica']

    flags = re.IGNORECASE | re.DOTALL

    tokens = {
        'whitespace': [
            (r'\n', Text),
            (r'\s+', Text),
            (r'\\\n', Text), # line continuation
            (r'//(\n|(.|\n)*?[^\\]\n)', Comment),
            (r'/(\\\n)?\*(.|\n)*?\*(\\\n)?/', Comment),
        ],
        'statements': [
            (r'"', String, 'string'),
            (r'(\d+\.\d*|\.\d+|\d+|\d.)[eE][+-]?\d+[lL]?', Number.Float),
            (r'(\d+\.\d*|\.\d+)', Number.Float),
            (r'\d+[Ll]?', Number.Integer),
            (r'[~!%^&*+=|?:<>/-]', Operator),
            (r'(true|false|NULL|Real|Integer|Boolean)\b', Name.Builtin),
            (r'([a-zA-Z_][\w]*|[\'][^\']+[\'])'
             r'([\[\d,:\]]*)'
             r'(\.([a-zA-Z_][\w]*|[\'][^\']+[\']))+'
             r'([\[\d,:\]]*)', Name.Class),
            (r'([a-zA-Z_][\w]*|[\'][^\']+[\'])'
             r'([\[\d,:\]]+)', Name.Class),
            (r'(\'[\w\+\-\*\/\^]+\'|\w+)', Name),
            (r'[()\[\]{},.;]', Punctuation),
            (r'\'', Name, 'quoted_ident'),
        ],
        'root': [
            include('whitespace'),
            include('keywords'),
            include('classes'),
            include('functions'),
            include('operators'),
            (r'("<html>|<html>)', Name.Tag, 'html-content'),
            include('statements'),
        ],
        'keywords': [
            (r'(algorithm|annotation|break|connect|constant|constrainedby|'
            r'discrete|each|else|elseif|elsewhen|encapsulated|enumeration|'
            r'equation|exit|expandable|extends|'
            r'external|false|final|flow|for|if|import|impure|in|initial\sequation|'
            r'inner|input|loop|nondiscrete|outer|output|parameter|partial|'
            r'protected|public|pure|redeclare|replaceable|stream|time|then|true|'
            r'when|while|within)\b', Keyword),
        ],
        'functions': [
            (r'(abs|acos|acosh|asin|asinh|atan|atan2|atan3|ceil|cos|cosh|'
             r'cross|div|exp|floor|getInstanceName|log|log10|mod|rem|'
             r'semiLinear|sign|sin|sinh|size|spatialDistribution|sqrt|tan|'
             r'tanh|zeros)\b', Name.Function),
        ],
        'operators': [
            (r'(actualStream|and|assert|backSample|cardinality|change|Clock|'
             r'delay|der|edge|hold|homotopy|initial|inStream|noClock|noEvent|'
             r'not|or|pre|previous|reinit|return|sample|smooth|'
             r'spatialDistribution|shiftSample|subSample|superSample|terminal|'
             r'terminate)\b', Name.Builtin),
        ],
        'classes': [
            (r'(operator)?(\s+)?(block|class|connector|end|function|model|operator|package|'
             r'record|type)(\s+)((?!if|when|while)[A-Za-z_]\w*|[\'][^\']+[\'])([;]?)',
             bygroups(Keyword, Text, Keyword, Text, Name.Class, Text))
        ],
        'quoted_ident': [
            (r'\'', Name, '#pop'),
            (r'[^\']+', Name), # all other characters
        ],
        'string': [
            (r'"', String, '#pop'),
            (r'\\([\\abfnrtv"\']|x[a-fA-F0-9]{2,4}|[0-7]{1,3})',
             String.Escape),
            (r'[^\\"\n]+', String), # all other characters
            (r'\\\n', String), # line continuation
            (r'\\', String), # stray backslash
        ],
        'html-content': [
            (r'<\s*/\s*html\s*>"', Name.Tag, '#pop'),
            (r'.+?(?=<\s*/\s*html\s*>)', using(HtmlLexer)),
        ]
    }


class RebolLexer(RegexLexer):
    """
    A `REBOL <http://www.rebol.com/>`_ lexer.

    .. versionadded:: 1.1
    """
    name = 'REBOL'
    aliases = ['rebol']
    filenames = ['*.r', '*.r3']
    mimetypes = ['text/x-rebol']

    flags = re.IGNORECASE | re.MULTILINE

    re.IGNORECASE

    escape_re = r'(?:\^\([0-9a-fA-F]{1,4}\)*)'

    def word_callback(lexer, match):
        word = match.group()

        if re.match(".*:$", word):
            yield match.start(), Generic.Subheading, word
        elif re.match(
            r'(native|alias|all|any|as-string|as-binary|bind|bound\?|case|'
            r'catch|checksum|comment|debase|dehex|exclude|difference|disarm|'
            r'either|else|enbase|foreach|remove-each|form|free|get|get-env|if|'
            r'in|intersect|loop|minimum-of|maximum-of|mold|new-line|'
            r'new-line\?|not|now|prin|print|reduce|compose|construct|repeat|'
            r'reverse|save|script\?|set|shift|switch|throw|to-hex|trace|try|'
            r'type\?|union|unique|unless|unprotect|unset|until|use|value\?|'
            r'while|compress|decompress|secure|open|close|read|read-io|'
            r'write-io|write|update|query|wait|input\?|exp|log-10|log-2|'
            r'log-e|square-root|cosine|sine|tangent|arccosine|arcsine|'
            r'arctangent|protect|lowercase|uppercase|entab|detab|connected\?|'
            r'browse|launch|stats|get-modes|set-modes|to-local-file|'
            r'to-rebol-file|encloak|decloak|create-link|do-browser|bind\?|'
            r'hide|draw|show|size-text|textinfo|offset-to-caret|'
            r'caret-to-offset|local-request-file|rgb-to-hsv|hsv-to-rgb|'
            r'crypt-strength\?|dh-make-key|dh-generate-key|dh-compute-key|'
            r'dsa-make-key|dsa-generate-key|dsa-make-signature|'
            r'dsa-verify-signature|rsa-make-key|rsa-generate-key|'
            r'rsa-encrypt)$', word):
            yield match.start(), Name.Builtin, word
        elif re.match(
            r'(add|subtract|multiply|divide|remainder|power|and~|or~|xor~|'
            r'minimum|maximum|negate|complement|absolute|random|head|tail|'
            r'next|back|skip|at|pick|first|second|third|fourth|fifth|sixth|'
            r'seventh|eighth|ninth|tenth|last|path|find|select|make|to|copy\*|'
            r'insert|remove|change|poke|clear|trim|sort|min|max|abs|cp|'
            r'copy)$', word):
            yield match.start(), Name.Function, word
        elif re.match(
            r'(error|source|input|license|help|install|echo|Usage|with|func|'
            r'throw-on-error|function|does|has|context|probe|\?\?|as-pair|'
            r'mod|modulo|round|repend|about|set-net|append|join|rejoin|reform|'
            r'remold|charset|array|replace|move|extract|forskip|forall|alter|'
            r'first+|also|take|for|forever|dispatch|attempt|what-dir|'
            r'change-dir|clean-path|list-dir|dirize|rename|split-path|delete|'
            r'make-dir|delete-dir|in-dir|confirm|dump-obj|upgrade|what|'
            r'build-tag|process-source|build-markup|decode-cgi|read-cgi|'
            r'write-user|save-user|set-user-name|protect-system|parse-xml|'
            r'cvs-date|cvs-version|do-boot|get-net-info|desktop|layout|'
            r'scroll-para|get-face|alert|set-face|uninstall|unfocus|'
            r'request-dir|center-face|do-events|net-error|decode-url|'
            r'parse-header|parse-header-date|parse-email-addrs|import-email|'
            r'send|build-attach-body|resend|show-popup|hide-popup|open-events|'
            r'find-key-face|do-face|viewtop|confine|find-window|'
            r'insert-event-func|remove-event-func|inform|dump-pane|dump-face|'
            r'flag-face|deflag-face|clear-fields|read-net|vbug|path-thru|'
            r'read-thru|load-thru|do-thru|launch-thru|load-image|'
            r'request-download|do-face-alt|set-font|set-para|get-style|'
            r'set-style|make-face|stylize|choose|hilight-text|hilight-all|'
            r'unlight-text|focus|scroll-drag|clear-face|reset-face|scroll-face|'
            r'resize-face|load-stock|load-stock-block|notify|request|flash|'
            r'request-color|request-pass|request-text|request-list|'
            r'request-date|request-file|dbug|editor|link-relative-path|'
            r'emailer|parse-error)$', word):
            yield match.start(), Keyword.Namespace, word
        elif re.match(
            r'(halt|quit|do|load|q|recycle|call|run|ask|parse|view|unview|'
            r'return|exit|break)$', word):
            yield match.start(), Name.Exception, word
        elif re.match('REBOL$', word):
            yield match.start(), Generic.Heading, word
        elif re.match("to-.*", word):
            yield match.start(), Keyword, word
        elif re.match('(\+|-|\*|/|//|\*\*|and|or|xor|=\?|=|==|<>|<|>|<=|>=)$',
                      word):
            yield match.start(), Operator, word
        elif re.match(".*\?$", word):
            yield match.start(), Keyword, word
        elif re.match(".*\!$", word):
            yield match.start(), Keyword.Type, word
        elif re.match("'.*", word):
            yield match.start(), Name.Variable.Instance, word # lit-word
        elif re.match("#.*", word):
            yield match.start(), Name.Label, word # issue
        elif re.match("%.*", word):
            yield match.start(), Name.Decorator, word # file
        else:
            yield match.start(), Name.Variable, word

    tokens = {
        'root': [
            (r'[^R]+', Comment),
            (r'REBOL\s+\[', Generic.Strong, 'script'),
            (r'R', Comment)
        ],
        'script': [
            (r'\s+', Text),
            (r'#"', String.Char, 'char'),
            (r'#{[0-9a-fA-F]*}', Number.Hex),
            (r'2#{', Number.Hex, 'bin2'),
            (r'64#{[0-9a-zA-Z+/=\s]*}', Number.Hex),
            (r'"', String, 'string'),
            (r'{', String, 'string2'),
            (r';#+.*\n', Comment.Special),
            (r';\*+.*\n', Comment.Preproc),
            (r';.*\n', Comment),
            (r'%"', Name.Decorator, 'stringFile'),
            (r'%[^(\^{^")\s\[\]]+', Name.Decorator),
            (r'[+-]?([a-zA-Z]{1,3})?\$\d+(\.\d+)?', Number.Float), # money
            (r'[+-]?\d+\:\d+(\:\d+)?(\.\d+)?', String.Other), # time
            (r'\d+[\-\/][0-9a-zA-Z]+[\-\/]\d+(\/\d+\:\d+((\:\d+)?'
             r'([\.\d+]?([+-]?\d+:\d+)?)?)?)?', String.Other), # date
            (r'\d+(\.\d+)+\.\d+', Keyword.Constant), # tuple
            (r'\d+[xX]\d+', Keyword.Constant), # pair
            (r'[+-]?\d+(\'\d+)?([\.,]\d*)?[eE][+-]?\d+', Number.Float),
            (r'[+-]?\d+(\'\d+)?[\.,]\d*', Number.Float),
            (r'[+-]?\d+(\'\d+)?', Number),
            (r'[\[\]\(\)]', Generic.Strong),
            (r'[a-zA-Z]+[^(\^{"\s:)]*://[^(\^{"\s)]*', Name.Decorator), # url
            (r'mailto:[^(\^{"@\s)]+@[^(\^{"@\s)]+', Name.Decorator), # url
            (r'[^(\^{"@\s)]+@[^(\^{"@\s)]+', Name.Decorator), # email
            (r'comment\s', Comment, 'comment'),
            (r'/[^(\^{^")\s/[\]]*', Name.Attribute),
            (r'([^(\^{^")\s/[\]]+)(?=[:({"\s/\[\]])', word_callback),
            (r'<[a-zA-Z0-9:._-]*>', Name.Tag),
            (r'<[^(<>\s")]+', Name.Tag, 'tag'),
            (r'([^(\^{^")\s]+)', Text),
        ],
        'string': [
            (r'[^(\^")]+', String),
            (escape_re, String.Escape),
            (r'[\(|\)]+', String),
            (r'\^.', String.Escape),
            (r'"', String, '#pop'),
        ],
        'string2': [
            (r'[^(\^{^})]+', String),
            (escape_re, String.Escape),
            (r'[\(|\)]+', String),
            (r'\^.', String.Escape),
            (r'{', String, '#push'),
            (r'}', String, '#pop'),
        ],
        'stringFile': [
            (r'[^(\^")]+', Name.Decorator),
            (escape_re, Name.Decorator),
            (r'\^.', Name.Decorator),
            (r'"', Name.Decorator, '#pop'),
        ],
        'char': [
            (escape_re + '"', String.Char, '#pop'),
            (r'\^."', String.Char, '#pop'),
            (r'."', String.Char, '#pop'),
        ],
        'tag': [
            (escape_re, Name.Tag),
            (r'"', Name.Tag, 'tagString'),
            (r'[^(<>\r\n")]+', Name.Tag),
            (r'>', Name.Tag, '#pop'),
        ],
        'tagString': [
            (r'[^(\^")]+', Name.Tag),
            (escape_re, Name.Tag),
            (r'[\(|\)]+', Name.Tag),
            (r'\^.', Name.Tag),
            (r'"', Name.Tag, '#pop'),
        ],
        'tuple': [
            (r'(\d+\.)+', Keyword.Constant),
            (r'\d+', Keyword.Constant, '#pop'),
        ],
        'bin2': [
            (r'\s+', Number.Hex),
            (r'([0-1]\s*){8}', Number.Hex),
            (r'}', Number.Hex, '#pop'),
        ],
        'comment': [
            (r'"', Comment, 'commentString1'),
            (r'{', Comment, 'commentString2'),
            (r'\[', Comment, 'commentBlock'),
            (r'[^(\s{\"\[]+', Comment, '#pop'),
        ],
        'commentString1': [
            (r'[^(\^")]+', Comment),
            (escape_re, Comment),
            (r'[\(|\)]+', Comment),
            (r'\^.', Comment),
            (r'"', Comment, '#pop'),
        ],
        'commentString2': [
            (r'[^(\^{^})]+', Comment),
            (escape_re, Comment),
            (r'[\(|\)]+', Comment),
            (r'\^.', Comment),
            (r'{', Comment, '#push'),
            (r'}', Comment, '#pop'),
        ],
        'commentBlock': [
            (r'\[', Comment, '#push'),
            (r'\]', Comment, '#pop'),
            (r'[^(\[\])]+', Comment),
        ],
    }
    def analyse_text(text):
        """
        Check if code contains REBOL header and so it probably not R code
        """
        if re.match(r'^\s*REBOL\s*\[', text, re.IGNORECASE):
            # The code starts with REBOL header
            return 1.0
        elif re.search(r'\s*REBOL\s*[', text, re.IGNORECASE):
            # The code contains REBOL header but also some text before it
            return 0.5


class ABAPLexer(RegexLexer):
    """
    Lexer for ABAP, SAP's integrated language.

    .. versionadded:: 1.1
    """
    name = 'ABAP'
    aliases = ['abap']
    filenames = ['*.abap']
    mimetypes = ['text/x-abap']

    flags = re.IGNORECASE | re.MULTILINE

    tokens = {
        'common': [
            (r'\s+', Text),
            (r'^\*.*$', Comment.Single),
            (r'\".*?\n', Comment.Single),
            ],
        'variable-names': [
            (r'<[\S_]+>', Name.Variable),
            (r'\w[\w~]*(?:(\[\])|->\*)?', Name.Variable),
            ],
        'root': [
            include('common'),
            #function calls
            (r'(CALL\s+(?:BADI|CUSTOMER-FUNCTION|FUNCTION))(\s+)(\'?\S+\'?)',
                bygroups(Keyword, Text, Name.Function)),
            (r'(CALL\s+(?:DIALOG|SCREEN|SUBSCREEN|SELECTION-SCREEN|'
             r'TRANSACTION|TRANSFORMATION))\b',
                Keyword),
            (r'(FORM|PERFORM)(\s+)(\w+)',
                bygroups(Keyword, Text, Name.Function)),
            (r'(PERFORM)(\s+)(\()(\w+)(\))',
                bygroups(Keyword, Text, Punctuation, Name.Variable, Punctuation )),
            (r'(MODULE)(\s+)(\S+)(\s+)(INPUT|OUTPUT)',
                bygroups(Keyword, Text, Name.Function, Text, Keyword)),

            # method implementation
            (r'(METHOD)(\s+)([\w~]+)',
                bygroups(Keyword, Text, Name.Function)),
            # method calls
            (r'(\s+)([\w\-]+)([=\-]>)([\w\-~]+)',
                bygroups(Text, Name.Variable, Operator, Name.Function)),
            # call methodnames returning style
            (r'(?<=(=|-)>)([\w\-~]+)(?=\()', Name.Function),

            # keywords with dashes in them.
            # these need to be first, because for instance the -ID part
            # of MESSAGE-ID wouldn't get highlighted if MESSAGE was
            # first in the list of keywords.
            (r'(ADD-CORRESPONDING|AUTHORITY-CHECK|'
             r'CLASS-DATA|CLASS-EVENTS|CLASS-METHODS|CLASS-POOL|'
             r'DELETE-ADJACENT|DIVIDE-CORRESPONDING|'
             r'EDITOR-CALL|ENHANCEMENT-POINT|ENHANCEMENT-SECTION|EXIT-COMMAND|'
             r'FIELD-GROUPS|FIELD-SYMBOLS|FUNCTION-POOL|'
             r'INTERFACE-POOL|INVERTED-DATE|'
             r'LOAD-OF-PROGRAM|LOG-POINT|'
             r'MESSAGE-ID|MOVE-CORRESPONDING|MULTIPLY-CORRESPONDING|'
             r'NEW-LINE|NEW-PAGE|NEW-SECTION|NO-EXTENSION|'
             r'OUTPUT-LENGTH|PRINT-CONTROL|'
             r'SELECT-OPTIONS|START-OF-SELECTION|SUBTRACT-CORRESPONDING|'
             r'SYNTAX-CHECK|SYSTEM-EXCEPTIONS|'
             r'TYPE-POOL|TYPE-POOLS'
             r')\b', Keyword),

             # keyword kombinations
            (r'CREATE\s+(PUBLIC|PRIVATE|DATA|OBJECT)|'
             r'((PUBLIC|PRIVATE|PROTECTED)\s+SECTION|'
             r'(TYPE|LIKE)(\s+(LINE\s+OF|REF\s+TO|'
             r'(SORTED|STANDARD|HASHED)\s+TABLE\s+OF))?|'
             r'FROM\s+(DATABASE|MEMORY)|CALL\s+METHOD|'
             r'(GROUP|ORDER) BY|HAVING|SEPARATED BY|'
             r'GET\s+(BADI|BIT|CURSOR|DATASET|LOCALE|PARAMETER|'
                      r'PF-STATUS|(PROPERTY|REFERENCE)\s+OF|'
                      r'RUN\s+TIME|TIME\s+(STAMP)?)?|'
             r'SET\s+(BIT|BLANK\s+LINES|COUNTRY|CURSOR|DATASET|EXTENDED\s+CHECK|'
                      r'HANDLER|HOLD\s+DATA|LANGUAGE|LEFT\s+SCROLL-BOUNDARY|'
                      r'LOCALE|MARGIN|PARAMETER|PF-STATUS|PROPERTY\s+OF|'
                      r'RUN\s+TIME\s+(ANALYZER|CLOCK\s+RESOLUTION)|SCREEN|'
                      r'TITLEBAR|UPADTE\s+TASK\s+LOCAL|USER-COMMAND)|'
             r'CONVERT\s+((INVERTED-)?DATE|TIME|TIME\s+STAMP|TEXT)|'
             r'(CLOSE|OPEN)\s+(DATASET|CURSOR)|'
             r'(TO|FROM)\s+(DATA BUFFER|INTERNAL TABLE|MEMORY ID|'
                            r'DATABASE|SHARED\s+(MEMORY|BUFFER))|'
             r'DESCRIBE\s+(DISTANCE\s+BETWEEN|FIELD|LIST|TABLE)|'
             r'FREE\s(MEMORY|OBJECT)?|'
             r'PROCESS\s+(BEFORE\s+OUTPUT|AFTER\s+INPUT|'
                          r'ON\s+(VALUE-REQUEST|HELP-REQUEST))|'
             r'AT\s+(LINE-SELECTION|USER-COMMAND|END\s+OF|NEW)|'
             r'AT\s+SELECTION-SCREEN(\s+(ON(\s+(BLOCK|(HELP|VALUE)-REQUEST\s+FOR|'
                                     r'END\s+OF|RADIOBUTTON\s+GROUP))?|OUTPUT))?|'
             r'SELECTION-SCREEN:?\s+((BEGIN|END)\s+OF\s+((TABBED\s+)?BLOCK|LINE|'
                                     r'SCREEN)|COMMENT|FUNCTION\s+KEY|'
                                     r'INCLUDE\s+BLOCKS|POSITION|PUSHBUTTON|'
                                     r'SKIP|ULINE)|'
             r'LEAVE\s+(LIST-PROCESSING|PROGRAM|SCREEN|'
                        r'TO LIST-PROCESSING|TO TRANSACTION)'
             r'(ENDING|STARTING)\s+AT|'
             r'FORMAT\s+(COLOR|INTENSIFIED|INVERSE|HOTSPOT|INPUT|FRAMES|RESET)|'
             r'AS\s+(CHECKBOX|SUBSCREEN|WINDOW)|'
             r'WITH\s+(((NON-)?UNIQUE)?\s+KEY|FRAME)|'
             r'(BEGIN|END)\s+OF|'
             r'DELETE(\s+ADJACENT\s+DUPLICATES\sFROM)?|'
             r'COMPARING(\s+ALL\s+FIELDS)?|'
             r'INSERT(\s+INITIAL\s+LINE\s+INTO|\s+LINES\s+OF)?|'
             r'IN\s+((BYTE|CHARACTER)\s+MODE|PROGRAM)|'
             r'END-OF-(DEFINITION|PAGE|SELECTION)|'
             r'WITH\s+FRAME(\s+TITLE)|'

             # simple kombinations
             r'AND\s+(MARK|RETURN)|CLIENT\s+SPECIFIED|CORRESPONDING\s+FIELDS\s+OF|'
             r'IF\s+FOUND|FOR\s+EVENT|INHERITING\s+FROM|LEAVE\s+TO\s+SCREEN|'
             r'LOOP\s+AT\s+(SCREEN)?|LOWER\s+CASE|MATCHCODE\s+OBJECT|MODIF\s+ID|'
             r'MODIFY\s+SCREEN|NESTING\s+LEVEL|NO\s+INTERVALS|OF\s+STRUCTURE|'
             r'RADIOBUTTON\s+GROUP|RANGE\s+OF|REF\s+TO|SUPPRESS DIALOG|'
             r'TABLE\s+OF|UPPER\s+CASE|TRANSPORTING\s+NO\s+FIELDS|'
             r'VALUE\s+CHECK|VISIBLE\s+LENGTH|HEADER\s+LINE)\b', Keyword),

            # single word keywords.
            (r'(^|(?<=(\s|\.)))(ABBREVIATED|ADD|ALIASES|APPEND|ASSERT|'
             r'ASSIGN(ING)?|AT(\s+FIRST)?|'
             r'BACK|BLOCK|BREAK-POINT|'
             r'CASE|CATCH|CHANGING|CHECK|CLASS|CLEAR|COLLECT|COLOR|COMMIT|'
             r'CREATE|COMMUNICATION|COMPONENTS?|COMPUTE|CONCATENATE|CONDENSE|'
             r'CONSTANTS|CONTEXTS|CONTINUE|CONTROLS|'
             r'DATA|DECIMALS|DEFAULT|DEFINE|DEFINITION|DEFERRED|DEMAND|'
             r'DETAIL|DIRECTORY|DIVIDE|DO|'
             r'ELSE(IF)?|ENDAT|ENDCASE|ENDCLASS|ENDDO|ENDFORM|ENDFUNCTION|'
             r'ENDIF|ENDLOOP|ENDMETHOD|ENDMODULE|ENDSELECT|ENDTRY|'
             r'ENHANCEMENT|EVENTS|EXCEPTIONS|EXIT|EXPORT|EXPORTING|EXTRACT|'
             r'FETCH|FIELDS?|FIND|FOR|FORM|FORMAT|FREE|FROM|'
             r'HIDE|'
             r'ID|IF|IMPORT|IMPLEMENTATION|IMPORTING|IN|INCLUDE|INCLUDING|'
             r'INDEX|INFOTYPES|INITIALIZATION|INTERFACE|INTERFACES|INTO|'
             r'LENGTH|LINES|LOAD|LOCAL|'
             r'JOIN|'
             r'KEY|'
             r'MAXIMUM|MESSAGE|METHOD[S]?|MINIMUM|MODULE|MODIFY|MOVE|MULTIPLY|'
             r'NODES|'
             r'OBLIGATORY|OF|OFF|ON|OVERLAY|'
             r'PACK|PARAMETERS|PERCENTAGE|POSITION|PROGRAM|PROVIDE|PUBLIC|PUT|'
             r'RAISE|RAISING|RANGES|READ|RECEIVE|REFRESH|REJECT|REPORT|RESERVE|'
             r'RESUME|RETRY|RETURN|RETURNING|RIGHT|ROLLBACK|'
             r'SCROLL|SEARCH|SELECT|SHIFT|SINGLE|SKIP|SORT|SPLIT|STATICS|STOP|'
             r'SUBMIT|SUBTRACT|SUM|SUMMARY|SUMMING|SUPPLY|'
             r'TABLE|TABLES|TIMES|TITLE|TO|TOP-OF-PAGE|TRANSFER|TRANSLATE|TRY|TYPES|'
             r'ULINE|UNDER|UNPACK|UPDATE|USING|'
             r'VALUE|VALUES|VIA|'
             r'WAIT|WHEN|WHERE|WHILE|WITH|WINDOW|WRITE)\b', Keyword),

             # builtins
            (r'(abs|acos|asin|atan|'
             r'boolc|boolx|bit_set|'
             r'char_off|charlen|ceil|cmax|cmin|condense|contains|'
             r'contains_any_of|contains_any_not_of|concat_lines_of|cos|cosh|'
             r'count|count_any_of|count_any_not_of|'
             r'dbmaxlen|distance|'
             r'escape|exp|'
             r'find|find_end|find_any_of|find_any_not_of|floor|frac|from_mixed|'
             r'insert|'
             r'lines|log|log10|'
             r'match|matches|'
             r'nmax|nmin|numofchar|'
             r'repeat|replace|rescale|reverse|round|'
             r'segment|shift_left|shift_right|sign|sin|sinh|sqrt|strlen|'
             r'substring|substring_after|substring_from|substring_before|substring_to|'
             r'tan|tanh|to_upper|to_lower|to_mixed|translate|trunc|'
             r'xstrlen)(\()\b', bygroups(Name.Builtin, Punctuation)),

            (r'&[0-9]', Name),
            (r'[0-9]+', Number.Integer),

            # operators which look like variable names before
            # parsing variable names.
            (r'(?<=(\s|.))(AND|EQ|NE|GT|LT|GE|LE|CO|CN|CA|NA|CS|NOT|NS|CP|NP|'
             r'BYTE-CO|BYTE-CN|BYTE-CA|BYTE-NA|BYTE-CS|BYTE-NS|'
             r'IS\s+(NOT\s+)?(INITIAL|ASSIGNED|REQUESTED|BOUND))\b', Operator),

            include('variable-names'),

            # standard oparators after variable names,
            # because < and > are part of field symbols.
            (r'[?*<>=\-+]', Operator),
            (r"'(''|[^'])*'", String.Single),
            (r"`([^`])*`", String.Single),
            (r'[/;:()\[\],\.]', Punctuation)
        ],
    }


class NewspeakLexer(RegexLexer):
    """
    For `Newspeak <http://newspeaklanguage.org/>` syntax.
    """
    name = 'Newspeak'
    filenames = ['*.ns2']
    aliases = ['newspeak', ]
    mimetypes = ['text/x-newspeak']

    tokens = {
       'root' : [
           (r'\b(Newsqueak2)\b',Keyword.Declaration),
           (r"'[^']*'",String),
           (r'\b(class)(\s+)([a-zA-Z0-9_]+)(\s*)',
            bygroups(Keyword.Declaration,Text,Name.Class,Text)),
           (r'\b(mixin|self|super|private|public|protected|nil|true|false)\b',
            Keyword),
           (r'([a-zA-Z0-9_]+\:)(\s*)([a-zA-Z_]\w+)',
            bygroups(Name.Function,Text,Name.Variable)),
           (r'([a-zA-Z0-9_]+)(\s*)(=)',
            bygroups(Name.Attribute,Text,Operator)),
           (r'<[a-zA-Z0-9_]+>', Comment.Special),
           include('expressionstat'),
           include('whitespace')
        ],

       'expressionstat': [
          (r'(\d+\.\d*|\.\d+|\d+[fF])[fF]?', Number.Float),
          (r'\d+', Number.Integer),
          (r':\w+',Name.Variable),
          (r'(\w+)(::)', bygroups(Name.Variable, Operator)),
          (r'\w+:', Name.Function),
          (r'\w+', Name.Variable),
          (r'\(|\)', Punctuation),
          (r'\[|\]', Punctuation),
          (r'\{|\}', Punctuation),

          (r'(\^|\+|\/|~|\*|<|>|=|@|%|\||&|\?|!|,|-|:)', Operator),
          (r'\.|;', Punctuation),
          include('whitespace'),
          include('literals'),
       ],
       'literals': [
         (r'\$.', String),
         (r"'[^']*'", String),
         (r"#'[^']*'", String.Symbol),
         (r"#\w+:?", String.Symbol),
         (r"#(\+|\/|~|\*|<|>|=|@|%|\||&|\?|!|,|-)+", String.Symbol)

       ],
       'whitespace' : [
         (r'\s+', Text),
         (r'"[^"]*"', Comment)
       ]
    }


class GherkinLexer(RegexLexer):
    """
    For `Gherkin <http://github.com/aslakhellesoy/gherkin/>` syntax.

    .. versionadded:: 1.2
    """
    name = 'Gherkin'
    aliases = ['cucumber', 'gherkin']
    filenames = ['*.feature']
    mimetypes = ['text/x-gherkin']

    feature_keywords         = u'^(기능|機能|功能|フィーチャ|خاصية|תכונה|Функціонал|Функционалност|Функционал|Фича|Особина|Могућност|Özellik|Właściwość|Tính năng|Trajto|Savybė|Požiadavka|Požadavek|Osobina|Ominaisuus|Omadus|OH HAI|Mogućnost|Mogucnost|Jellemző|Fīča|Funzionalità|Funktionalität|Funkcionalnost|Funkcionalitāte|Funcționalitate|Functionaliteit|Functionalitate|Funcionalitat|Funcionalidade|Fonctionnalité|Fitur|Feature|Egenskap|Egenskab|Crikey|Característica|Arwedd)(:)(.*)$'
    feature_element_keywords = u'^(\\s*)(시나리오 개요|시나리오|배경|背景|場景大綱|場景|场景大纲|场景|劇本大綱|劇本|テンプレ|シナリオテンプレート|シナリオテンプレ|シナリオアウトライン|シナリオ|سيناريو مخطط|سيناريو|الخلفية|תרחיש|תבנית תרחיש|רקע|Тарих|Сценарій|Сценарио|Сценарий структураси|Сценарий|Структура сценарію|Структура сценарија|Структура сценария|Скица|Рамка на сценарий|Пример|Предыстория|Предистория|Позадина|Передумова|Основа|Концепт|Контекст|Założenia|Wharrimean is|Tình huống|The thing of it is|Tausta|Taust|Tapausaihio|Tapaus|Szenariogrundriss|Szenario|Szablon scenariusza|Stsenaarium|Struktura scenarija|Skica|Skenario konsep|Skenario|Situācija|Senaryo taslağı|Senaryo|Scénář|Scénario|Schema dello scenario|Scenārijs pēc parauga|Scenārijs|Scenár|Scenaro|Scenariusz|Scenariul de şablon|Scenariul de sablon|Scenariu|Scenario Outline|Scenario Amlinellol|Scenario|Scenarijus|Scenarijaus šablonas|Scenarij|Scenarie|Rerefons|Raamstsenaarium|Primer|Pozadí|Pozadina|Pozadie|Plan du scénario|Plan du Scénario|Osnova scénáře|Osnova|Náčrt Scénáře|Náčrt Scenáru|Mate|MISHUN SRSLY|MISHUN|Kịch bản|Konturo de la scenaro|Kontext|Konteksts|Kontekstas|Kontekst|Koncept|Khung tình huống|Khung kịch bản|Háttér|Grundlage|Geçmiş|Forgatókönyv vázlat|Forgatókönyv|Fono|Esquema do Cenário|Esquema do Cenario|Esquema del escenario|Esquema de l\'escenari|Escenario|Escenari|Dis is what went down|Dasar|Contexto|Contexte|Contesto|Condiţii|Conditii|Cenário|Cenario|Cefndir|Bối cảnh|Blokes|Bakgrunn|Bakgrund|Baggrund|Background|B4|Antecedents|Antecedentes|All y\'all|Achtergrond|Abstrakt Scenario|Abstract Scenario)(:)(.*)$'
    examples_keywords        = u'^(\\s*)(예|例子|例|サンプル|امثلة|דוגמאות|Сценарији|Примери|Приклади|Мисоллар|Значения|Örnekler|Voorbeelden|Variantai|Tapaukset|Scenarios|Scenariji|Scenarijai|Příklady|Példák|Príklady|Przykłady|Primjeri|Primeri|Piemēri|Pavyzdžiai|Paraugs|Juhtumid|Exemplos|Exemples|Exemplele|Exempel|Examples|Esempi|Enghreifftiau|Ekzemploj|Eksempler|Ejemplos|EXAMPLZ|Dữ liệu|Contoh|Cobber|Beispiele)(:)(.*)$'
    step_keywords            = u'^(\\s*)(하지만|조건|먼저|만일|만약|단|그리고|그러면|那麼|那么|而且|當|当|前提|假設|假如|但是|但し|並且|もし|ならば|ただし|しかし|かつ|و |متى |لكن |عندما |ثم |بفرض |اذاً |כאשר |וגם |בהינתן |אזי |אז |אבל |Якщо |Унда |То |Припустимо, що |Припустимо |Онда |Но |Нехай |Лекин |Когато |Када |Кад |К тому же |И |Задато |Задати |Задате |Если |Допустим |Дадено |Ва |Бирок |Аммо |Али |Але |Агар |А |І |Și |És |Zatati |Zakładając |Zadato |Zadate |Zadano |Zadani |Zadan |Youse know when youse got |Youse know like when |Yna |Ya know how |Ya gotta |Y |Wun |Wtedy |When y\'all |When |Wenn |WEN |Và |Ve |Und |Un |Thì |Then y\'all |Then |Tapi |Tak |Tada |Tad |Så |Stel |Soit |Siis |Si |Sed |Se |Quando |Quand |Quan |Pryd |Pokud |Pokiaľ |Però |Pero |Pak |Oraz |Onda |Ond |Oletetaan |Og |Och |O zaman |Når |När |Niin |Nhưng |N |Mutta |Men |Mas |Maka |Majd |Mais |Maar |Ma |Lorsque |Lorsqu\'|Kun |Kuid |Kui |Khi |Keď |Ketika |Když |Kaj |Kai |Kada |Kad |Jeżeli |Ja |Ir |I CAN HAZ |I |Ha |Givun |Givet |Given y\'all |Given |Gitt |Gegeven |Gegeben sei |Fakat |Eğer ki |Etant donné |Et |Então |Entonces |Entao |En |Eeldades |E |Duota |Dun |Donitaĵo |Donat |Donada |Do |Diyelim ki |Dengan |Den youse gotta |De |Dato |Dar |Dann |Dan |Dado |Dacă |Daca |DEN |Când |Cuando |Cho |Cept |Cand |Cal |But y\'all |But |Buh |Biết |Bet |BUT |Atès |Atunci |Atesa |Anrhegedig a |Angenommen |And y\'all |And |An |Ama |Als |Alors |Allora |Ali |Aleshores |Ale |Akkor |Aber |AN |A také |A |\* )'

    tokens = {
        'comments': [
            (r'#.*$', Comment),
          ],
        'feature_elements' : [
            (step_keywords, Keyword, "step_content_stack"),
            include('comments'),
            (r"(\s|.)", Name.Function),
          ],
        'feature_elements_on_stack' : [
            (step_keywords, Keyword, "#pop:2"),
            include('comments'),
            (r"(\s|.)", Name.Function),
          ],
        'examples_table': [
            (r"\s+\|", Keyword, 'examples_table_header'),
            include('comments'),
            (r"(\s|.)", Name.Function),
          ],
        'examples_table_header': [
            (r"\s+\|\s*$", Keyword, "#pop:2"),
            include('comments'),
            (r"\\\|", Name.Variable),
            (r"\s*\|", Keyword),
            (r"[^\|]", Name.Variable),
          ],
        'scenario_sections_on_stack': [
            (feature_element_keywords, bygroups(Name.Function, Keyword, Keyword, Name.Function), "feature_elements_on_stack"),
          ],
        'narrative': [
            include('scenario_sections_on_stack'),
            (r"(\s|.)", Name.Function),
          ],
        'table_vars': [
            (r'(<[^>]+>)', Name.Variable),
          ],
        'numbers': [
            (r'(\d+\.?\d*|\d*\.\d+)([eE][+-]?[0-9]+)?', String),
          ],
        'string': [
            include('table_vars'),
            (r'(\s|.)', String),
          ],
        'py_string': [
            (r'"""', Keyword, "#pop"),
            include('string'),
          ],
          'step_content_root':[
            (r"$", Keyword, "#pop"),
            include('step_content'),
          ],
          'step_content_stack':[
            (r"$", Keyword, "#pop:2"),
            include('step_content'),
          ],
          'step_content':[
            (r'"', Name.Function, "double_string"),
            include('table_vars'),
            include('numbers'),
            include('comments'),
            (r'(\s|.)', Name.Function),
          ],
          'table_content': [
            (r"\s+\|\s*$", Keyword, "#pop"),
            include('comments'),
            (r"\\\|", String),
            (r"\s*\|", Keyword),
            include('string'),
          ],
        'double_string': [
            (r'"', Name.Function, "#pop"),
            include('string'),
          ],
        'root': [
            (r'\n', Name.Function),
            include('comments'),
            (r'"""', Keyword, "py_string"),
            (r'\s+\|', Keyword, 'table_content'),
            (r'"', Name.Function, "double_string"),
            include('table_vars'),
            include('numbers'),
            (r'(\s*)(@[^@\r\n\t ]+)', bygroups(Name.Function, Name.Tag)),
            (step_keywords, bygroups(Name.Function, Keyword),
             'step_content_root'),
            (feature_keywords, bygroups(Keyword, Keyword, Name.Function),
             'narrative'),
            (feature_element_keywords,
             bygroups(Name.Function, Keyword, Keyword, Name.Function),
             'feature_elements'),
            (examples_keywords,
             bygroups(Name.Function, Keyword, Keyword, Name.Function),
             'examples_table'),
            (r'(\s|.)', Name.Function),
        ]
    }

class AsymptoteLexer(RegexLexer):
    """
    For `Asymptote <http://asymptote.sf.net/>`_ source code.

    .. versionadded:: 1.2
    """
    name = 'Asymptote'
    aliases = ['asy', 'asymptote']
    filenames = ['*.asy']
    mimetypes = ['text/x-asymptote']

    #: optional Comment or Whitespace
    _ws = r'(?:\s|//.*?\n|/\*.*?\*/)+'

    tokens = {
        'whitespace': [
            (r'\n', Text),
            (r'\s+', Text),
            (r'\\\n', Text), # line continuation
            (r'//(\n|(.|\n)*?[^\\]\n)', Comment),
            (r'/(\\\n)?\*(.|\n)*?\*(\\\n)?/', Comment),
        ],
        'statements': [
            # simple string (TeX friendly)
            (r'"(\\\\|\\"|[^"])*"', String),
            # C style string (with character escapes)
            (r"'", String, 'string'),
            (r'(\d+\.\d*|\.\d+|\d+)[eE][+-]?\d+[lL]?', Number.Float),
            (r'(\d+\.\d*|\.\d+|\d+[fF])[fF]?', Number.Float),
            (r'0x[0-9a-fA-F]+[Ll]?', Number.Hex),
            (r'0[0-7]+[Ll]?', Number.Oct),
            (r'\d+[Ll]?', Number.Integer),
            (r'[~!%^&*+=|?:<>/-]', Operator),
            (r'[()\[\],.]', Punctuation),
            (r'\b(case)(.+?)(:)', bygroups(Keyword, using(this), Text)),
            (r'(and|controls|tension|atleast|curl|if|else|while|for|do|'
             r'return|break|continue|struct|typedef|new|access|import|'
             r'unravel|from|include|quote|static|public|private|restricted|'
             r'this|explicit|true|false|null|cycle|newframe|operator)\b', Keyword),
            # Since an asy-type-name can be also an asy-function-name,
            # in the following we test if the string "  [a-zA-Z]" follows
            # the Keyword.Type.
            # Of course it is not perfect !
            (r'(Braid|FitResult|Label|Legend|TreeNode|abscissa|arc|arrowhead|'
             r'binarytree|binarytreeNode|block|bool|bool3|bounds|bqe|circle|'
             r'conic|coord|coordsys|cputime|ellipse|file|filltype|frame|grid3|'
             r'guide|horner|hsv|hyperbola|indexedTransform|int|inversion|key|'
             r'light|line|linefit|marginT|marker|mass|object|pair|parabola|path|'
             r'path3|pen|picture|point|position|projection|real|revolution|'
             r'scaleT|scientific|segment|side|slice|splitface|string|surface|'
             r'tensionSpecifier|ticklocate|ticksgridT|tickvalues|transform|'
             r'transformation|tree|triangle|trilinear|triple|vector|'
             r'vertex|void)(?=([ ]{1,}[a-zA-Z]))', Keyword.Type),
            # Now the asy-type-name which are not asy-function-name
            # except yours !
            # Perhaps useless
            (r'(Braid|FitResult|TreeNode|abscissa|arrowhead|block|bool|bool3|'
             r'bounds|coord|frame|guide|horner|int|linefit|marginT|pair|pen|'
             r'picture|position|real|revolution|slice|splitface|ticksgridT|'
             r'tickvalues|tree|triple|vertex|void)\b', Keyword.Type),
            ('[a-zA-Z_][a-zA-Z0-9_]*:(?!:)', Name.Label),
            ('[a-zA-Z_][a-zA-Z0-9_]*', Name),
            ],
        'root': [
            include('whitespace'),
            # functions
            (r'((?:[a-zA-Z0-9_*\s])+?(?:\s|\*))'    # return arguments
             r'([a-zA-Z_][a-zA-Z0-9_]*)'             # method name
             r'(\s*\([^;]*?\))'                      # signature
             r'(' + _ws + r')({)',
             bygroups(using(this), Name.Function, using(this), using(this),
                      Punctuation),
             'function'),
            # function declarations
            (r'((?:[a-zA-Z0-9_*\s])+?(?:\s|\*))'    # return arguments
             r'([a-zA-Z_][a-zA-Z0-9_]*)'             # method name
             r'(\s*\([^;]*?\))'                      # signature
             r'(' + _ws + r')(;)',
             bygroups(using(this), Name.Function, using(this), using(this),
                      Punctuation)),
            ('', Text, 'statement'),
        ],
        'statement' : [
            include('whitespace'),
            include('statements'),
            ('[{}]', Punctuation),
            (';', Punctuation, '#pop'),
        ],
        'function': [
            include('whitespace'),
            include('statements'),
            (';', Punctuation),
            ('{', Punctuation, '#push'),
            ('}', Punctuation, '#pop'),
        ],
        'string': [
            (r"'", String, '#pop'),
            (r'\\([\\abfnrtv"\'?]|x[a-fA-F0-9]{2,4}|[0-7]{1,3})', String.Escape),
            (r'\n', String),
            (r"[^\\'\n]+", String), # all other characters
            (r'\\\n', String),
            (r'\\n', String), # line continuation
            (r'\\', String), # stray backslash
            ]
        }

    def get_tokens_unprocessed(self, text):
        from pygments.lexers._asybuiltins import ASYFUNCNAME, ASYVARNAME
        for index, token, value in \
               RegexLexer.get_tokens_unprocessed(self, text):
            if token is Name and value in ASYFUNCNAME:
                token = Name.Function
            elif token is Name and value in ASYVARNAME:
                token = Name.Variable
            yield index, token, value


class PostScriptLexer(RegexLexer):
    """
    Lexer for PostScript files.

    The PostScript Language Reference published by Adobe at
    <http://partners.adobe.com/public/developer/en/ps/PLRM.pdf>
    is the authority for this.

    .. versionadded:: 1.4
    """
    name = 'PostScript'
    aliases = ['postscript', 'postscr']
    filenames = ['*.ps', '*.eps']
    mimetypes = ['application/postscript']

    delimiter = r'\(\)\<\>\[\]\{\}\/\%\s'
    delimiter_end = r'(?=[%s])' % delimiter

    valid_name_chars = r'[^%s]' % delimiter
    valid_name = r"%s+%s" % (valid_name_chars, delimiter_end)

    tokens = {
        'root': [
            # All comment types
            (r'^%!.+\n', Comment.Preproc),
            (r'%%.*\n', Comment.Special),
            (r'(^%.*\n){2,}', Comment.Multiline),
            (r'%.*\n', Comment.Single),

            # String literals are awkward; enter separate state.
            (r'\(', String, 'stringliteral'),

            (r'[\{\}(\<\<)(\>\>)\[\]]', Punctuation),

            # Numbers
            (r'<[0-9A-Fa-f]+>' + delimiter_end, Number.Hex),
            # Slight abuse: use Oct to signify any explicit base system
            (r'[0-9]+\#(\-|\+)?([0-9]+\.?|[0-9]*\.[0-9]+|[0-9]+\.[0-9]*)'
             r'((e|E)[0-9]+)?' + delimiter_end, Number.Oct),
            (r'(\-|\+)?([0-9]+\.?|[0-9]*\.[0-9]+|[0-9]+\.[0-9]*)((e|E)[0-9]+)?'
             + delimiter_end, Number.Float),
            (r'(\-|\+)?[0-9]+' + delimiter_end, Number.Integer),

            # References
            (r'\/%s' % valid_name, Name.Variable),

            # Names
            (valid_name, Name.Function),      # Anything else is executed

            # These keywords taken from
            # <http://www.math.ubc.ca/~cass/graphics/manual/pdf/a1.pdf>
            # Is there an authoritative list anywhere that doesn't involve
            # trawling documentation?

            (r'(false|true)' + delimiter_end, Keyword.Constant),

            # Conditionals / flow control
            (r'(eq|ne|ge|gt|le|lt|and|or|not|if|ifelse|for|forall)'
             + delimiter_end, Keyword.Reserved),

            ('(abs|add|aload|arc|arcn|array|atan|begin|bind|ceiling|charpath|'
             'clip|closepath|concat|concatmatrix|copy|cos|currentlinewidth|'
             'currentmatrix|currentpoint|curveto|cvi|cvs|def|defaultmatrix|'
             'dict|dictstackoverflow|div|dtransform|dup|end|exch|exec|exit|exp|'
             'fill|findfont|floor|get|getinterval|grestore|gsave|gt|'
             'identmatrix|idiv|idtransform|index|invertmatrix|itransform|'
             'length|lineto|ln|load|log|loop|matrix|mod|moveto|mul|neg|newpath|'
             'pathforall|pathbbox|pop|print|pstack|put|quit|rand|rangecheck|'
             'rcurveto|repeat|restore|rlineto|rmoveto|roll|rotate|round|run|'
             'save|scale|scalefont|setdash|setfont|setgray|setlinecap|'
             'setlinejoin|setlinewidth|setmatrix|setrgbcolor|shfill|show|'
             'showpage|sin|sqrt|stack|stringwidth|stroke|strokepath|sub|'
             'syntaxerror|transform|translate|truncate|typecheck|undefined|'
             'undefinedfilename|undefinedresult)' + delimiter_end,
             Name.Builtin),

            (r'\s+', Text),
        ],

        'stringliteral': [
            (r'[^\(\)\\]+', String),
            (r'\\', String.Escape, 'escape'),
            (r'\(', String, '#push'),
            (r'\)', String, '#pop'),
        ],

        'escape': [
            (r'([0-8]{3}|n|r|t|b|f|\\|\(|\))?', String.Escape, '#pop'),
        ],
    }


class AutohotkeyLexer(RegexLexer):
    """
    For `autohotkey <http://www.autohotkey.com/>`_ source code.

    .. versionadded:: 1.4
    """
    name = 'autohotkey'
    aliases = ['ahk', 'autohotkey']
    filenames = ['*.ahk', '*.ahkl']
    mimetypes = ['text/x-autohotkey']

    tokens = {
        'root': [
            (r'^(\s*)(/\*)', bygroups(Text, Comment.Multiline),
                             'incomment'),
            (r'^(\s*)(\()', bygroups(Text, Generic), 'incontinuation'),
            (r'\s+;.*?$', Comment.Singleline),
            (r'^;.*?$', Comment.Singleline),
            (r'[]{}(),;[]', Punctuation),
            (r'(in|is|and|or|not)\b', Operator.Word),
            (r'\%[a-zA-Z_#@$][a-zA-Z0-9_#@$]*\%', Name.Variable),
            (r'!=|==|:=|\.=|<<|>>|[-~+/*%=<>&^|?:!.]', Operator),
            include('commands'),
            include('labels'),
            include('builtInFunctions'),
            include('builtInVariables'),
            (r'"', String, combined('stringescape', 'dqs')),
            include('numbers'),
            (r'[a-zA-Z_#@$][a-zA-Z0-9_#@$]*', Name),
            (r'\\|\'', Text),
            (r'\`([\,\%\`abfnrtv\-\+;])', String.Escape),
            include('garbage'),
        ],
        'incomment': [
            (r'^\s*\*/', Comment.Multiline, '#pop'),
            (r'[^*/]', Comment.Multiline),
            (r'[*/]', Comment.Multiline)
        ],
        'incontinuation': [
            (r'^\s*\)', Generic, '#pop'),
            (r'[^)]', Generic),
            (r'[)]', Generic),
        ],
        'commands': [
            (r'(?i)^(\s*)(global|local|static|'
             r'#AllowSameLineComments|#ClipboardTimeout|#CommentFlag|'
             r'#ErrorStdOut|#EscapeChar|#HotkeyInterval|#HotkeyModifierTimeout|'
             r'#Hotstring|#IfWinActive|#IfWinExist|#IfWinNotActive|'
             r'#IfWinNotExist|#IncludeAgain|#Include|#InstallKeybdHook|'
             r'#InstallMouseHook|#KeyHistory|#LTrim|#MaxHotkeysPerInterval|'
             r'#MaxMem|#MaxThreads|#MaxThreadsBuffer|#MaxThreadsPerHotkey|'
             r'#NoEnv|#NoTrayIcon|#Persistent|#SingleInstance|#UseHook|'
             r'#WinActivateForce|AutoTrim|BlockInput|Break|Click|ClipWait|'
             r'Continue|Control|ControlClick|ControlFocus|ControlGetFocus|'
             r'ControlGetPos|ControlGetText|ControlGet|ControlMove|ControlSend|'
             r'ControlSendRaw|ControlSetText|CoordMode|Critical|'
             r'DetectHiddenText|DetectHiddenWindows|Drive|DriveGet|'
             r'DriveSpaceFree|Edit|Else|EnvAdd|EnvDiv|EnvGet|EnvMult|EnvSet|'
             r'EnvSub|EnvUpdate|Exit|ExitApp|FileAppend|'
             r'FileCopy|FileCopyDir|FileCreateDir|FileCreateShortcut|'
             r'FileDelete|FileGetAttrib|FileGetShortcut|FileGetSize|'
             r'FileGetTime|FileGetVersion|FileInstall|FileMove|FileMoveDir|'
             r'FileRead|FileReadLine|FileRecycle|FileRecycleEmpty|'
             r'FileRemoveDir|FileSelectFile|FileSelectFolder|FileSetAttrib|'
             r'FileSetTime|FormatTime|GetKeyState|Gosub|Goto|GroupActivate|'
             r'GroupAdd|GroupClose|GroupDeactivate|Gui|GuiControl|'
             r'GuiControlGet|Hotkey|IfEqual|IfExist|IfGreaterOrEqual|IfGreater|'
             r'IfInString|IfLess|IfLessOrEqual|IfMsgBox|IfNotEqual|IfNotExist|'
             r'IfNotInString|IfWinActive|IfWinExist|IfWinNotActive|'
             r'IfWinNotExist|If |ImageSearch|IniDelete|IniRead|IniWrite|'
             r'InputBox|Input|KeyHistory|KeyWait|ListHotkeys|ListLines|'
             r'ListVars|Loop|Menu|MouseClickDrag|MouseClick|MouseGetPos|'
             r'MouseMove|MsgBox|OnExit|OutputDebug|Pause|PixelGetColor|'
             r'PixelSearch|PostMessage|Process|Progress|Random|RegDelete|'
             r'RegRead|RegWrite|Reload|Repeat|Return|RunAs|RunWait|Run|'
             r'SendEvent|SendInput|SendMessage|SendMode|SendPlay|SendRaw|Send|'
             r'SetBatchLines|SetCapslockState|SetControlDelay|'
             r'SetDefaultMouseSpeed|SetEnv|SetFormat|SetKeyDelay|'
             r'SetMouseDelay|SetNumlockState|SetScrollLockState|'
             r'SetStoreCapslockMode|SetTimer|SetTitleMatchMode|'
             r'SetWinDelay|SetWorkingDir|Shutdown|Sleep|Sort|SoundBeep|'
             r'SoundGet|SoundGetWaveVolume|SoundPlay|SoundSet|'
             r'SoundSetWaveVolume|SplashImage|SplashTextOff|SplashTextOn|'
             r'SplitPath|StatusBarGetText|StatusBarWait|StringCaseSense|'
             r'StringGetPos|StringLeft|StringLen|StringLower|StringMid|'
             r'StringReplace|StringRight|StringSplit|StringTrimLeft|'
             r'StringTrimRight|StringUpper|Suspend|SysGet|Thread|ToolTip|'
             r'Transform|TrayTip|URLDownloadToFile|While|WinActivate|'
             r'WinActivateBottom|WinClose|WinGetActiveStats|WinGetActiveTitle|'
             r'WinGetClass|WinGetPos|WinGetText|WinGetTitle|WinGet|WinHide|'
             r'WinKill|WinMaximize|WinMenuSelectItem|WinMinimizeAllUndo|'
             r'WinMinimizeAll|WinMinimize|WinMove|WinRestore|WinSetTitle|'
             r'WinSet|WinShow|WinWaitActive|WinWaitClose|WinWaitNotActive|'
             r'WinWait)\b', bygroups(Text, Name.Builtin)),
        ],
        'builtInFunctions': [
            (r'(?i)(Abs|ACos|Asc|ASin|ATan|Ceil|Chr|Cos|DllCall|Exp|FileExist|'
             r'Floor|GetKeyState|IL_Add|IL_Create|IL_Destroy|InStr|IsFunc|'
             r'IsLabel|Ln|Log|LV_Add|LV_Delete|LV_DeleteCol|LV_GetCount|'
             r'LV_GetNext|LV_GetText|LV_Insert|LV_InsertCol|LV_Modify|'
             r'LV_ModifyCol|LV_SetImageList|Mod|NumGet|NumPut|OnMessage|'
             r'RegExMatch|RegExReplace|RegisterCallback|Round|SB_SetIcon|'
             r'SB_SetParts|SB_SetText|Sin|Sqrt|StrLen|SubStr|Tan|TV_Add|'
             r'TV_Delete|TV_GetChild|TV_GetCount|TV_GetNext|TV_Get|'
             r'TV_GetParent|TV_GetPrev|TV_GetSelection|TV_GetText|TV_Modify|'
             r'VarSetCapacity|WinActive|WinExist|Object|ComObjActive|'
             r'ComObjArray|ComObjEnwrap|ComObjUnwrap|ComObjParameter|'
             r'ComObjType|ComObjConnect|ComObjCreate|ComObjGet|ComObjError|'
             r'ComObjValue|Insert|MinIndex|MaxIndex|Remove|SetCapacity|'
             r'GetCapacity|GetAddress|_NewEnum|FileOpen|Read|Write|ReadLine|'
             r'WriteLine|ReadNumType|WriteNumType|RawRead|RawWrite|Seek|Tell|'
             r'Close|Next|IsObject|StrPut|StrGet|Trim|LTrim|RTrim)\b',
             Name.Function),
        ],
        'builtInVariables': [
            (r'(?i)(A_AhkPath|A_AhkVersion|A_AppData|A_AppDataCommon|'
             r'A_AutoTrim|A_BatchLines|A_CaretX|A_CaretY|A_ComputerName|'
             r'A_ControlDelay|A_Cursor|A_DDDD|A_DDD|A_DD|A_DefaultMouseSpeed|'
             r'A_Desktop|A_DesktopCommon|A_DetectHiddenText|'
             r'A_DetectHiddenWindows|A_EndChar|A_EventInfo|A_ExitReason|'
             r'A_FormatFloat|A_FormatInteger|A_Gui|A_GuiEvent|A_GuiControl|'
             r'A_GuiControlEvent|A_GuiHeight|A_GuiWidth|A_GuiX|A_GuiY|A_Hour|'
             r'A_IconFile|A_IconHidden|A_IconNumber|A_IconTip|A_Index|'
             r'A_IPAddress1|A_IPAddress2|A_IPAddress3|A_IPAddress4|A_ISAdmin|'
             r'A_IsCompiled|A_IsCritical|A_IsPaused|A_IsSuspended|A_KeyDelay|'
             r'A_Language|A_LastError|A_LineFile|A_LineNumber|A_LoopField|'
             r'A_LoopFileAttrib|A_LoopFileDir|A_LoopFileExt|A_LoopFileFullPath|'
             r'A_LoopFileLongPath|A_LoopFileName|A_LoopFileShortName|'
             r'A_LoopFileShortPath|A_LoopFileSize|A_LoopFileSizeKB|'
             r'A_LoopFileSizeMB|A_LoopFileTimeAccessed|A_LoopFileTimeCreated|'
             r'A_LoopFileTimeModified|A_LoopReadLine|A_LoopRegKey|'
             r'A_LoopRegName|A_LoopRegSubkey|A_LoopRegTimeModified|'
             r'A_LoopRegType|A_MDAY|A_Min|A_MM|A_MMM|A_MMMM|A_Mon|A_MouseDelay|'
             r'A_MSec|A_MyDocuments|A_Now|A_NowUTC|A_NumBatchLines|A_OSType|'
             r'A_OSVersion|A_PriorHotkey|A_ProgramFiles|A_Programs|'
             r'A_ProgramsCommon|A_ScreenHeight|A_ScreenWidth|A_ScriptDir|'
             r'A_ScriptFullPath|A_ScriptName|A_Sec|A_Space|A_StartMenu|'
             r'A_StartMenuCommon|A_Startup|A_StartupCommon|A_StringCaseSense|'
             r'A_Tab|A_Temp|A_ThisFunc|A_ThisHotkey|A_ThisLabel|A_ThisMenu|'
             r'A_ThisMenuItem|A_ThisMenuItemPos|A_TickCount|A_TimeIdle|'
             r'A_TimeIdlePhysical|A_TimeSincePriorHotkey|A_TimeSinceThisHotkey|'
             r'A_TitleMatchMode|A_TitleMatchModeSpeed|A_UserName|A_WDay|'
             r'A_WinDelay|A_WinDir|A_WorkingDir|A_YDay|A_YEAR|A_YWeek|A_YYYY|'
             r'Clipboard|ClipboardAll|ComSpec|ErrorLevel|ProgramFiles|True|'
             r'False|A_IsUnicode|A_FileEncoding|A_OSVersion|A_PtrSize)\b',
             Name.Variable),
        ],
        'labels': [
            # hotkeys and labels
            # technically, hotkey names are limited to named keys and buttons
            (r'(^\s*)([^:\s\(\"]+?:{1,2})', bygroups(Text, Name.Label)),
            (r'(^\s*)(::[^:\s]+?::)', bygroups(Text, Name.Label)),
        ],
        'numbers': [
            (r'(\d+\.\d*|\d*\.\d+)([eE][+-]?[0-9]+)?', Number.Float),
            (r'\d+[eE][+-]?[0-9]+', Number.Float),
            (r'0\d+', Number.Oct),
            (r'0[xX][a-fA-F0-9]+', Number.Hex),
            (r'\d+L', Number.Integer.Long),
            (r'\d+', Number.Integer)
        ],
        'stringescape': [
            (r'\"\"|\`([\,\%\`abfnrtv])', String.Escape),
        ],
        'strings': [
            (r'[^"\n]+', String),
        ],
        'dqs': [
            (r'"', String, '#pop'),
            include('strings')
        ],
        'garbage': [
            (r'[^\S\n]', Text),
            # (r'.', Text),      # no cheating
        ],
    }


class MaqlLexer(RegexLexer):
    """
    Lexer for `GoodData MAQL
    <https://secure.gooddata.com/docs/html/advanced.metric.tutorial.html>`_
    scripts.

    .. versionadded:: 1.4
    """

    name = 'MAQL'
    aliases = ['maql']
    filenames = ['*.maql']
    mimetypes = ['text/x-gooddata-maql','application/x-gooddata-maql']

    flags = re.IGNORECASE
    tokens = {
        'root': [
            # IDENTITY
            (r'IDENTIFIER\b', Name.Builtin),
            # IDENTIFIER
            (r'\{[^}]+\}', Name.Variable),
            # NUMBER
            (r'[0-9]+(?:\.[0-9]+)?(?:[eE][+-]?[0-9]{1,3})?', Literal.Number),
            # STRING
            (r'"', Literal.String, 'string-literal'),
            #  RELATION
            (r'\<\>|\!\=', Operator),
            (r'\=|\>\=|\>|\<\=|\<', Operator),
            # :=
            (r'\:\=', Operator),
            # OBJECT
            (r'\[[^]]+\]', Name.Variable.Class),
            # keywords
            (r'(DIMENSIONS?|BOTTOM|METRIC|COUNT|OTHER|FACT|WITH|TOP|OR|'
             r'ATTRIBUTE|CREATE|PARENT|FALSE|ROWS?|FROM|ALL|AS|PF|'
             r'COLUMNS?|DEFINE|REPORT|LIMIT|TABLE|LIKE|AND|BY|'
             r'BETWEEN|EXCEPT|SELECT|MATCH|WHERE|TRUE|FOR|IN|'
             r'WITHOUT|FILTER|ALIAS|ORDER|FACT|WHEN|NOT|ON|'
             r'KEYS|KEY|FULLSET|PRIMARY|LABELS|LABEL|VISUAL|'
             r'TITLE|DESCRIPTION|FOLDER|ALTER|DROP|ADD|DATASET|'
             r'DATATYPE|INT|BIGINT|DOUBLE|DATE|VARCHAR|DECIMAL|'
             r'SYNCHRONIZE|TYPE|DEFAULT|ORDER|ASC|DESC|HYPERLINK|'
             r'INCLUDE|TEMPLATE|MODIFY)\b', Keyword),
            # FUNCNAME
            (r'[a-zA-Z]\w*\b', Name.Function),
            # Comments
            (r'#.*', Comment.Single),
            # Punctuation
            (r'[,;\(\)]', Token.Punctuation),
            # Space is not significant
            (r'\s+', Text)
        ],
        'string-literal': [
            (r'\\[tnrfbae"\\]', String.Escape),
            (r'"', Literal.String, '#pop'),
            (r'[^\\"]+', Literal.String)
        ],
    }


class GoodDataCLLexer(RegexLexer):
    """
    Lexer for `GoodData-CL <http://github.com/gooddata/GoodData-CL/raw/master/cli/src/main/resources/com/gooddata/processor/COMMANDS.txt>`_
    script files.

    .. versionadded:: 1.4
    """

    name = 'GoodData-CL'
    aliases = ['gooddata-cl']
    filenames = ['*.gdc']
    mimetypes = ['text/x-gooddata-cl']

    flags = re.IGNORECASE
    tokens = {
        'root': [
            # Comments
            (r'#.*', Comment.Single),
            # Function call
            (r'[a-zA-Z]\w*', Name.Function),
            # Argument list
            (r'\(', Token.Punctuation, 'args-list'),
            # Punctuation
            (r';', Token.Punctuation),
            # Space is not significant
            (r'\s+', Text)
        ],
        'args-list': [
            (r'\)', Token.Punctuation, '#pop'),
            (r',', Token.Punctuation),
            (r'[a-zA-Z]\w*', Name.Variable),
            (r'=', Operator),
            (r'"', Literal.String, 'string-literal'),
            (r'[0-9]+(?:\.[0-9]+)?(?:[eE][+-]?[0-9]{1,3})?', Literal.Number),
            # Space is not significant
            (r'\s', Text)
        ],
        'string-literal': [
            (r'\\[tnrfbae"\\]', String.Escape),
            (r'"', Literal.String, '#pop'),
            (r'[^\\"]+', Literal.String)
        ]
    }


class ProtoBufLexer(RegexLexer):
    """
    Lexer for `Protocol Buffer <http://code.google.com/p/protobuf/>`_
    definition files.

    .. versionadded:: 1.4
    """

    name = 'Protocol Buffer'
    aliases = ['protobuf', 'proto']
    filenames = ['*.proto']

    tokens = {
        'root': [
            (r'[ \t]+', Text),
            (r'[,;{}\[\]\(\)]', Punctuation),
            (r'/(\\\n)?/(\n|(.|\n)*?[^\\]\n)', Comment.Single),
            (r'/(\\\n)?\*(.|\n)*?\*(\\\n)?/', Comment.Multiline),
            (r'\b(import|option|optional|required|repeated|default|packed|'
             r'ctype|extensions|to|max|rpc|returns)\b', Keyword),
            (r'(int32|int64|uint32|uint64|sint32|sint64|'
             r'fixed32|fixed64|sfixed32|sfixed64|'
             r'float|double|bool|string|bytes)\b', Keyword.Type),
            (r'(true|false)\b', Keyword.Constant),
            (r'(package)(\s+)', bygroups(Keyword.Namespace, Text), 'package'),
            (r'(message|extend)(\s+)',
             bygroups(Keyword.Declaration, Text), 'message'),
            (r'(enum|group|service)(\s+)',
             bygroups(Keyword.Declaration, Text), 'type'),
            (r'\".*\"', String),
            (r'(\d+\.\d*|\.\d+|\d+)[eE][+-]?\d+[LlUu]*', Number.Float),
            (r'(\d+\.\d*|\.\d+|\d+[fF])[fF]?', Number.Float),
            (r'(\-?(inf|nan))', Number.Float),
            (r'0x[0-9a-fA-F]+[LlUu]*', Number.Hex),
            (r'0[0-7]+[LlUu]*', Number.Oct),
            (r'\d+[LlUu]*', Number.Integer),
            (r'[+-=]', Operator),
            (r'([a-zA-Z_][a-zA-Z0-9_\.]*)([ \t]*)(=)',
             bygroups(Name.Attribute, Text, Operator)),
            ('[a-zA-Z_][a-zA-Z0-9_\.]*', Name),
        ],
        'package': [
            (r'[a-zA-Z_][a-zA-Z0-9_]*', Name.Namespace, '#pop')
        ],
        'message': [
            (r'[a-zA-Z_][a-zA-Z0-9_]*', Name.Class, '#pop')
        ],
        'type': [
            (r'[a-zA-Z_][a-zA-Z0-9_]*', Name, '#pop')
        ],
    }


class HybrisLexer(RegexLexer):
    """
    For `Hybris <http://www.hybris-lang.org>`_ source code.

    .. versionadded:: 1.4
    """

    name = 'Hybris'
    aliases = ['hybris', 'hy']
    filenames = ['*.hy', '*.hyb']
    mimetypes = ['text/x-hybris', 'application/x-hybris']

    flags = re.MULTILINE | re.DOTALL

    tokens = {
        'root': [
            # method names
            (r'^(\s*(?:function|method|operator\s+)+?)'
             r'([a-zA-Z_][a-zA-Z0-9_]*)'
             r'(\s*)(\()', bygroups(Keyword, Name.Function, Text, Operator)),
            (r'[^\S\n]+', Text),
            (r'//.*?\n', Comment.Single),
            (r'/\*.*?\*/', Comment.Multiline),
            (r'@[a-zA-Z_][a-zA-Z0-9_\.]*', Name.Decorator),
            (r'(break|case|catch|next|default|do|else|finally|for|foreach|of|'
             r'unless|if|new|return|switch|me|throw|try|while)\b', Keyword),
            (r'(extends|private|protected|public|static|throws|function|method|'
             r'operator)\b', Keyword.Declaration),
            (r'(true|false|null|__FILE__|__LINE__|__VERSION__|__LIB_PATH__|'
             r'__INC_PATH__)\b', Keyword.Constant),
            (r'(class|struct)(\s+)',
             bygroups(Keyword.Declaration, Text), 'class'),
            (r'(import|include)(\s+)',
             bygroups(Keyword.Namespace, Text), 'import'),
            (r'(gc_collect|gc_mm_items|gc_mm_usage|gc_collect_threshold|'
             r'urlencode|urldecode|base64encode|base64decode|sha1|crc32|sha2|'
             r'md5|md5_file|acos|asin|atan|atan2|ceil|cos|cosh|exp|fabs|floor|'
             r'fmod|log|log10|pow|sin|sinh|sqrt|tan|tanh|isint|isfloat|ischar|'
             r'isstring|isarray|ismap|isalias|typeof|sizeof|toint|tostring|'
             r'fromxml|toxml|binary|pack|load|eval|var_names|var_values|'
             r'user_functions|dyn_functions|methods|call|call_method|mknod|'
             r'mkfifo|mount|umount2|umount|ticks|usleep|sleep|time|strtime|'
             r'strdate|dllopen|dlllink|dllcall|dllcall_argv|dllclose|env|exec|'
             r'fork|getpid|wait|popen|pclose|exit|kill|pthread_create|'
             r'pthread_create_argv|pthread_exit|pthread_join|pthread_kill|'
             r'smtp_send|http_get|http_post|http_download|socket|bind|listen|'
             r'accept|getsockname|getpeername|settimeout|connect|server|recv|'
             r'send|close|print|println|printf|input|readline|serial_open|'
             r'serial_fcntl|serial_get_attr|serial_get_ispeed|serial_get_ospeed|'
             r'serial_set_attr|serial_set_ispeed|serial_set_ospeed|serial_write|'
             r'serial_read|serial_close|xml_load|xml_parse|fopen|fseek|ftell|'
             r'fsize|fread|fwrite|fgets|fclose|file|readdir|pcre_replace|size|'
             r'pop|unmap|has|keys|values|length|find|substr|replace|split|trim|'
             r'remove|contains|join)\b', Name.Builtin),
            (r'(MethodReference|Runner|Dll|Thread|Pipe|Process|Runnable|'
             r'CGI|ClientSocket|Socket|ServerSocket|File|Console|Directory|'
             r'Exception)\b', Keyword.Type),
            (r'"(\\\\|\\"|[^"])*"', String),
            (r"'\\.'|'[^\\]'|'\\u[0-9a-f]{4}'", String.Char),
            (r'(\.)([a-zA-Z_][a-zA-Z0-9_]*)',
             bygroups(Operator, Name.Attribute)),
            (r'[a-zA-Z_][a-zA-Z0-9_]*:', Name.Label),
            (r'[a-zA-Z_\$][a-zA-Z0-9_]*', Name),
            (r'[~\^\*!%&\[\]\(\)\{\}<>\|+=:;,./?\-@]+', Operator),
            (r'[0-9][0-9]*\.[0-9]+([eE][0-9]+)?[fd]?', Number.Float),
            (r'0x[0-9a-f]+', Number.Hex),
            (r'[0-9]+L?', Number.Integer),
            (r'\n', Text),
        ],
        'class': [
            (r'[a-zA-Z_][a-zA-Z0-9_]*', Name.Class, '#pop')
        ],
        'import': [
            (r'[a-zA-Z0-9_.]+\*?', Name.Namespace, '#pop')
        ],
    }


class AwkLexer(RegexLexer):
    """
    For Awk scripts.

    .. versionadded:: 1.5
    """

    name = 'Awk'
    aliases = ['awk', 'gawk', 'mawk', 'nawk']
    filenames = ['*.awk']
    mimetypes = ['application/x-awk']

    tokens = {
        'commentsandwhitespace': [
            (r'\s+', Text),
            (r'#.*$', Comment.Single)
        ],
        'slashstartsregex': [
            include('commentsandwhitespace'),
            (r'/(\\.|[^[/\\\n]|\[(\\.|[^\]\\\n])*])+/'
             r'\B', String.Regex, '#pop'),
            (r'(?=/)', Text, ('#pop', 'badregex')),
            (r'', Text, '#pop')
        ],
        'badregex': [
            (r'\n', Text, '#pop')
        ],
        'root': [
            (r'^(?=\s|/)', Text, 'slashstartsregex'),
            include('commentsandwhitespace'),
            (r'\+\+|--|\|\||&&|in\b|\$|!?~|'
             r'(\*\*|[-<>+*%\^/!=])=?', Operator, 'slashstartsregex'),
            (r'[{(\[;,]', Punctuation, 'slashstartsregex'),
            (r'[})\].]', Punctuation),
            (r'(break|continue|do|while|exit|for|if|else|'
             r'return)\b', Keyword, 'slashstartsregex'),
            (r'function\b', Keyword.Declaration, 'slashstartsregex'),
            (r'(atan2|cos|exp|int|log|rand|sin|sqrt|srand|gensub|gsub|index|'
             r'length|match|split|sprintf|sub|substr|tolower|toupper|close|'
             r'fflush|getline|next|nextfile|print|printf|strftime|systime|'
             r'delete|system)\b', Keyword.Reserved),
            (r'(ARGC|ARGIND|ARGV|CONVFMT|ENVIRON|ERRNO|FIELDWIDTHS|FILENAME|FNR|FS|'
             r'IGNORECASE|NF|NR|OFMT|OFS|ORFS|RLENGTH|RS|RSTART|RT|'
             r'SUBSEP)\b', Name.Builtin),
            (r'[$a-zA-Z_][a-zA-Z0-9_]*', Name.Other),
            (r'[0-9][0-9]*\.[0-9]+([eE][0-9]+)?[fd]?', Number.Float),
            (r'0x[0-9a-fA-F]+', Number.Hex),
            (r'[0-9]+', Number.Integer),
            (r'"(\\\\|\\"|[^"])*"', String.Double),
            (r"'(\\\\|\\'|[^'])*'", String.Single),
        ]
    }


class Cfengine3Lexer(RegexLexer):
    """
    Lexer for `CFEngine3 <http://cfengine.org>`_ policy files.

    .. versionadded:: 1.5
    """

    name = 'CFEngine3'
    aliases = ['cfengine3', 'cf3']
    filenames = ['*.cf']
    mimetypes = []

    tokens = {
        'root': [
            (r'#.*?\n', Comment),
            (r'(body)(\s+)(\S+)(\s+)(control)',
             bygroups(Keyword, Text, Keyword, Text, Keyword)),
            (r'(body|bundle)(\s+)(\S+)(\s+)(\w+)(\()',
             bygroups(Keyword, Text, Keyword, Text, Name.Function, Punctuation),
             'arglist'),
            (r'(body|bundle)(\s+)(\S+)(\s+)(\w+)',
             bygroups(Keyword, Text, Keyword, Text, Name.Function)),
            (r'(")([^"]+)(")(\s+)(string|slist|int|real)(\s*)(=>)(\s*)',
             bygroups(Punctuation,Name.Variable,Punctuation,
                      Text,Keyword.Type,Text,Operator,Text)),
            (r'(\S+)(\s*)(=>)(\s*)',
             bygroups(Keyword.Reserved,Text,Operator,Text)),
            (r'"', String, 'string'),
            (r'(\w+)(\()', bygroups(Name.Function, Punctuation)),
            (r'([\w.!&|\(\)]+)(::)', bygroups(Name.Class, Punctuation)),
            (r'(\w+)(:)', bygroups(Keyword.Declaration,Punctuation)),
            (r'@[\{\(][^\)\}]+[\}\)]', Name.Variable),
            (r'[(){},;]', Punctuation),
            (r'=>', Operator),
            (r'->', Operator),
            (r'\d+\.\d+', Number.Float),
            (r'\d+', Number.Integer),
            (r'\w+', Name.Function),
            (r'\s+', Text),
        ],
        'string': [
            (r'\$[\{\(]', String.Interpol, 'interpol'),
            (r'\\.', String.Escape),
            (r'"', String, '#pop'),
            (r'\n', String),
            (r'.', String),
        ],
        'interpol': [
            (r'\$[\{\(]', String.Interpol, '#push'),
            (r'[\}\)]', String.Interpol, '#pop'),
            (r'[^\$\{\(\)\}]+', String.Interpol),
        ],
        'arglist': [
            (r'\)', Punctuation, '#pop'),
            (r',', Punctuation),
            (r'\w+', Name.Variable),
            (r'\s+', Text),
        ],
    }


class SnobolLexer(RegexLexer):
    """
    Lexer for the SNOBOL4 programming language.

    Recognizes the common ASCII equivalents of the original SNOBOL4 operators.
    Does not require spaces around binary operators.

    .. versionadded:: 1.5
    """

    name = "Snobol"
    aliases = ["snobol"]
    filenames = ['*.snobol']
    mimetypes = ['text/x-snobol']

    tokens = {
        # root state, start of line
        # comments, continuation lines, and directives start in column 1
        # as do labels
        'root': [
            (r'\*.*\n', Comment),
            (r'[\+\.] ', Punctuation, 'statement'),
            (r'-.*\n', Comment),
            (r'END\s*\n', Name.Label, 'heredoc'),
            (r'[A-Za-z\$][\w$]*', Name.Label, 'statement'),
            (r'\s+', Text, 'statement'),
        ],
        # statement state, line after continuation or label
        'statement': [
            (r'\s*\n', Text, '#pop'),
            (r'\s+', Text),
            (r'(?<=[^\w.])(LT|LE|EQ|NE|GE|GT|INTEGER|IDENT|DIFFER|LGT|SIZE|'
             r'REPLACE|TRIM|DUPL|REMDR|DATE|TIME|EVAL|APPLY|OPSYN|LOAD|UNLOAD|'
             r'LEN|SPAN|BREAK|ANY|NOTANY|TAB|RTAB|REM|POS|RPOS|FAIL|FENCE|'
             r'ABORT|ARB|ARBNO|BAL|SUCCEED|INPUT|OUTPUT|TERMINAL)(?=[^\w.])',
             Name.Builtin),
            (r'[A-Za-z][\w\.]*', Name),
            # ASCII equivalents of original operators
            # | for the EBCDIC equivalent, ! likewise
            # \ for EBCDIC negation
            (r'\*\*|[\?\$\.!%\*/#+\-@\|&\\=]', Operator),
            (r'"[^"]*"', String),
            (r"'[^']*'", String),
            # Accept SPITBOL syntax for real numbers
            # as well as Macro SNOBOL4
            (r'[0-9]+(?=[^\.EeDd])', Number.Integer),
            (r'[0-9]+(\.[0-9]*)?([EDed][-+]?[0-9]+)?', Number.Float),
            # Goto
            (r':', Punctuation, 'goto'),
            (r'[\(\)<>,;]', Punctuation),
        ],
        # Goto block
        'goto': [
            (r'\s*\n', Text, "#pop:2"),
            (r'\s+', Text),
            (r'F|S', Keyword),
            (r'(\()([A-Za-z][\w.]*)(\))',
             bygroups(Punctuation, Name.Label, Punctuation))
        ],
        # everything after the END statement is basically one
        # big heredoc.
        'heredoc': [
            (r'.*\n', String.Heredoc)
        ]
    }


class UrbiscriptLexer(ExtendedRegexLexer):
    """
    For UrbiScript source code.

    .. versionadded:: 1.5
    """

    name = 'UrbiScript'
    aliases = ['urbiscript']
    filenames = ['*.u']
    mimetypes = ['application/x-urbiscript']

    flags = re.DOTALL

    ## TODO
    # - handle Experimental and deprecated tags with specific tokens
    # - handle Angles and Durations with specific tokens

    def blob_callback(lexer, match, ctx):
        text_before_blob = match.group(1)
        blob_start = match.group(2)
        blob_size_str = match.group(3)
        blob_size = int(blob_size_str)
        yield match.start(), String, text_before_blob
        ctx.pos += len(text_before_blob)

        # if blob size doesn't match blob format (example : "\B(2)(aaa)")
        # yield blob as a string
        if ctx.text[match.end() + blob_size] != ")":
            result = "\\B(" + blob_size_str + ")("
            yield match.start(), String, result
            ctx.pos += len(result)
            return

        # if blob is well formated, yield as Escape
        blob_text = blob_start + ctx.text[match.end():match.end()+blob_size] + ")"
        yield match.start(), String.Escape, blob_text
        ctx.pos = match.end() + blob_size + 1 # +1 is the ending ")"

    tokens = {
        'root': [
            (r'\s+', Text),
            # comments
            (r'//.*?\n', Comment),
            (r'/\*', Comment.Multiline, 'comment'),
            (r'(?:every|for|loop|while)(?:;|&|\||,)',Keyword),
            (r'(?:assert|at|break|case|catch|closure|compl|continue|'
             r'default|else|enum|every|external|finally|for|freezeif|if|new|'
             r'onleave|return|stopif|switch|this|throw|timeout|try|'
             r'waituntil|whenever|while)\b', Keyword),
            (r'(?:asm|auto|bool|char|const_cast|delete|double|dynamic_cast|'
             r'explicit|export|extern|float|friend|goto|inline|int|'
             r'long|mutable|namespace|register|reinterpret_cast|short|'
             r'signed|sizeof|static_cast|struct|template|typedef|typeid|'
             r'typename|union|unsigned|using|virtual|volatile|'
             r'wchar_t)\b', Keyword.Reserved),
            # deprecated keywords, use a meaningfull token when available
            (r'(?:emit|foreach|internal|loopn|static)\b', Keyword),
            # ignored keywords, use a meaningfull token when available
            (r'(?:private|protected|public)\b', Keyword),
            (r'(?:var|do|const|function|class)\b', Keyword.Declaration),
            (r'(?:true|false|nil|void)\b', Keyword.Constant),
            (r'(?:Barrier|Binary|Boolean|CallMessage|Channel|Code|'
             r'Comparable|Container|Control|Date|Dictionary|Directory|'
             r'Duration|Enumeration|Event|Exception|Executable|File|Finalizable|'
             r'Float|FormatInfo|Formatter|Global|Group|Hash|InputStream|'
             r'IoService|Job|Kernel|Lazy|List|Loadable|Lobby|Location|Logger|Math|'
             r'Mutex|nil|Object|Orderable|OutputStream|Pair|Path|Pattern|Position|'
             r'Primitive|Process|Profile|PseudoLazy|PubSub|RangeIterable|Regexp|'
             r'Semaphore|Server|Singleton|Socket|StackFrame|Stream|String|System|'
             r'Tag|Timeout|Traceable|TrajectoryGenerator|Triplet|Tuple'
             r'|UObject|UValue|UVar)\b', Name.Builtin),
            (r'(?:this)\b', Name.Builtin.Pseudo),
            # don't match single | and &
            (r'(?:[-=+*%/<>~^:]+|\.&?|\|\||&&)', Operator),
            (r'(?:and_eq|and|bitand|bitor|in|not|not_eq|or_eq|or|xor_eq|xor)\b',
             Operator.Word),
            (r'[{}\[\]()]+', Punctuation),
            (r'(?:;|\||,|&|\?|!)+', Punctuation),
            (r'[$a-zA-Z_][a-zA-Z0-9_]*', Name.Other),
            (r'0x[0-9a-fA-F]+', Number.Hex),
            # Float, Integer, Angle and Duration
            (r'(?:[0-9]+(?:(?:\.[0-9]+)?(?:[eE][+-]?[0-9]+)?)?'
             r'((?:rad|deg|grad)|(?:ms|s|min|h|d))?)\b', Number.Float),
            # handle binary blob in strings
            (r'"', String.Double, "string.double"),
            (r"'", String.Single, "string.single"),
        ],
        'string.double': [
            (r'((?:\\\\|\\"|[^"])*?)(\\B\((\d+)\)\()', blob_callback),
            (r'(\\\\|\\"|[^"])*?"', String.Double, '#pop'),
        ],
        'string.single': [
            (r"((?:\\\\|\\'|[^'])*?)(\\B\((\d+)\)\()", blob_callback),
            (r"(\\\\|\\'|[^'])*?'", String.Single, '#pop'),
        ],
        # from http://pygments.org/docs/lexerdevelopment/#changing-states
        'comment': [
            (r'[^*/]', Comment.Multiline),
            (r'/\*', Comment.Multiline, '#push'),
            (r'\*/', Comment.Multiline, '#pop'),
            (r'[*/]', Comment.Multiline),
        ]
    }


class OpenEdgeLexer(RegexLexer):
    """
    Lexer for `OpenEdge ABL (formerly Progress)
    <http://web.progress.com/en/openedge/abl.html>`_ source code.

    .. versionadded:: 1.5
    """
    name = 'OpenEdge ABL'
    aliases = ['openedge', 'abl', 'progress']
    filenames = ['*.p', '*.cls']
    mimetypes = ['text/x-openedge', 'application/x-openedge']

    types = (r'(?i)(^|(?<=[^0-9a-z_\-]))(CHARACTER|CHAR|CHARA|CHARAC|CHARACT|CHARACTE|'
             r'COM-HANDLE|DATE|DATETIME|DATETIME-TZ|'
             r'DECIMAL|DEC|DECI|DECIM|DECIMA|HANDLE|'
             r'INT64|INTEGER|INT|INTE|INTEG|INTEGE|'
             r'LOGICAL|LONGCHAR|MEMPTR|RAW|RECID|ROWID)\s*($|(?=[^0-9a-z_\-]))')

    keywords = (r'(?i)(^|(?<=[^0-9a-z_\-]))(' +
                r'|'.join(OPENEDGEKEYWORDS) +
                r')\s*($|(?=[^0-9a-z_\-]))')
    tokens = {
        'root': [
            (r'/\*', Comment.Multiline, 'comment'),
            (r'\{', Comment.Preproc, 'preprocessor'),
            (r'\s*&.*', Comment.Preproc),
            (r'0[xX][0-9a-fA-F]+[LlUu]*', Number.Hex),
            (r'(?i)(DEFINE|DEF|DEFI|DEFIN)\b', Keyword.Declaration),
            (types, Keyword.Type),
            (keywords, Name.Builtin),
            (r'"(\\\\|\\"|[^"])*"', String.Double),
            (r"'(\\\\|\\'|[^'])*'", String.Single),
            (r'[0-9][0-9]*\.[0-9]+([eE][0-9]+)?[fd]?', Number.Float),
            (r'[0-9]+', Number.Integer),
            (r'\s+', Text),
            (r'[+*/=-]', Operator),
            (r'[.:()]', Punctuation),
            (r'.', Name.Variable), # Lazy catch-all
        ],
        'comment': [
            (r'[^*/]', Comment.Multiline),
            (r'/\*', Comment.Multiline, '#push'),
            (r'\*/', Comment.Multiline, '#pop'),
            (r'[*/]', Comment.Multiline)
        ],
        'preprocessor': [
            (r'[^{}]', Comment.Preproc),
            (r'{', Comment.Preproc, '#push'),
            (r'}', Comment.Preproc, '#pop'),
        ],
    }


class BroLexer(RegexLexer):
    """
    For `Bro <http://bro-ids.org/>`_ scripts.

    .. versionadded:: 1.5
    """
    name = 'Bro'
    aliases = ['bro']
    filenames = ['*.bro']

    _hex = r'[0-9a-fA-F_]+'
    _float = r'((\d*\.?\d+)|(\d+\.?\d*))([eE][-+]?\d+)?'
    _h = r'[A-Za-z0-9][-A-Za-z0-9]*'

    tokens = {
        'root': [
            # Whitespace
            (r'^@.*?\n', Comment.Preproc),
            (r'#.*?\n', Comment.Single),
            (r'\n', Text),
            (r'\s+', Text),
            (r'\\\n', Text),
            # Keywords
            (r'(add|alarm|break|case|const|continue|delete|do|else|enum|event'
             r'|export|for|function|if|global|hook|local|module|next'
             r'|of|print|redef|return|schedule|switch|type|when|while)\b', Keyword),
            (r'(addr|any|bool|count|counter|double|file|int|interval|net'
             r'|pattern|port|record|set|string|subnet|table|time|timer'
             r'|vector)\b', Keyword.Type),
            (r'(T|F)\b', Keyword.Constant),
            (r'(&)((?:add|delete|expire)_func|attr|(?:create|read|write)_expire'
             r'|default|disable_print_hook|raw_output|encrypt|group|log'
             r'|mergeable|optional|persistent|priority|redef'
             r'|rotate_(?:interval|size)|synchronized)\b', bygroups(Punctuation,
                 Keyword)),
            (r'\s+module\b', Keyword.Namespace),
            # Addresses, ports and networks
            (r'\d+/(tcp|udp|icmp|unknown)\b', Number),
            (r'(\d+\.){3}\d+', Number),
            (r'(' + _hex + r'){7}' + _hex, Number),
            (r'0x' + _hex + r'(' + _hex + r'|:)*::(' + _hex + r'|:)*', Number),
            (r'((\d+|:)(' + _hex + r'|:)*)?::(' + _hex + r'|:)*', Number),
            (r'(\d+\.\d+\.|(\d+\.){2}\d+)', Number),
            # Hostnames
            (_h + r'(\.' + _h + r')+', String),
            # Numeric
            (_float + r'\s+(day|hr|min|sec|msec|usec)s?\b', Literal.Date),
            (r'0[xX]' + _hex, Number.Hex),
            (_float, Number.Float),
            (r'\d+', Number.Integer),
            (r'/', String.Regex, 'regex'),
            (r'"', String, 'string'),
            # Operators
            (r'[!%*/+:<=>?~|-]', Operator),
            (r'([-+=&|]{2}|[+=!><-]=)', Operator),
            (r'(in|match)\b', Operator.Word),
            (r'[{}()\[\]$.,;]', Punctuation),
            # Identfier
            (r'([_a-zA-Z]\w*)(::)', bygroups(Name, Name.Namespace)),
            (r'[a-zA-Z_][a-zA-Z_0-9]*', Name)
        ],
        'string': [
            (r'"', String, '#pop'),
            (r'\\([\\abfnrtv"\']|x[a-fA-F0-9]{2,4}|[0-7]{1,3})', String.Escape),
            (r'[^\\"\n]+', String),
            (r'\\\n', String),
            (r'\\', String)
        ],
        'regex': [
            (r'/', String.Regex, '#pop'),
            (r'\\[\\nt/]', String.Regex), # String.Escape is too intense here.
            (r'[^\\/\n]+', String.Regex),
            (r'\\\n', String.Regex),
            (r'\\', String.Regex)
        ]
    }


class CbmBasicV2Lexer(RegexLexer):
    """
    For CBM BASIC V2 sources.

    .. versionadded:: 1.6
    """
    name = 'CBM BASIC V2'
    aliases = ['cbmbas']
    filenames = ['*.bas']

    flags = re.IGNORECASE

    tokens = {
        'root': [
            (r'rem.*\n', Comment.Single),
            (r'\s+', Text),
            (r'new|run|end|for|to|next|step|go(to|sub)?|on|return|stop|cont'
             r'|if|then|input#?|read|wait|load|save|verify|poke|sys|print#?'
             r'|list|clr|cmd|open|close|get#?', Keyword.Reserved),
            (r'data|restore|dim|let|def|fn', Keyword.Declaration),
            (r'tab|spc|sgn|int|abs|usr|fre|pos|sqr|rnd|log|exp|cos|sin|tan|atn'
             r'|peek|len|val|asc|(str|chr|left|right|mid)\$', Name.Builtin),
            (r'[-+*/^<>=]', Operator),
            (r'not|and|or', Operator.Word),
            (r'"[^"\n]*.', String),
            (r'\d+|[-+]?\d*\.\d*(e[-+]?\d+)?', Number.Float),
            (r'[\(\),:;]', Punctuation),
            (r'\w+[$%]?', Name),
        ]
    }

    def analyse_text(self, text):
        # if it starts with a line number, it shouldn't be a "modern" Basic
        # like VB.net
        if re.match(r'\d+', text):
            return True


class MscgenLexer(RegexLexer):
    """
    For `Mscgen <http://www.mcternan.me.uk/mscgen/>`_ files.

    .. versionadded:: 1.6
    """
    name = 'Mscgen'
    aliases = ['mscgen', 'msc']
    filenames = ['*.msc']

    _var = r'([a-zA-Z0-9_]+|"(?:\\"|[^"])*")'

    tokens = {
        'root': [
            (r'msc\b', Keyword.Type),
            # Options
            (r'(hscale|HSCALE|width|WIDTH|wordwraparcs|WORDWRAPARCS'
             r'|arcgradient|ARCGRADIENT)\b', Name.Property),
            # Operators
            (r'(abox|ABOX|rbox|RBOX|box|BOX|note|NOTE)\b', Operator.Word),
            (r'(\.|-|\|){3}', Keyword),
            (r'(?:-|=|\.|:){2}'
             r'|<<=>>|<->|<=>|<<>>|<:>'
             r'|->|=>>|>>|=>|:>|-x|-X'
             r'|<-|<<=|<<|<=|<:|x-|X-|=', Operator),
            # Names
            (r'\*', Name.Builtin),
            (_var, Name.Variable),
            # Other
            (r'\[', Punctuation, 'attrs'),
            (r'\{|\}|,|;', Punctuation),
            include('comments')
        ],
        'attrs': [
            (r'\]', Punctuation, '#pop'),
            (_var + r'(\s*)(=)(\s*)' + _var,
             bygroups(Name.Attribute, Text.Whitespace, Operator, Text.Whitespace,
                      String)),
            (r',', Punctuation),
            include('comments')
        ],
        'comments': [
            (r'(?://|#).*?\n', Comment.Single),
            (r'/\*(?:.|\n)*?\*/', Comment.Multiline),
            (r'[ \t\r\n]+', Text.Whitespace)
        ]
    }


def _rx_indent(level):
    # Kconfig *always* interprets a tab as 8 spaces, so this is the default.
    # Edit this if you are in an environment where KconfigLexer gets expanded
    # input (tabs expanded to spaces) and the expansion tab width is != 8,
    # e.g. in connection with Trac (trac.ini, [mimeviewer], tab_width).
    # Value range here is 2 <= {tab_width} <= 8.
    tab_width = 8
    # Regex matching a given indentation {level}, assuming that indentation is
    # a multiple of {tab_width}. In other cases there might be problems.
    return r'(?:\t| {1,%s}\t| {%s}){%s}.*\n' % (tab_width-1, tab_width, level)


class KconfigLexer(RegexLexer):
    """
    For Linux-style Kconfig files.

    .. versionadded:: 1.6
    """

    name = 'Kconfig'
    aliases = ['kconfig', 'menuconfig', 'linux-config', 'kernel-config']
    # Adjust this if new kconfig file names appear in your environment
    filenames = ['Kconfig', '*Config.in*', 'external.in*',
                 'standard-modules.in']
    mimetypes = ['text/x-kconfig']
    # No re.MULTILINE, indentation-aware help text needs line-by-line handling
    flags = 0

    def call_indent(level):
        # If indentation >= {level} is detected, enter state 'indent{level}'
        return (_rx_indent(level), String.Doc, 'indent%s' % level)

    def do_indent(level):
        # Print paragraphs of indentation level >= {level} as String.Doc,
        # ignoring blank lines. Then return to 'root' state.
        return [
            (_rx_indent(level), String.Doc),
            (r'\s*\n', Text),
            (r'', Generic, '#pop:2')
        ]

    tokens = {
        'root': [
            (r'\s+', Text),
            (r'#.*?\n', Comment.Single),
            (r'(mainmenu|config|menuconfig|choice|endchoice|comment|menu|'
             r'endmenu|visible if|if|endif|source|prompt|select|depends on|'
             r'default|range|option)\b', Keyword),
            (r'(---help---|help)[\t ]*\n', Keyword, 'help'),
            (r'(bool|tristate|string|hex|int|defconfig_list|modules|env)\b',
             Name.Builtin),
            (r'[!=&|]', Operator),
            (r'[()]', Punctuation),
            (r'[0-9]+', Number.Integer),
            (r"'(''|[^'])*'", String.Single),
            (r'"(""|[^"])*"', String.Double),
            (r'\S+', Text),
        ],
        # Help text is indented, multi-line and ends when a lower indentation
        # level is detected.
        'help': [
            # Skip blank lines after help token, if any
            (r'\s*\n', Text),
            # Determine the first help line's indentation level heuristically(!).
            # Attention: this is not perfect, but works for 99% of "normal"
            # indentation schemes up to a max. indentation level of 7.
            call_indent(7),
            call_indent(6),
            call_indent(5),
            call_indent(4),
            call_indent(3),
            call_indent(2),
            call_indent(1),
            ('', Text, '#pop'),  # for incomplete help sections without text
        ],
        # Handle text for indentation levels 7 to 1
        'indent7': do_indent(7),
        'indent6': do_indent(6),
        'indent5': do_indent(5),
        'indent4': do_indent(4),
        'indent3': do_indent(3),
        'indent2': do_indent(2),
        'indent1': do_indent(1),
    }


class VGLLexer(RegexLexer):
    """
    For `SampleManager VGL <http://www.thermoscientific.com/samplemanager>`_
    source code.

    .. versionadded:: 1.6
    """
    name = 'VGL'
    aliases = ['vgl']
    filenames = ['*.rpf']

    flags = re.MULTILINE | re.DOTALL | re.IGNORECASE

    tokens = {
        'root': [
            (r'\{[^\}]*\}', Comment.Multiline),
            (r'declare', Keyword.Constant),
            (r'(if|then|else|endif|while|do|endwhile|and|or|prompt|object'
             r'|create|on|line|with|global|routine|value|endroutine|constant'
             r'|global|set|join|library|compile_option|file|exists|create|copy'
             r'|delete|enable|windows|name|notprotected)(?! *[=<>.,()])',
             Keyword),
            (r'(true|false|null|empty|error|locked)', Keyword.Constant),
            (r'[~\^\*\#!%&\[\]\(\)<>\|+=:;,./?-]', Operator),
            (r'"[^"]*"', String),
            (r'(\.)([a-z_\$][a-z0-9_\$]*)', bygroups(Operator, Name.Attribute)),
            (r'[0-9][0-9]*(\.[0-9]+(e[+\-]?[0-9]+)?)?', Number),
            (r'[a-z_\$][a-z0-9_\$]*', Name),
            (r'[\r\n]+', Text),
            (r'\s+', Text)
        ]
    }


class SourcePawnLexer(RegexLexer):
    """
    For SourcePawn source code with preprocessor directives.

    .. versionadded:: 1.6
    """
    name = 'SourcePawn'
    aliases = ['sp']
    filenames = ['*.sp']
    mimetypes = ['text/x-sourcepawn']

    #: optional Comment or Whitespace
    _ws = r'(?:\s|//.*?\n|/\*.*?\*/)+'

    tokens = {
        'root': [
            # preprocessor directives: without whitespace
            ('^#if\s+0', Comment.Preproc, 'if0'),
            ('^#', Comment.Preproc, 'macro'),
            # or with whitespace
            ('^' + _ws + r'#if\s+0', Comment.Preproc, 'if0'),
            ('^' + _ws + '#', Comment.Preproc, 'macro'),
            (r'\n', Text),
            (r'\s+', Text),
            (r'\\\n', Text), # line continuation
            (r'/(\\\n)?/(\n|(.|\n)*?[^\\]\n)', Comment.Single),
            (r'/(\\\n)?\*(.|\n)*?\*(\\\n)?/', Comment.Multiline),
            (r'[{}]', Punctuation),
            (r'L?"', String, 'string'),
            (r"L?'(\\.|\\[0-7]{1,3}|\\x[a-fA-F0-9]{1,2}|[^\\\'\n])'", String.Char),
            (r'(\d+\.\d*|\.\d+|\d+)[eE][+-]?\d+[LlUu]*', Number.Float),
            (r'(\d+\.\d*|\.\d+|\d+[fF])[fF]?', Number.Float),
            (r'0x[0-9a-fA-F]+[LlUu]*', Number.Hex),
            (r'0[0-7]+[LlUu]*', Number.Oct),
            (r'\d+[LlUu]*', Number.Integer),
            (r'\*/', Error),
            (r'[~!%^&*+=|?:<>/-]', Operator),
            (r'[()\[\],.;]', Punctuation),
            (r'(case|const|continue|native|'
             r'default|else|enum|for|if|new|operator|'
             r'public|return|sizeof|static|decl|struct|switch)\b', Keyword),
            (r'(bool|Float)\b', Keyword.Type),
            (r'(true|false)\b', Keyword.Constant),
            ('[a-zA-Z_][a-zA-Z0-9_]*', Name),
        ],
        'string': [
            (r'"', String, '#pop'),
            (r'\\([\\abfnrtv"\']|x[a-fA-F0-9]{2,4}|[0-7]{1,3})', String.Escape),
            (r'[^\\"\n]+', String), # all other characters
            (r'\\\n', String), # line continuation
            (r'\\', String), # stray backslash
        ],
        'macro': [
            (r'[^/\n]+', Comment.Preproc),
            (r'/\*(.|\n)*?\*/', Comment.Multiline),
            (r'//.*?\n', Comment.Single, '#pop'),
            (r'/', Comment.Preproc),
            (r'(?<=\\)\n', Comment.Preproc),
            (r'\n', Comment.Preproc, '#pop'),
        ],
        'if0': [
            (r'^\s*#if.*?(?<!\\)\n', Comment.Preproc, '#push'),
            (r'^\s*#endif.*?(?<!\\)\n', Comment.Preproc, '#pop'),
            (r'.*?\n', Comment),
        ]
    }

    SM_TYPES = set(['Action', 'bool', 'Float', 'Plugin', 'String', 'any',
                'AdminFlag', 'OverrideType', 'OverrideRule', 'ImmunityType',
                'GroupId', 'AdminId', 'AdmAccessMode', 'AdminCachePart',
                'CookieAccess', 'CookieMenu', 'CookieMenuAction', 'NetFlow',
                'ConVarBounds', 'QueryCookie', 'ReplySource',
                'ConVarQueryResult', 'ConVarQueryFinished', 'Function',
                'Action', 'Identity', 'PluginStatus', 'PluginInfo', 'DBResult',
                'DBBindType', 'DBPriority', 'PropType', 'PropFieldType',
                'MoveType', 'RenderMode', 'RenderFx', 'EventHookMode',
                'EventHook', 'FileType', 'FileTimeMode', 'PathType',
                'ParamType', 'ExecType', 'DialogType', 'Handle', 'KvDataTypes',
                'NominateResult', 'MapChange', 'MenuStyle', 'MenuAction',
                'MenuSource', 'RegexError', 'SDKCallType', 'SDKLibrary',
                'SDKFuncConfSource', 'SDKType', 'SDKPassMethod', 'RayType',
                'TraceEntityFilter', 'ListenOverride', 'SortOrder', 'SortType',
                'SortFunc2D', 'APLRes', 'FeatureType', 'FeatureStatus',
                'SMCResult', 'SMCError', 'TFClassType', 'TFTeam', 'TFCond',
                'TFResourceType', 'Timer', 'TopMenuAction', 'TopMenuObjectType',
                'TopMenuPosition', 'TopMenuObject', 'UserMsg'])

    def __init__(self, **options):
        self.smhighlighting = get_bool_opt(options,
                'sourcemod', True)

        self._functions = set()
        if self.smhighlighting:
            from pygments.lexers._sourcemodbuiltins import FUNCTIONS
            self._functions.update(FUNCTIONS)
        RegexLexer.__init__(self, **options)

    def get_tokens_unprocessed(self, text):
        for index, token, value in \
            RegexLexer.get_tokens_unprocessed(self, text):
            if token is Name:
                if self.smhighlighting:
                    if value in self.SM_TYPES:
                        token = Keyword.Type
                    elif value in self._functions:
                        token = Name.Builtin
            yield index, token, value


class PuppetLexer(RegexLexer):
    """
    For `Puppet <http://puppetlabs.com/>`__ configuration DSL.

    .. versionadded:: 1.6
    """
    name = 'Puppet'
    aliases = ['puppet']
    filenames = ['*.pp']

    tokens = {
        'root': [
            include('comments'),
            include('keywords'),
            include('names'),
            include('numbers'),
            include('operators'),
            include('strings'),

            (r'[]{}:(),;[]', Punctuation),
            (r'[^\S\n]+', Text),
        ],

        'comments': [
            (r'\s*#.*$', Comment),
            (r'/(\\\n)?[*](.|\n)*?[*](\\\n)?/', Comment.Multiline),
        ],

        'operators': [
            (r'(=>|\?|<|>|=|\+|-|/|\*|~|!|\|)', Operator),
            (r'(in|and|or|not)\b', Operator.Word),
        ],

        'names': [
            ('[a-zA-Z_][a-zA-Z0-9_]*', Name.Attribute),
            (r'(\$\S+)(\[)(\S+)(\])', bygroups(Name.Variable, Punctuation,
                                               String, Punctuation)),
            (r'\$\S+', Name.Variable),
        ],

        'numbers': [
            # Copypasta from the Python lexer
            (r'(\d+\.\d*|\d*\.\d+)([eE][+-]?[0-9]+)?j?', Number.Float),
            (r'\d+[eE][+-]?[0-9]+j?', Number.Float),
            (r'0[0-7]+j?', Number.Oct),
            (r'0[xX][a-fA-F0-9]+', Number.Hex),
            (r'\d+L', Number.Integer.Long),
            (r'\d+j?', Number.Integer)
        ],

        'keywords': [
            # Left out 'group' and 'require'
            # Since they're often used as attributes
            (r'(?i)(absent|alert|alias|audit|augeas|before|case|check|class|'
             r'computer|configured|contained|create_resources|crit|cron|debug|'
             r'default|define|defined|directory|else|elsif|emerg|err|exec|'
             r'extlookup|fail|false|file|filebucket|fqdn_rand|generate|host|if|'
             r'import|include|info|inherits|inline_template|installed|'
             r'interface|k5login|latest|link|loglevel|macauthorization|'
             r'mailalias|maillist|mcx|md5|mount|mounted|nagios_command|'
             r'nagios_contact|nagios_contactgroup|nagios_host|'
             r'nagios_hostdependency|nagios_hostescalation|nagios_hostextinfo|'
             r'nagios_hostgroup|nagios_service|nagios_servicedependency|'
             r'nagios_serviceescalation|nagios_serviceextinfo|'
             r'nagios_servicegroup|nagios_timeperiod|node|noop|notice|notify|'
             r'package|present|purged|realize|regsubst|resources|role|router|'
             r'running|schedule|scheduled_task|search|selboolean|selmodule|'
             r'service|sha1|shellquote|split|sprintf|ssh_authorized_key|sshkey|'
             r'stage|stopped|subscribe|tag|tagged|template|tidy|true|undef|'
             r'unmounted|user|versioncmp|vlan|warning|yumrepo|zfs|zone|'
             r'zpool)\b', Keyword),
        ],

        'strings': [
            (r'"([^"])*"', String),
            (r'\'([^\'])*\'', String),
        ],

    }


class NSISLexer(RegexLexer):
    """
    For `NSIS <http://nsis.sourceforge.net/>`_ scripts.

    .. versionadded:: 1.6
    """
    name = 'NSIS'
    aliases = ['nsis', 'nsi', 'nsh']
    filenames = ['*.nsi', '*.nsh']
    mimetypes = ['text/x-nsis']

    flags = re.IGNORECASE

    tokens = {
        'root': [
            (r'[;\#].*\n', Comment),
            (r"'.*?'", String.Single),
            (r'"', String.Double, 'str_double'),
            (r'`', String.Backtick, 'str_backtick'),
            include('macro'),
            include('interpol'),
            include('basic'),
            (r'\$\{[a-z_|][\w|]*\}', Keyword.Pseudo),
            (r'/[a-z_]\w*', Name.Attribute),
            ('.', Text),
        ],
        'basic': [
            (r'(\n)(Function)(\s+)([._a-z][.\w]*)\b',
             bygroups(Text, Keyword, Text, Name.Function)),
            (r'\b([_a-z]\w*)(::)([a-z][a-z0-9]*)\b',
             bygroups(Keyword.Namespace, Punctuation, Name.Function)),
            (r'\b([_a-z]\w*)(:)', bygroups(Name.Label, Punctuation)),
            (r'(\b[ULS]|\B)([\!\<\>=]?=|\<\>?|\>)\B', Operator),
            (r'[|+-]', Operator),
            (r'\\', Punctuation),
            (r'\b(Abort|Add(?:BrandingImage|Size)|'
             r'Allow(?:RootDirInstall|SkipFiles)|AutoCloseWindow|'
             r'BG(?:Font|Gradient)|BrandingText|BringToFront|Call(?:InstDLL)?|'
             r'(?:Sub)?Caption|ChangeUI|CheckBitmap|ClearErrors|CompletedText|'
             r'ComponentText|CopyFiles|CRCCheck|'
             r'Create(?:Directory|Font|Shortcut)|Delete(?:INI(?:Sec|Str)|'
             r'Reg(?:Key|Value))?|DetailPrint|DetailsButtonText|'
             r'Dir(?:Show|Text|Var|Verify)|(?:Disabled|Enabled)Bitmap|'
             r'EnableWindow|EnumReg(?:Key|Value)|Exch|Exec(?:Shell|Wait)?|'
             r'ExpandEnvStrings|File(?:BufSize|Close|ErrorText|Open|'
             r'Read(?:Byte)?|Seek|Write(?:Byte)?)?|'
             r'Find(?:Close|First|Next|Window)|FlushINI|Function(?:End)?|'
             r'Get(?:CurInstType|CurrentAddress|DlgItem|DLLVersion(?:Local)?|'
             r'ErrorLevel|FileTime(?:Local)?|FullPathName|FunctionAddress|'
             r'InstDirError|LabelAddress|TempFileName)|'
             r'Goto|HideWindow|Icon|'
             r'If(?:Abort|Errors|FileExists|RebootFlag|Silent)|'
             r'InitPluginsDir|Install(?:ButtonText|Colors|Dir(?:RegKey)?)|'
             r'Inst(?:ProgressFlags|Type(?:[GS]etText)?)|Int(?:CmpU?|Fmt|Op)|'
             r'IsWindow|LangString(?:UP)?|'
             r'License(?:BkColor|Data|ForceSelection|LangString|Text)|'
             r'LoadLanguageFile|LockWindow|Log(?:Set|Text)|MessageBox|'
             r'MiscButtonText|Name|Nop|OutFile|(?:Uninst)?Page(?:Ex(?:End)?)?|'
             r'PluginDir|Pop|Push|Quit|Read(?:(?:Env|INI|Reg)Str|RegDWORD)|'
             r'Reboot|(?:Un)?RegDLL|Rename|RequestExecutionLevel|ReserveFile|'
             r'Return|RMDir|SearchPath|Section(?:Divider|End|'
             r'(?:(?:Get|Set)(?:Flags|InstTypes|Size|Text))|Group(?:End)?|In)?|'
             r'SendMessage|Set(?:AutoClose|BrandingImage|Compress(?:ionLevel|'
             r'or(?:DictSize)?)?|CtlColors|CurInstType|DatablockOptimize|'
             r'DateSave|Details(?:Print|View)|Error(?:s|Level)|FileAttributes|'
             r'Font|OutPath|Overwrite|PluginUnload|RebootFlag|ShellVarContext|'
             r'Silent|StaticBkColor)|'
             r'Show(?:(?:I|Uni)nstDetails|Window)|Silent(?:Un)?Install|Sleep|'
             r'SpaceTexts|Str(?:CmpS?|Cpy|Len)|SubSection(?:End)?|'
             r'Uninstall(?:ButtonText|(?:Sub)?Caption|EXEName|Icon|Text)|'
             r'UninstPage|Var|VI(?:AddVersionKey|ProductVersion)|WindowIcon|'
             r'Write(?:INIStr|Reg(:?Bin|DWORD|(?:Expand)?Str)|Uninstaller)|'
             r'XPStyle)\b', Keyword),
            (r'\b(CUR|END|(?:FILE_ATTRIBUTE_)?'
             r'(?:ARCHIVE|HIDDEN|NORMAL|OFFLINE|READONLY|SYSTEM|TEMPORARY)|'
             r'HK(CC|CR|CU|DD|LM|PD|U)|'
             r'HKEY_(?:CLASSES_ROOT|CURRENT_(?:CONFIG|USER)|DYN_DATA|'
             r'LOCAL_MACHINE|PERFORMANCE_DATA|USERS)|'
             r'ID(?:ABORT|CANCEL|IGNORE|NO|OK|RETRY|YES)|'
             r'MB_(?:ABORTRETRYIGNORE|DEFBUTTON[1-4]|'
             r'ICON(?:EXCLAMATION|INFORMATION|QUESTION|STOP)|'
             r'OK(?:CANCEL)?|RETRYCANCEL|RIGHT|SETFOREGROUND|TOPMOST|USERICON|'
             r'YESNO(?:CANCEL)?)|SET|SHCTX|'
             r'SW_(?:HIDE|SHOW(?:MAXIMIZED|MINIMIZED|NORMAL))|'
             r'admin|all|auto|both|bottom|bzip2|checkbox|colored|current|false|'
             r'force|hide|highest|if(?:diff|newer)|lastused|leave|left|'
             r'listonly|lzma|nevershow|none|normal|off|on|pop|push|'
             r'radiobuttons|right|show|silent|silentlog|smooth|textonly|top|'
             r'true|try|user|zlib)\b', Name.Constant),
        ],
        'macro': [
            (r'\!(addincludedir(?:dir)?|addplugindir|appendfile|cd|define|'
             r'delfilefile|echo(?:message)?|else|endif|error|execute|'
             r'if(?:macro)?n?(?:def)?|include|insertmacro|macro(?:end)?|packhdr|'
             r'search(?:parse|replace)|system|tempfilesymbol|undef|verbose|'
             r'warning)\b', Comment.Preproc),
        ],
        'interpol': [
            (r'\$(R?[0-9])', Name.Builtin.Pseudo),    # registers
            (r'\$(ADMINTOOLS|APPDATA|CDBURN_AREA|COOKIES|COMMONFILES(?:32|64)|'
            r'DESKTOP|DOCUMENTS|EXE(?:DIR|FILE|PATH)|FAVORITES|FONTS|HISTORY|'
            r'HWNDPARENT|INTERNET_CACHE|LOCALAPPDATA|MUSIC|NETHOOD|PICTURES|'
            r'PLUGINSDIR|PRINTHOOD|PROFILE|PROGRAMFILES(?:32|64)|QUICKLAUNCH|'
            r'RECENT|RESOURCES(?:_LOCALIZED)?|SENDTO|SM(?:PROGRAMS|STARTUP)|'
            r'STARTMENU|SYSDIR|TEMP(?:LATES)?|VIDEOS|WINDIR|\{NSISDIR\})',
             Name.Builtin),
            (r'\$(CMDLINE|INSTDIR|OUTDIR|LANGUAGE)', Name.Variable.Global),
            (r'\$[a-z_]\w*', Name.Variable),
        ],
        'str_double': [
            (r'"', String, '#pop'),
            (r'\$(\\[nrt"]|\$)', String.Escape),
            include('interpol'),
            (r'.', String.Double),
        ],
        'str_backtick': [
            (r'`', String, '#pop'),
            (r'\$(\\[nrt"]|\$)', String.Escape),
            include('interpol'),
            (r'.', String.Double),
        ],
    }


class RPMSpecLexer(RegexLexer):
    """
    For RPM ``.spec`` files.

    .. versionadded:: 1.6
    """

    name = 'RPMSpec'
    aliases = ['spec']
    filenames = ['*.spec']
    mimetypes = ['text/x-rpm-spec']

    _directives = ('(?:package|prep|build|install|clean|check|pre[a-z]*|'
                   'post[a-z]*|trigger[a-z]*|files)')

    tokens = {
        'root': [
            (r'#.*\n', Comment),
            include('basic'),
        ],
        'description': [
            (r'^(%' + _directives + ')(.*)$',
             bygroups(Name.Decorator, Text), '#pop'),
            (r'\n', Text),
            (r'.', Text),
        ],
        'changelog': [
            (r'\*.*\n', Generic.Subheading),
            (r'^(%' + _directives + ')(.*)$',
             bygroups(Name.Decorator, Text), '#pop'),
            (r'\n', Text),
            (r'.', Text),
        ],
        'string': [
            (r'"', String.Double, '#pop'),
            (r'\\([\\abfnrtv"\']|x[a-fA-F0-9]{2,4}|[0-7]{1,3})', String.Escape),
            include('interpol'),
            (r'.', String.Double),
        ],
        'basic': [
            include('macro'),
            (r'(?i)^(Name|Version|Release|Epoch|Summary|Group|License|Packager|'
             r'Vendor|Icon|URL|Distribution|Prefix|Patch[0-9]*|Source[0-9]*|'
             r'Requires\(?[a-z]*\)?|[a-z]+Req|Obsoletes|Suggests|Provides|Conflicts|'
             r'Build[a-z]+|[a-z]+Arch|Auto[a-z]+)(:)(.*)$',
             bygroups(Generic.Heading, Punctuation, using(this))),
            (r'^%description', Name.Decorator, 'description'),
            (r'^%changelog', Name.Decorator, 'changelog'),
            (r'^(%' + _directives + ')(.*)$', bygroups(Name.Decorator, Text)),
            (r'%(attr|defattr|dir|doc(?:dir)?|setup|config(?:ure)?|'
             r'make(?:install)|ghost|patch[0-9]+|find_lang|exclude|verify)',
             Keyword),
            include('interpol'),
            (r"'.*?'", String.Single),
            (r'"', String.Double, 'string'),
            (r'.', Text),
        ],
        'macro': [
            (r'%define.*\n', Comment.Preproc),
            (r'%\{\!\?.*%define.*\}', Comment.Preproc),
            (r'(%(?:if(?:n?arch)?|else(?:if)?|endif))(.*)$',
             bygroups(Comment.Preproc, Text)),
        ],
        'interpol': [
            (r'%\{?__[a-z_]+\}?', Name.Function),
            (r'%\{?_([a-z_]+dir|[a-z_]+path|prefix)\}?', Keyword.Pseudo),
            (r'%\{\?[A-Za-z0-9_]+\}', Name.Variable),
            (r'\$\{?RPM_[A-Z0-9_]+\}?', Name.Variable.Global),
            (r'%\{[a-zA-Z][a-zA-Z0-9_]+\}', Keyword.Constant),
        ]
    }


class AutoItLexer(RegexLexer):
    """
    For `AutoIt <http://www.autoitscript.com/site/autoit/>`_ files.

    AutoIt is a freeware BASIC-like scripting language
    designed for automating the Windows GUI and general scripting

    .. versionadded:: 1.6
    """
    name = 'AutoIt'
    aliases = ['autoit']
    filenames = ['*.au3']
    mimetypes = ['text/x-autoit']

    # Keywords, functions, macros from au3.keywords.properties
    # which can be found in AutoIt installed directory, e.g.
    # c:\Program Files (x86)\AutoIt3\SciTE\au3.keywords.properties

    keywords = """\
    #include-once #include #endregion #forcedef #forceref #region
    and byref case continueloop dim do else elseif endfunc endif
    endselect exit exitloop for func global
    if local next not or return select step
    then to until wend while exit""".split()

    functions = """\
    abs acos adlibregister adlibunregister asc ascw asin assign atan
    autoitsetoption autoitwingettitle autoitwinsettitle beep binary binarylen
    binarymid binarytostring bitand bitnot bitor bitrotate bitshift bitxor
    blockinput break call cdtray ceiling chr chrw clipget clipput consoleread
    consolewrite consolewriteerror controlclick controlcommand controldisable
    controlenable controlfocus controlgetfocus controlgethandle controlgetpos
    controlgettext controlhide controllistview controlmove controlsend
    controlsettext controlshow controltreeview cos dec dircopy dircreate
    dirgetsize dirmove dirremove dllcall dllcalladdress dllcallbackfree
    dllcallbackgetptr dllcallbackregister dllclose dllopen dllstructcreate
    dllstructgetdata dllstructgetptr dllstructgetsize dllstructsetdata
    drivegetdrive drivegetfilesystem drivegetlabel drivegetserial drivegettype
    drivemapadd drivemapdel drivemapget drivesetlabel drivespacefree
    drivespacetotal drivestatus envget envset envupdate eval execute exp
    filechangedir fileclose filecopy filecreatentfslink filecreateshortcut
    filedelete fileexists filefindfirstfile filefindnextfile fileflush
    filegetattrib filegetencoding filegetlongname filegetpos filegetshortcut
    filegetshortname filegetsize filegettime filegetversion fileinstall filemove
    fileopen fileopendialog fileread filereadline filerecycle filerecycleempty
    filesavedialog fileselectfolder filesetattrib filesetpos filesettime
    filewrite filewriteline floor ftpsetproxy guicreate guictrlcreateavi
    guictrlcreatebutton guictrlcreatecheckbox guictrlcreatecombo
    guictrlcreatecontextmenu guictrlcreatedate guictrlcreatedummy
    guictrlcreateedit guictrlcreategraphic guictrlcreategroup guictrlcreateicon
    guictrlcreateinput guictrlcreatelabel guictrlcreatelist
    guictrlcreatelistview guictrlcreatelistviewitem guictrlcreatemenu
    guictrlcreatemenuitem guictrlcreatemonthcal guictrlcreateobj
    guictrlcreatepic guictrlcreateprogress guictrlcreateradio
    guictrlcreateslider guictrlcreatetab guictrlcreatetabitem
    guictrlcreatetreeview guictrlcreatetreeviewitem guictrlcreateupdown
    guictrldelete guictrlgethandle guictrlgetstate guictrlread guictrlrecvmsg
    guictrlregisterlistviewsort guictrlsendmsg guictrlsendtodummy
    guictrlsetbkcolor guictrlsetcolor guictrlsetcursor guictrlsetdata
    guictrlsetdefbkcolor guictrlsetdefcolor guictrlsetfont guictrlsetgraphic
    guictrlsetimage guictrlsetlimit guictrlsetonevent guictrlsetpos
    guictrlsetresizing guictrlsetstate guictrlsetstyle guictrlsettip guidelete
    guigetcursorinfo guigetmsg guigetstyle guiregistermsg guisetaccelerators
    guisetbkcolor guisetcoord guisetcursor guisetfont guisethelp guiseticon
    guisetonevent guisetstate guisetstyle guistartgroup guiswitch hex hotkeyset
    httpsetproxy httpsetuseragent hwnd inetclose inetget inetgetinfo inetgetsize
    inetread inidelete iniread inireadsection inireadsectionnames
    inirenamesection iniwrite iniwritesection inputbox int isadmin isarray
    isbinary isbool isdeclared isdllstruct isfloat ishwnd isint iskeyword
    isnumber isobj isptr isstring log memgetstats mod mouseclick mouseclickdrag
    mousedown mousegetcursor mousegetpos mousemove mouseup mousewheel msgbox
    number objcreate objcreateinterface objevent objevent objget objname
    onautoitexitregister onautoitexitunregister opt ping pixelchecksum
    pixelgetcolor pixelsearch pluginclose pluginopen processclose processexists
    processgetstats processlist processsetpriority processwait processwaitclose
    progressoff progresson progressset ptr random regdelete regenumkey
    regenumval regread regwrite round run runas runaswait runwait send
    sendkeepactive seterror setextended shellexecute shellexecutewait shutdown
    sin sleep soundplay soundsetwavevolume splashimageon splashoff splashtexton
    sqrt srandom statusbargettext stderrread stdinwrite stdioclose stdoutread
    string stringaddcr stringcompare stringformat stringfromasciiarray
    stringinstr stringisalnum stringisalpha stringisascii stringisdigit
    stringisfloat stringisint stringislower stringisspace stringisupper
    stringisxdigit stringleft stringlen stringlower stringmid stringregexp
    stringregexpreplace stringreplace stringright stringsplit stringstripcr
    stringstripws stringtoasciiarray stringtobinary stringtrimleft
    stringtrimright stringupper tan tcpaccept tcpclosesocket tcpconnect
    tcplisten tcpnametoip tcprecv tcpsend tcpshutdown tcpstartup timerdiff
    timerinit tooltip traycreateitem traycreatemenu traygetmsg trayitemdelete
    trayitemgethandle trayitemgetstate trayitemgettext trayitemsetonevent
    trayitemsetstate trayitemsettext traysetclick trayseticon traysetonevent
    traysetpauseicon traysetstate traysettooltip traytip ubound udpbind
    udpclosesocket udpopen udprecv udpsend udpshutdown udpstartup vargettype
    winactivate winactive winclose winexists winflash wingetcaretpos
    wingetclasslist wingetclientsize wingethandle wingetpos wingetprocess
    wingetstate wingettext wingettitle winkill winlist winmenuselectitem
    winminimizeall winminimizeallundo winmove winsetontop winsetstate
    winsettitle winsettrans winwait winwaitactive winwaitclose
    winwaitnotactive""".split()

    macros = """\
    @appdatacommondir @appdatadir @autoitexe @autoitpid @autoitversion
    @autoitx64 @com_eventobj @commonfilesdir @compiled @computername @comspec
    @cpuarch @cr @crlf @desktopcommondir @desktopdepth @desktopdir
    @desktopheight @desktoprefresh @desktopwidth @documentscommondir @error
    @exitcode @exitmethod @extended @favoritescommondir @favoritesdir
    @gui_ctrlhandle @gui_ctrlid @gui_dragfile @gui_dragid @gui_dropid
    @gui_winhandle @homedrive @homepath @homeshare @hotkeypressed @hour
    @ipaddress1 @ipaddress2 @ipaddress3 @ipaddress4 @kblayout @lf
    @logondnsdomain @logondomain @logonserver @mday @min @mon @msec @muilang
    @mydocumentsdir @numparams @osarch @osbuild @oslang @osservicepack @ostype
    @osversion @programfilesdir @programscommondir @programsdir @scriptdir
    @scriptfullpath @scriptlinenumber @scriptname @sec @startmenucommondir
    @startmenudir @startupcommondir @startupdir @sw_disable @sw_enable @sw_hide
    @sw_lock @sw_maximize @sw_minimize @sw_restore @sw_show @sw_showdefault
    @sw_showmaximized @sw_showminimized @sw_showminnoactive @sw_showna
    @sw_shownoactivate @sw_shownormal @sw_unlock @systemdir @tab @tempdir
    @tray_id @trayiconflashing @trayiconvisible @username @userprofiledir @wday
    @windowsdir @workingdir @yday @year""".split()

    tokens = {
        'root': [
            (r';.*\n', Comment.Single),
            (r'(#comments-start|#cs).*?(#comments-end|#ce)', Comment.Multiline),
            (r'[\[\]{}(),;]', Punctuation),
            (r'(and|or|not)\b', Operator.Word),
            (r'[\$|@][a-zA-Z_][a-zA-Z0-9_]*', Name.Variable),
            (r'!=|==|:=|\.=|<<|>>|[-~+/*%=<>&^|?:!.]', Operator),
            include('commands'),
            include('labels'),
            include('builtInFunctions'),
            include('builtInMarcros'),
            (r'"', String, combined('stringescape', 'dqs')),
            include('numbers'),
            (r'[a-zA-Z_#@$][a-zA-Z0-9_#@$]*', Name),
            (r'\\|\'', Text),
            (r'\`([\,\%\`abfnrtv\-\+;])', String.Escape),
            (r'_\n', Text),  # Line continuation
            include('garbage'),
        ],
        'commands': [
            (r'(?i)(\s*)(%s)\b' % '|'.join(keywords),
            bygroups(Text, Name.Builtin)),
        ],
        'builtInFunctions': [
            (r'(?i)(%s)\b' % '|'.join(functions),
             Name.Function),
        ],
        'builtInMarcros': [
            (r'(?i)(%s)\b' % '|'.join(macros),
             Name.Variable.Global),
        ],
        'labels': [
            # sendkeys
            (r'(^\s*)({\S+?})', bygroups(Text, Name.Label)),
        ],
        'numbers': [
            (r'(\d+\.\d*|\d*\.\d+)([eE][+-]?[0-9]+)?', Number.Float),
            (r'\d+[eE][+-]?[0-9]+', Number.Float),
            (r'0\d+', Number.Oct),
            (r'0[xX][a-fA-F0-9]+', Number.Hex),
            (r'\d+L', Number.Integer.Long),
            (r'\d+', Number.Integer)
        ],
        'stringescape': [
            (r'\"\"|\`([\,\%\`abfnrtv])', String.Escape),
        ],
        'strings': [
            (r'[^"\n]+', String),
        ],
        'dqs': [
            (r'"', String, '#pop'),
            include('strings')
        ],
        'garbage': [
            (r'[^\S\n]', Text),
        ],
    }


class RexxLexer(RegexLexer):
    """
    `Rexx <http://www.rexxinfo.org/>`_ is a scripting language available for
    a wide range of different platforms with its roots found on mainframe
    systems. It is popular for I/O- and data based tasks and can act as glue
    language to bind different applications together.

    .. versionadded:: 2.0
    """
    name = 'Rexx'
    aliases = ['rexx', 'arexx']
    filenames = ['*.rexx', '*.rex', '*.rx', '*.arexx']
    mimetypes = ['text/x-rexx']
    flags = re.IGNORECASE

    tokens = {
        'root': [
            (r'\s', Whitespace),
            (r'/\*', Comment.Multiline, 'comment'),
            (r'"', String, 'string_double'),
            (r"'", String, 'string_single'),
            (r'[0-9]+(\.[0-9]+)?(e[+-]?[0-9])?', Number),
            (r'([a-z_][a-z0-9_]*)(\s*)(:)(\s*)(procedure)\b',
             bygroups(Name.Function, Whitespace, Operator, Whitespace,
                      Keyword.Declaration)),
            (r'([a-z_][a-z0-9_]*)(\s*)(:)',
             bygroups(Name.Label, Whitespace, Operator)),
            include('function'),
            include('keyword'),
            include('operator'),
            (r'[a-z_][a-z0-9_]*', Text),
        ],
        'function': [
            (r'(abbrev|abs|address|arg|b2x|bitand|bitor|bitxor|c2d|c2x|'
             r'center|charin|charout|chars|compare|condition|copies|d2c|'
             r'd2x|datatype|date|delstr|delword|digits|errortext|form|'
             r'format|fuzz|insert|lastpos|left|length|linein|lineout|lines|'
             r'max|min|overlay|pos|queued|random|reverse|right|sign|'
             r'sourceline|space|stream|strip|substr|subword|symbol|time|'
             r'trace|translate|trunc|value|verify|word|wordindex|'
             r'wordlength|wordpos|words|x2b|x2c|x2d|xrange)(\s*)(\()',
             bygroups(Name.Builtin, Whitespace, Operator)),
        ],
        'keyword': [
            (r'(address|arg|by|call|do|drop|else|end|exit|for|forever|if|'
             r'interpret|iterate|leave|nop|numeric|off|on|options|parse|'
             r'pull|push|queue|return|say|select|signal|to|then|trace|until|'
             r'while)\b', Keyword.Reserved),
        ],
        'operator': [
            (r'(-|//|/|\(|\)|\*\*|\*|\\<<|\\<|\\==|\\=|\\>>|\\>|\\|\|\||\||'
             r'&&|&|%|\+|<<=|<<|<=|<>|<|==|=|><|>=|>>=|>>|>|¬<<|¬<|¬==|¬=|'
             r'¬>>|¬>|¬|\.|,)', Operator),
        ],
        'string_double': [
            (r'[^"\n]+', String),
            (r'""', String),
            (r'"', String, '#pop'),
            (r'\n', Text, '#pop'),  # Stray linefeed also terminates strings.
        ],
        'string_single': [
            (r'[^\'\n]', String),
            (r'\'\'', String),
            (r'\'', String, '#pop'),
            (r'\n', Text, '#pop'),  # Stray linefeed also terminates strings.
        ],
        'comment': [
            (r'[^*]+', Comment.Multiline),
            (r'\*/', Comment.Multiline, '#pop'),
            (r'\*', Comment.Multiline),
        ]
    }

    _c = lambda s: re.compile(s, re.MULTILINE)
    _ADDRESS_COMMAND_PATTERN = _c(r'^\s*address\s+command\b')
    _ADDRESS_PATTERN = _c(r'^\s*address\s+')
    _DO_WHILE_PATTERN = _c(r'^\s*do\s+while\b')
    _IF_THEN_DO_PATTERN = _c(r'^\s*if\b.+\bthen\s+do\s*$')
    _PROCEDURE_PATTERN = _c(r'^\s*([a-z_][a-z0-9_]*)(\s*)(:)(\s*)(procedure)\b')
    _ELSE_DO_PATTERN = _c(r'\belse\s+do\s*$')
    _PARSE_ARG_PATTERN = _c(r'^\s*parse\s+(upper\s+)?(arg|value)\b')
    PATTERNS_AND_WEIGHTS = (
        (_ADDRESS_COMMAND_PATTERN, 0.2),
        (_ADDRESS_PATTERN, 0.05),
        (_DO_WHILE_PATTERN, 0.1),
        (_ELSE_DO_PATTERN, 0.1),
        (_IF_THEN_DO_PATTERN, 0.1),
        (_PROCEDURE_PATTERN, 0.5),
        (_PARSE_ARG_PATTERN, 0.2),
    )

    def analyse_text(text):
        """
        Check for inital comment and patterns that distinguish Rexx from other
        C-like languages.
        """
        if re.search(r'/\*\**\s*rexx', text, re.IGNORECASE):
            # Header matches MVS Rexx requirements, this is certainly a Rexx
            # script.
            return 1.0
        elif text.startswith('/*'):
            # Header matches general Rexx requirements; the source code might
            # still be any language using C comments such as C++, C# or Java.
            lowerText = text.lower()
            result = sum(weight
                         for (pattern, weight) in RexxLexer.PATTERNS_AND_WEIGHTS
                         if pattern.search(lowerText)) + 0.01
            return min(result, 1.0)


class APLLexer(RegexLexer):
    """
    A simple APL lexer.

    .. versionadded:: 2.0
    """
    name = 'APL'
    aliases = ['apl']
    filenames = ['*.apl']

    tokens = {
        'root': [
            # Whitespace
            # ==========
            (r'\s+', Text),
            #
            # Comment
            # =======
            # '⍝' is traditional; '#' is supported by GNU APL and NGN (but not Dyalog)
            (u'[⍝#].*$', Comment.Single),
            #
            # Strings
            # =======
            (r'\'((\'\')|[^\'])*\'', String.Single),
            (r'"(("")|[^"])*"', String.Double), # supported by NGN APL
            #
            # Punctuation
            # ===========
            # This token type is used for diamond and parenthesis
            # but not for bracket and ; (see below)
            (u'[⋄◇()]', Punctuation),
            #
            # Array indexing
            # ==============
            # Since this token type is very important in APL, it is not included in
            # the punctuation token type but rather in the following one
            (r'[\[\];]', String.Regex),
            #
            # Distinguished names
            # ===================
            # following IBM APL2 standard
            (u'⎕[A-Za-zΔ∆⍙][A-Za-zΔ∆⍙_¯0-9]*', Name.Function),
            #
            # Labels
            # ======
            # following IBM APL2 standard
            # (u'[A-Za-zΔ∆⍙][A-Za-zΔ∆⍙_¯0-9]*:', Name.Label),
            #
            # Variables
            # =========
            # following IBM APL2 standard
            (u'[A-Za-zΔ∆⍙][A-Za-zΔ∆⍙_¯0-9]*', Name.Variable),
            #
            # Numbers
            # =======
            (u'¯?(0[Xx][0-9A-Fa-f]+|[0-9]*\.?[0-9]+([Ee][+¯]?[0-9]+)?|¯|∞)'
             u'([Jj]¯?(0[Xx][0-9A-Fa-f]+|[0-9]*\.?[0-9]+([Ee][+¯]?[0-9]+)?|¯|∞))?',
             Number),
            #
            # Operators
            # ==========
            (u'[\.\\\/⌿⍀¨⍣⍨⍠⍤∘]', Name.Attribute), # closest token type
            (u'[+\-×÷⌈⌊∣|⍳?*⍟○!⌹<≤=>≥≠≡≢∊⍷∪∩~∨∧⍱⍲⍴,⍪⌽⊖⍉↑↓⊂⊃⌷⍋⍒⊤⊥⍕⍎⊣⊢⍁⍂≈⌸⍯↗]',
             Operator),
            #
            # Constant
            # ========
            (u'⍬', Name.Constant),
            #
            # Quad symbol
            # ===========
            (u'[⎕⍞]', Name.Variable.Global),
            #
            # Arrows left/right
            # =================
            (u'[←→]', Keyword.Declaration),
            #
            # D-Fn
            # ====
            (u'[⍺⍵⍶⍹∇:]', Name.Builtin.Pseudo),
            (r'[{}]', Keyword.Type),
        ],
    }

class AmbientTalkLexer(RegexLexer):
    name = 'AmbientTalk'
    filenames = ['*.at']
    aliases = ['AT', 'ambienttalk', 'AmbientTalk/2', 'ambienttalk/2', 'AT/2']
    mimetypes = ['text/x-ambienttalk']

    flags = re.MULTILINE | re.DOTALL

    builtin = ['if:', 'then:', 'else:', 'when:', 'whenever:', 'discovered:',
        'disconnected:', 'reconnected:', 'takenOffline:', 'becomes:',
        'export:', 'as:', 'object:', 'actor:', 'mirror:', 'taggedAs:',
        'mirroredBy:', 'is:']
    tokens = {
        'root' : [
            (r'\s+', Text),
            (r'//.*?\n', Comment.Single),
            (r'/\*.*?\*/', Comment.Multiline),
            (r'(def|deftype|import|alias|exclude)\b', Keyword),
            (r"(%s)" % "|".join(builtin), Name.Builtin),
            (r'(true|false|nil)\b', Keyword.Constant),
            (r'(~|lobby|jlobby|/)\.', Keyword.Constant, 'namespace'),
            (r'"(\\\\|\\"|[^"])*"', String),
            (r'\|', Punctuation, 'arglist'),
            (r'<:|[\^\*!%&<>+=,./?-]|:=', Operator),
            (r"`[a-zA-Z_][a-zA-Z0-9_]*", String.Symbol),
            (r"[a-zA-Z_][a-zA-Z0-9_]*:", Name.Function),
            (r"[\{\}()\[\];`]", Punctuation),
            (r'(self|super)\b', Name.Variable.Instance),
            (r"[a-zA-Z_][a-zA-Z0-9_]*", Name.Variable),
            (r"@[a-zA-Z_][a-zA-Z0-9_]*", Name.Class),
            (r"@\[", Name.Class, 'annotations'),
            include('numbers'),
        ],
        'numbers' : [
            (r'(\d+\.\d*|\d*\.\d+)([eE][+-]?[0-9]+)?', Number.Float),
            (r'\d+', Number.Integer)
        ],
        'namespace': [
            (r'[a-zA-Z_][a-zA-Z0-9_]*\.', Name.Namespace),
            (r'[a-zA-Z_][a-zA-Z0-9_]*:', Name.Function , '#pop'),
            (r'[a-zA-Z_][a-zA-Z0-9_]*(?!\.)', Name.Function , '#pop')
        ],
        'annotations' : [
            (r"(.*?)\]", Name.Class, '#pop')
        ],
        'arglist' : [
            (r'\|', Punctuation, '#pop'),
            (r'\s*(,)\s*', Punctuation),
            (r'[a-zA-Z_][a-zA-Z0-9_]*', Name.Variable)
        ]
    }<|MERGE_RESOLUTION|>--- conflicted
+++ resolved
@@ -37,10 +37,7 @@
            'MscgenLexer', 'KconfigLexer', 'VGLLexer', 'SourcePawnLexer',
            'RobotFrameworkLexer', 'PuppetLexer', 'NSISLexer', 'RPMSpecLexer',
            'CbmBasicV2Lexer', 'AutoItLexer', 'RexxLexer', 'APLLexer',
-<<<<<<< HEAD
-           'AmbientTalkLexer']
-=======
-           'LSLLexer']
+           'LSLLexer', 'AmbientTalkLexer']
 
 
 class LSLLexer(RegexLexer):
@@ -123,7 +120,6 @@
             (r'[^"\\]+',                          String.Double),
         ]
     }
->>>>>>> 4612d4ed
 
 
 class ECLLexer(RegexLexer):
