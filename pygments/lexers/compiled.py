# -*- coding: utf-8 -*-
"""
    pygments.lexers.compiled
    ~~~~~~~~~~~~~~~~~~~~~~~~

    Lexers for compiled languages.

    :copyright: Copyright 2006-2013 by the Pygments team, see AUTHORS.
    :license: BSD, see LICENSE for details.
"""

import re
from string import Template

from pygments.lexer import Lexer, RegexLexer, include, bygroups, using, \
<<<<<<< HEAD
     this, combined, inherit
=======
     this, combined, do_insertions
>>>>>>> c0975e2e
from pygments.util import get_bool_opt, get_list_opt
from pygments.token import Text, Comment, Operator, Keyword, Name, String, \
     Number, Punctuation, Error, Literal, Generic
from pygments.scanner import Scanner

# backwards compatibility
from pygments.lexers.functional import OcamlLexer
from pygments.lexers.jvm import JavaLexer, ScalaLexer

__all__ = ['CLexer', 'CppLexer', 'DLexer', 'DelphiLexer', 'ECLexer', 'DylanLexer',
           'ObjectiveCLexer', 'ObjectiveCppLexer', 'FortranLexer', 'GLShaderLexer',
           'PrologLexer', 'CythonLexer', 'ValaLexer', 'OocLexer', 'GoLexer',
           'FelixLexer', 'AdaLexer', 'Modula2Lexer', 'BlitzMaxLexer',
           'NimrodLexer', 'FantomLexer', 'RustLexer', 'CudaLexer', 'MonkeyLexer',
<<<<<<< HEAD
           'DylanLidLexer', 'CobolLexer', 'CobolFreeformatLexer']
=======
           'DylanLidLexer', 'DylanConsoleLexer']
>>>>>>> c0975e2e


class CFamilyLexer(RegexLexer):
    """
    For C family source code.  This is used as a base class to avoid repetitious
    definitions.
    """

    #: optional Comment or Whitespace
    _ws = r'(?:\s|//.*?\n|/[*].*?[*]/)+'
    #: only one /* */ style comment
    _ws1 = r':\s*/[*].*?[*]/\s*'

    tokens = {
        'whitespace': [
            # preprocessor directives: without whitespace
            ('^#if\s+0', Comment.Preproc, 'if0'),
            ('^#', Comment.Preproc, 'macro'),
            # or with whitespace
            ('^(' + _ws1 + r')(#if\s+0)',
             bygroups(using(this), Comment.Preproc), 'if0'),
            ('^(' + _ws1 + ')(#)',
             bygroups(using(this), Comment.Preproc), 'macro'),
            (r'^(\s*)([a-zA-Z_][a-zA-Z0-9_]*:(?!:))',
             bygroups(Text, Name.Label)),
            (r'\n', Text),
            (r'\s+', Text),
            (r'\\\n', Text), # line continuation
            (r'//(\n|(.|\n)*?[^\\]\n)', Comment.Single),
            (r'/(\\\n)?[*](.|\n)*?[*](\\\n)?/', Comment.Multiline),
        ],
        'statements': [
            (r'L?"', String, 'string'),
            (r"L?'(\\.|\\[0-7]{1,3}|\\x[a-fA-F0-9]{1,2}|[^\\\'\n])'", String.Char),
            (r'(\d+\.\d*|\.\d+|\d+)[eE][+-]?\d+[LlUu]*', Number.Float),
            (r'(\d+\.\d*|\.\d+|\d+[fF])[fF]?', Number.Float),
            (r'0x[0-9a-fA-F]+[LlUu]*', Number.Hex),
            (r'0[0-7]+[LlUu]*', Number.Oct),
            (r'\d+[LlUu]*', Number.Integer),
            (r'\*/', Error),
            (r'[~!%^&*+=|?:<>/-]', Operator),
            (r'[()\[\],.]', Punctuation),
            (r'\b(case)(.+?)(:)', bygroups(Keyword, using(this), Text)),
            (r'(auto|break|case|const|continue|default|do|else|enum|extern|'
             r'for|goto|if|register|restricted|return|sizeof|static|struct|'
             r'switch|typedef|union|volatile|while)\b', Keyword),
            (r'(bool|int|long|float|short|double|char|unsigned|signed|void|'
             r'[a-z_][a-z0-9_]*_t)\b',
             Keyword.Type),
            (r'(_{0,2}inline|naked|restrict|thread|typename)\b', Keyword.Reserved),
            # Vector intrinsics
            (r'(__(m128i|m128d|m128|m64))\b', Keyword.Reserved),
            # Microsoft-isms
            (r'__(asm|int8|based|except|int16|stdcall|cdecl|fastcall|int32|'
             r'declspec|finally|int64|try|leave|wchar_t|w64|unaligned|'
             r'raise|noop|identifier|forceinline|assume)\b', Keyword.Reserved),
            (r'(true|false|NULL)\b', Name.Builtin),
            ('[a-zA-Z_][a-zA-Z0-9_]*', Name),
        ],
        'root': [
            include('whitespace'),
            # functions
            (r'((?:[a-zA-Z0-9_*\s])+?(?:\s|[*]))'    # return arguments
             r'([a-zA-Z_][a-zA-Z0-9_]*)'             # method name
             r'(\s*\([^;]*?\))'                      # signature
             r'(' + _ws + r')?({)',
             bygroups(using(this), Name.Function, using(this), using(this),
                      Punctuation),
             'function'),
            # function declarations
            (r'((?:[a-zA-Z0-9_*\s])+?(?:\s|[*]))'    # return arguments
             r'([a-zA-Z_][a-zA-Z0-9_]*)'             # method name
             r'(\s*\([^;]*?\))'                      # signature
             r'(' + _ws + r')?(;)',
             bygroups(using(this), Name.Function, using(this), using(this),
                      Punctuation)),
            ('', Text, 'statement'),
        ],
        'statement' : [
            include('whitespace'),
            include('statements'),
            ('[{}]', Punctuation),
            (';', Punctuation, '#pop'),
        ],
        'function': [
            include('whitespace'),
            include('statements'),
            (';', Punctuation),
            ('{', Punctuation, '#push'),
            ('}', Punctuation, '#pop'),
        ],
        'string': [
            (r'"', String, '#pop'),
            (r'\\([\\abfnrtv"\']|x[a-fA-F0-9]{2,4}|'
             r'u[a-fA-F0-9]{4}|U[a-fA-F0-9]{8}|[0-7]{1,3})', String.Escape),
            (r'[^\\"\n]+', String), # all other characters
            (r'\\\n', String), # line continuation
            (r'\\', String), # stray backslash
        ],
        'macro': [
            (r'[^/\n]+', Comment.Preproc),
            (r'/[*](.|\n)*?[*]/', Comment.Multiline),
            (r'//.*?\n', Comment.Single, '#pop'),
            (r'/', Comment.Preproc),
            (r'(?<=\\)\n', Comment.Preproc),
            (r'\n', Comment.Preproc, '#pop'),
        ],
        'if0': [
            (r'^\s*#if.*?(?<!\\)\n', Comment.Preproc, '#push'),
            (r'^\s*#el(?:se|if).*\n', Comment.Preproc, '#pop'),
            (r'^\s*#endif.*?(?<!\\)\n', Comment.Preproc, '#pop'),
            (r'.*?\n', Comment),
        ]
    }

    stdlib_types = ['size_t', 'ssize_t', 'off_t', 'wchar_t', 'ptrdiff_t',
                    'sig_atomic_t', 'fpos_t', 'clock_t', 'time_t', 'va_list',
                    'jmp_buf', 'FILE', 'DIR', 'div_t', 'ldiv_t', 'mbstate_t',
                    'wctrans_t', 'wint_t', 'wctype_t']
    c99_types = ['_Bool', '_Complex', 'int8_t', 'int16_t', 'int32_t', 'int64_t',
                 'uint8_t', 'uint16_t', 'uint32_t', 'uint64_t', 'int_least8_t',
                 'int_least16_t', 'int_least32_t', 'int_least64_t',
                 'uint_least8_t', 'uint_least16_t', 'uint_least32_t',
                 'uint_least64_t', 'int_fast8_t', 'int_fast16_t', 'int_fast32_t',
                 'int_fast64_t', 'uint_fast8_t', 'uint_fast16_t', 'uint_fast32_t',
                 'uint_fast64_t', 'intptr_t', 'uintptr_t', 'intmax_t',
                 'uintmax_t']

    def __init__(self, **options):
        self.stdlibhighlighting = get_bool_opt(options,
                'stdlibhighlighting', True)
        self.c99highlighting = get_bool_opt(options,
                'c99highlighting', True)
        RegexLexer.__init__(self, **options)

    def get_tokens_unprocessed(self, text):
        for index, token, value in \
            RegexLexer.get_tokens_unprocessed(self, text):
            if token is Name:
                if self.stdlibhighlighting and value in self.stdlib_types:
                    token = Keyword.Type
                elif self.c99highlighting and value in self.c99_types:
                    token = Keyword.Type
            yield index, token, value


class CLexer(CFamilyLexer):
    """
    For C source code with preprocessor directives.
    """
    name = 'C'
    aliases = ['c']
    filenames = ['*.c', '*.h', '*.idc']
    mimetypes = ['text/x-chdr', 'text/x-csrc']
    priority = 0.1

    def analyse_text(text):
        return 0.1


class CppLexer(CFamilyLexer):
    """
    For C++ source code with preprocessor directives.
    """
    name = 'C++'
    aliases = ['cpp', 'c++']
    filenames = ['*.cpp', '*.hpp', '*.c++', '*.h++',
                 '*.cc', '*.hh', '*.cxx', '*.hxx',
                 '*.C', '*.H', '*.cp', '*.CPP']
    mimetypes = ['text/x-c++hdr', 'text/x-c++src']
    priority = 0.1

    tokens = {
        'statements': [
            (r'(asm|catch|const_cast|delete|dynamic_cast|explicit|'
             r'export|friend|mutable|namespace|new|operator|'
             r'private|protected|public|reinterpret_cast|'
             r'restrict|static_cast|template|this|throw|throws|'
             r'typeid|typename|using|virtual)\b', Keyword),
            (r'(class)(\s+)', bygroups(Keyword, Text), 'classname'),
            inherit,
         ],
        'root': [
            inherit,
            # C++ Microsoft-isms
            (r'__(virtual_inheritance|uuidof|super|single_inheritance|'
             r'multiple_inheritance|interface|event)\b', Keyword.Reserved),
            # Offload C++ extensions, http://offload.codeplay.com/
            (r'(__offload|__blockingoffload|__outer)\b', Keyword.Pseudo),
        ],
        'classname': [
            (r'[a-zA-Z_][a-zA-Z0-9_]*', Name.Class, '#pop'),
            # template specification
            (r'\s*(?=>)', Text, '#pop'),
        ],
    }

    def analyse_text(text):
        return 0.1


class ECLexer(CLexer):
    """
    For eC source code with preprocessor directives.

    *New in Pygments 1.5.*
    """
    name = 'eC'
    aliases = ['ec']
    filenames = ['*.ec', '*.eh']
    mimetypes = ['text/x-echdr', 'text/x-ecsrc']

    tokens = {
        'statements': [
            (r'(virtual|class|private|public|property|import|delete|new|new0|'
             r'renew|renew0|define|get|set|remote|dllexport|dllimport|stdcall|'
             r'subclass|__on_register_module|namespace|using|typed_object|'
             r'any_object|incref|register|watch|stopwatching|firewatchers|'
             r'watchable|class_designer|class_fixed|class_no_expansion|isset|'
             r'class_default_property|property_category|class_data|'
             r'class_property|virtual|thisclass|'
             r'dbtable|dbindex|database_open|dbfield)\b', Keyword),
            (r'(uint|uint16|uint32|uint64|bool|byte|unichar|int64)\b',
             Keyword.Type),
            (r'(class)(\s+)', bygroups(Keyword, Text), 'classname'),
            (r'(null|value|this)\b', Name.Builtin),
            inherit,
        ],
        'classname': [
            (r'[a-zA-Z_][a-zA-Z0-9_]*', Name.Class, '#pop'),
            # template specification
            (r'\s*(?=>)', Text, '#pop'),
        ],
    }


class DLexer(RegexLexer):
    """
    For D source.

    *New in Pygments 1.2.*
    """
    name = 'D'
    filenames = ['*.d', '*.di']
    aliases = ['d']
    mimetypes = ['text/x-dsrc']

    tokens = {
        'root': [
            (r'\n', Text),
            (r'\s+', Text),
            #(r'\\\n', Text), # line continuations
            # Comments
            (r'//(.*?)\n', Comment.Single),
            (r'/(\\\n)?[*](.|\n)*?[*](\\\n)?/', Comment.Multiline),
            (r'/\+', Comment.Multiline, 'nested_comment'),
            # Keywords
            (r'(abstract|alias|align|asm|assert|auto|body|break|case|cast'
             r'|catch|class|const|continue|debug|default|delegate|delete'
             r'|deprecated|do|else|enum|export|extern|finally|final'
             r'|foreach_reverse|foreach|for|function|goto|if|import|inout'
             r'|interface|invariant|in|is|lazy|mixin|module|new|nothrow|out'
             r'|override|package|pragma|private|protected|public|pure|ref|return'
             r'|scope|static|struct|super|switch|synchronized|template|this'
             r'|throw|try|typedef|typeid|typeof|union|unittest|version|volatile'
             r'|while|with|__traits)\b', Keyword
            ),
            (r'(bool|byte|cdouble|cent|cfloat|char|creal|dchar|double|float'
             r'|idouble|ifloat|int|ireal|long|real|short|ubyte|ucent|uint|ulong'
             r'|ushort|void|wchar)\b', Keyword.Type
            ),
            (r'(false|true|null)\b', Keyword.Constant),
            (r'macro\b', Keyword.Reserved),
            (r'(string|wstring|dstring)\b', Name.Builtin),
            # FloatLiteral
            # -- HexFloat
            (r'0[xX]([0-9a-fA-F_]*\.[0-9a-fA-F_]+|[0-9a-fA-F_]+)'
             r'[pP][+\-]?[0-9_]+[fFL]?[i]?', Number.Float),
            # -- DecimalFloat
            (r'[0-9_]+(\.[0-9_]+[eE][+\-]?[0-9_]+|'
             r'\.[0-9_]*|[eE][+\-]?[0-9_]+)[fFL]?[i]?', Number.Float),
            (r'\.(0|[1-9][0-9_]*)([eE][+\-]?[0-9_]+)?[fFL]?[i]?', Number.Float),
            # IntegerLiteral
            # -- Binary
            (r'0[Bb][01_]+', Number),
            # -- Octal
            (r'0[0-7_]+', Number.Oct),
            # -- Hexadecimal
            (r'0[xX][0-9a-fA-F_]+', Number.Hex),
            # -- Decimal
            (r'(0|[1-9][0-9_]*)([LUu]|Lu|LU|uL|UL)?', Number.Integer),
            # CharacterLiteral
            (r"""'(\\['"?\\abfnrtv]|\\x[0-9a-fA-F]{2}|\\[0-7]{1,3}"""
             r"""|\\u[0-9a-fA-F]{4}|\\U[0-9a-fA-F]{8}|\\&\w+;|.)'""",
             String.Char
            ),
            # StringLiteral
            # -- WysiwygString
            (r'r"[^"]*"[cwd]?', String),
            # -- AlternateWysiwygString
            (r'`[^`]*`[cwd]?', String),
            # -- DoubleQuotedString
            (r'"(\\\\|\\"|[^"])*"[cwd]?', String),
            # -- EscapeSequence
            (r"\\(['\"?\\abfnrtv]|x[0-9a-fA-F]{2}|[0-7]{1,3}"
             r"|u[0-9a-fA-F]{4}|U[0-9a-fA-F]{8}|&\w+;)",
             String
            ),
            # -- HexString
            (r'x"[0-9a-fA-F_\s]*"[cwd]?', String),
            # -- DelimitedString
            (r'q"\[', String, 'delimited_bracket'),
            (r'q"\(', String, 'delimited_parenthesis'),
            (r'q"<', String, 'delimited_angle'),
            (r'q"{', String, 'delimited_curly'),
            (r'q"([a-zA-Z_]\w*)\n.*?\n\1"', String),
            (r'q"(.).*?\1"', String),
            # -- TokenString
            (r'q{', String, 'token_string'),
            # Tokens
            (r'(~=|\^=|%=|\*=|==|!>=|!<=|!<>=|!<>|!<|!>|!=|>>>=|>>>|>>=|>>|>='
             r'|<>=|<>|<<=|<<|<=|\+\+|\+=|--|-=|\|\||\|=|&&|&=|\.\.\.|\.\.|/=)'
             r'|[/.&|\-+<>!()\[\]{}?,;:$=*%^~]', Punctuation
            ),
            # Identifier
            (r'[a-zA-Z_]\w*', Name),
        ],
        'nested_comment': [
            (r'[^+/]+', Comment.Multiline),
            (r'/\+', Comment.Multiline, '#push'),
            (r'\+/', Comment.Multiline, '#pop'),
            (r'[+/]', Comment.Multiline),
        ],
        'token_string': [
            (r'{', Punctuation, 'token_string_nest'),
            (r'}', String, '#pop'),
            include('root'),
        ],
        'token_string_nest': [
            (r'{', Punctuation, '#push'),
            (r'}', Punctuation, '#pop'),
            include('root'),
        ],
        'delimited_bracket': [
            (r'[^\[\]]+', String),
            (r'\[', String, 'delimited_inside_bracket'),
            (r'\]"', String, '#pop'),
        ],
        'delimited_inside_bracket': [
            (r'[^\[\]]+', String),
            (r'\[', String, '#push'),
            (r'\]', String, '#pop'),
        ],
        'delimited_parenthesis': [
            (r'[^\(\)]+', String),
            (r'\(', String, 'delimited_inside_parenthesis'),
            (r'\)"', String, '#pop'),
        ],
        'delimited_inside_parenthesis': [
            (r'[^\(\)]+', String),
            (r'\(', String, '#push'),
            (r'\)', String, '#pop'),
        ],
        'delimited_angle': [
            (r'[^<>]+', String),
            (r'<', String, 'delimited_inside_angle'),
            (r'>"', String, '#pop'),
        ],
        'delimited_inside_angle': [
            (r'[^<>]+', String),
            (r'<', String, '#push'),
            (r'>', String, '#pop'),
        ],
        'delimited_curly': [
            (r'[^{}]+', String),
            (r'{', String, 'delimited_inside_curly'),
            (r'}"', String, '#pop'),
        ],
        'delimited_inside_curly': [
            (r'[^{}]+', String),
            (r'{', String, '#push'),
            (r'}', String, '#pop'),
        ],
    }


class DelphiLexer(Lexer):
    """
    For `Delphi <http://www.borland.com/delphi/>`_ (Borland Object Pascal),
    Turbo Pascal and Free Pascal source code.

    Additional options accepted:

    `turbopascal`
        Highlight Turbo Pascal specific keywords (default: ``True``).
    `delphi`
        Highlight Borland Delphi specific keywords (default: ``True``).
    `freepascal`
        Highlight Free Pascal specific keywords (default: ``True``).
    `units`
        A list of units that should be considered builtin, supported are
        ``System``, ``SysUtils``, ``Classes`` and ``Math``.
        Default is to consider all of them builtin.
    """
    name = 'Delphi'
    aliases = ['delphi', 'pas', 'pascal', 'objectpascal']
    filenames = ['*.pas']
    mimetypes = ['text/x-pascal']

    TURBO_PASCAL_KEYWORDS = [
        'absolute', 'and', 'array', 'asm', 'begin', 'break', 'case',
        'const', 'constructor', 'continue', 'destructor', 'div', 'do',
        'downto', 'else', 'end', 'file', 'for', 'function', 'goto',
        'if', 'implementation', 'in', 'inherited', 'inline', 'interface',
        'label', 'mod', 'nil', 'not', 'object', 'of', 'on', 'operator',
        'or', 'packed', 'procedure', 'program', 'record', 'reintroduce',
        'repeat', 'self', 'set', 'shl', 'shr', 'string', 'then', 'to',
        'type', 'unit', 'until', 'uses', 'var', 'while', 'with', 'xor'
    ]

    DELPHI_KEYWORDS = [
        'as', 'class', 'except', 'exports', 'finalization', 'finally',
        'initialization', 'is', 'library', 'on', 'property', 'raise',
        'threadvar', 'try'
    ]

    FREE_PASCAL_KEYWORDS = [
        'dispose', 'exit', 'false', 'new', 'true'
    ]

    BLOCK_KEYWORDS = set([
        'begin', 'class', 'const', 'constructor', 'destructor', 'end',
        'finalization', 'function', 'implementation', 'initialization',
        'label', 'library', 'operator', 'procedure', 'program', 'property',
        'record', 'threadvar', 'type', 'unit', 'uses', 'var'
    ])

    FUNCTION_MODIFIERS = set([
        'alias', 'cdecl', 'export', 'inline', 'interrupt', 'nostackframe',
        'pascal', 'register', 'safecall', 'softfloat', 'stdcall',
        'varargs', 'name', 'dynamic', 'near', 'virtual', 'external',
        'override', 'assembler'
    ])

    # XXX: those aren't global. but currently we know no way for defining
    #      them just for the type context.
    DIRECTIVES = set([
        'absolute', 'abstract', 'assembler', 'cppdecl', 'default', 'far',
        'far16', 'forward', 'index', 'oldfpccall', 'private', 'protected',
        'published', 'public'
    ])

    BUILTIN_TYPES = set([
        'ansichar', 'ansistring', 'bool', 'boolean', 'byte', 'bytebool',
        'cardinal', 'char', 'comp', 'currency', 'double', 'dword',
        'extended', 'int64', 'integer', 'iunknown', 'longbool', 'longint',
        'longword', 'pansichar', 'pansistring', 'pbool', 'pboolean',
        'pbyte', 'pbytearray', 'pcardinal', 'pchar', 'pcomp', 'pcurrency',
        'pdate', 'pdatetime', 'pdouble', 'pdword', 'pextended', 'phandle',
        'pint64', 'pinteger', 'plongint', 'plongword', 'pointer',
        'ppointer', 'pshortint', 'pshortstring', 'psingle', 'psmallint',
        'pstring', 'pvariant', 'pwidechar', 'pwidestring', 'pword',
        'pwordarray', 'pwordbool', 'real', 'real48', 'shortint',
        'shortstring', 'single', 'smallint', 'string', 'tclass', 'tdate',
        'tdatetime', 'textfile', 'thandle', 'tobject', 'ttime', 'variant',
        'widechar', 'widestring', 'word', 'wordbool'
    ])

    BUILTIN_UNITS = {
        'System': [
            'abs', 'acquireexceptionobject', 'addr', 'ansitoutf8',
            'append', 'arctan', 'assert', 'assigned', 'assignfile',
            'beginthread', 'blockread', 'blockwrite', 'break', 'chdir',
            'chr', 'close', 'closefile', 'comptocurrency', 'comptodouble',
            'concat', 'continue', 'copy', 'cos', 'dec', 'delete',
            'dispose', 'doubletocomp', 'endthread', 'enummodules',
            'enumresourcemodules', 'eof', 'eoln', 'erase', 'exceptaddr',
            'exceptobject', 'exclude', 'exit', 'exp', 'filepos', 'filesize',
            'fillchar', 'finalize', 'findclasshinstance', 'findhinstance',
            'findresourcehinstance', 'flush', 'frac', 'freemem',
            'get8087cw', 'getdir', 'getlasterror', 'getmem',
            'getmemorymanager', 'getmodulefilename', 'getvariantmanager',
            'halt', 'hi', 'high', 'inc', 'include', 'initialize', 'insert',
            'int', 'ioresult', 'ismemorymanagerset', 'isvariantmanagerset',
            'length', 'ln', 'lo', 'low', 'mkdir', 'move', 'new', 'odd',
            'olestrtostring', 'olestrtostrvar', 'ord', 'paramcount',
            'paramstr', 'pi', 'pos', 'pred', 'ptr', 'pucs4chars', 'random',
            'randomize', 'read', 'readln', 'reallocmem',
            'releaseexceptionobject', 'rename', 'reset', 'rewrite', 'rmdir',
            'round', 'runerror', 'seek', 'seekeof', 'seekeoln',
            'set8087cw', 'setlength', 'setlinebreakstyle',
            'setmemorymanager', 'setstring', 'settextbuf',
            'setvariantmanager', 'sin', 'sizeof', 'slice', 'sqr', 'sqrt',
            'str', 'stringofchar', 'stringtoolestr', 'stringtowidechar',
            'succ', 'swap', 'trunc', 'truncate', 'typeinfo',
            'ucs4stringtowidestring', 'unicodetoutf8', 'uniquestring',
            'upcase', 'utf8decode', 'utf8encode', 'utf8toansi',
            'utf8tounicode', 'val', 'vararrayredim', 'varclear',
            'widecharlentostring', 'widecharlentostrvar',
            'widechartostring', 'widechartostrvar',
            'widestringtoucs4string', 'write', 'writeln'
        ],
        'SysUtils': [
            'abort', 'addexitproc', 'addterminateproc', 'adjustlinebreaks',
            'allocmem', 'ansicomparefilename', 'ansicomparestr',
            'ansicomparetext', 'ansidequotedstr', 'ansiextractquotedstr',
            'ansilastchar', 'ansilowercase', 'ansilowercasefilename',
            'ansipos', 'ansiquotedstr', 'ansisamestr', 'ansisametext',
            'ansistrcomp', 'ansistricomp', 'ansistrlastchar', 'ansistrlcomp',
            'ansistrlicomp', 'ansistrlower', 'ansistrpos', 'ansistrrscan',
            'ansistrscan', 'ansistrupper', 'ansiuppercase',
            'ansiuppercasefilename', 'appendstr', 'assignstr', 'beep',
            'booltostr', 'bytetocharindex', 'bytetocharlen', 'bytetype',
            'callterminateprocs', 'changefileext', 'charlength',
            'chartobyteindex', 'chartobytelen', 'comparemem', 'comparestr',
            'comparetext', 'createdir', 'createguid', 'currentyear',
            'currtostr', 'currtostrf', 'date', 'datetimetofiledate',
            'datetimetostr', 'datetimetostring', 'datetimetosystemtime',
            'datetimetotimestamp', 'datetostr', 'dayofweek', 'decodedate',
            'decodedatefully', 'decodetime', 'deletefile', 'directoryexists',
            'diskfree', 'disksize', 'disposestr', 'encodedate', 'encodetime',
            'exceptionerrormessage', 'excludetrailingbackslash',
            'excludetrailingpathdelimiter', 'expandfilename',
            'expandfilenamecase', 'expanduncfilename', 'extractfiledir',
            'extractfiledrive', 'extractfileext', 'extractfilename',
            'extractfilepath', 'extractrelativepath', 'extractshortpathname',
            'fileage', 'fileclose', 'filecreate', 'filedatetodatetime',
            'fileexists', 'filegetattr', 'filegetdate', 'fileisreadonly',
            'fileopen', 'fileread', 'filesearch', 'fileseek', 'filesetattr',
            'filesetdate', 'filesetreadonly', 'filewrite', 'finalizepackage',
            'findclose', 'findcmdlineswitch', 'findfirst', 'findnext',
            'floattocurr', 'floattodatetime', 'floattodecimal', 'floattostr',
            'floattostrf', 'floattotext', 'floattotextfmt', 'fmtloadstr',
            'fmtstr', 'forcedirectories', 'format', 'formatbuf', 'formatcurr',
            'formatdatetime', 'formatfloat', 'freeandnil', 'getcurrentdir',
            'getenvironmentvariable', 'getfileversion', 'getformatsettings',
            'getlocaleformatsettings', 'getmodulename', 'getpackagedescription',
            'getpackageinfo', 'gettime', 'guidtostring', 'incamonth',
            'includetrailingbackslash', 'includetrailingpathdelimiter',
            'incmonth', 'initializepackage', 'interlockeddecrement',
            'interlockedexchange', 'interlockedexchangeadd',
            'interlockedincrement', 'inttohex', 'inttostr', 'isdelimiter',
            'isequalguid', 'isleapyear', 'ispathdelimiter', 'isvalidident',
            'languages', 'lastdelimiter', 'loadpackage', 'loadstr',
            'lowercase', 'msecstotimestamp', 'newstr', 'nextcharindex', 'now',
            'outofmemoryerror', 'quotedstr', 'raiselastoserror',
            'raiselastwin32error', 'removedir', 'renamefile', 'replacedate',
            'replacetime', 'safeloadlibrary', 'samefilename', 'sametext',
            'setcurrentdir', 'showexception', 'sleep', 'stralloc', 'strbufsize',
            'strbytetype', 'strcat', 'strcharlength', 'strcomp', 'strcopy',
            'strdispose', 'strecopy', 'strend', 'strfmt', 'stricomp',
            'stringreplace', 'stringtoguid', 'strlcat', 'strlcomp', 'strlcopy',
            'strlen', 'strlfmt', 'strlicomp', 'strlower', 'strmove', 'strnew',
            'strnextchar', 'strpas', 'strpcopy', 'strplcopy', 'strpos',
            'strrscan', 'strscan', 'strtobool', 'strtobooldef', 'strtocurr',
            'strtocurrdef', 'strtodate', 'strtodatedef', 'strtodatetime',
            'strtodatetimedef', 'strtofloat', 'strtofloatdef', 'strtoint',
            'strtoint64', 'strtoint64def', 'strtointdef', 'strtotime',
            'strtotimedef', 'strupper', 'supports', 'syserrormessage',
            'systemtimetodatetime', 'texttofloat', 'time', 'timestamptodatetime',
            'timestamptomsecs', 'timetostr', 'trim', 'trimleft', 'trimright',
            'tryencodedate', 'tryencodetime', 'tryfloattocurr', 'tryfloattodatetime',
            'trystrtobool', 'trystrtocurr', 'trystrtodate', 'trystrtodatetime',
            'trystrtofloat', 'trystrtoint', 'trystrtoint64', 'trystrtotime',
            'unloadpackage', 'uppercase', 'widecomparestr', 'widecomparetext',
            'widefmtstr', 'wideformat', 'wideformatbuf', 'widelowercase',
            'widesamestr', 'widesametext', 'wideuppercase', 'win32check',
            'wraptext'
        ],
        'Classes': [
            'activateclassgroup', 'allocatehwnd', 'bintohex', 'checksynchronize',
            'collectionsequal', 'countgenerations', 'deallocatehwnd', 'equalrect',
            'extractstrings', 'findclass', 'findglobalcomponent', 'getclass',
            'groupdescendantswith', 'hextobin', 'identtoint',
            'initinheritedcomponent', 'inttoident', 'invalidpoint',
            'isuniqueglobalcomponentname', 'linestart', 'objectbinarytotext',
            'objectresourcetotext', 'objecttexttobinary', 'objecttexttoresource',
            'pointsequal', 'readcomponentres', 'readcomponentresex',
            'readcomponentresfile', 'rect', 'registerclass', 'registerclassalias',
            'registerclasses', 'registercomponents', 'registerintegerconsts',
            'registernoicon', 'registernonactivex', 'smallpoint', 'startclassgroup',
            'teststreamformat', 'unregisterclass', 'unregisterclasses',
            'unregisterintegerconsts', 'unregistermoduleclasses',
            'writecomponentresfile'
        ],
        'Math': [
            'arccos', 'arccosh', 'arccot', 'arccoth', 'arccsc', 'arccsch', 'arcsec',
            'arcsech', 'arcsin', 'arcsinh', 'arctan2', 'arctanh', 'ceil',
            'comparevalue', 'cosecant', 'cosh', 'cot', 'cotan', 'coth', 'csc',
            'csch', 'cycletodeg', 'cycletograd', 'cycletorad', 'degtocycle',
            'degtograd', 'degtorad', 'divmod', 'doubledecliningbalance',
            'ensurerange', 'floor', 'frexp', 'futurevalue', 'getexceptionmask',
            'getprecisionmode', 'getroundmode', 'gradtocycle', 'gradtodeg',
            'gradtorad', 'hypot', 'inrange', 'interestpayment', 'interestrate',
            'internalrateofreturn', 'intpower', 'isinfinite', 'isnan', 'iszero',
            'ldexp', 'lnxp1', 'log10', 'log2', 'logn', 'max', 'maxintvalue',
            'maxvalue', 'mean', 'meanandstddev', 'min', 'minintvalue', 'minvalue',
            'momentskewkurtosis', 'netpresentvalue', 'norm', 'numberofperiods',
            'payment', 'periodpayment', 'poly', 'popnstddev', 'popnvariance',
            'power', 'presentvalue', 'radtocycle', 'radtodeg', 'radtograd',
            'randg', 'randomrange', 'roundto', 'samevalue', 'sec', 'secant',
            'sech', 'setexceptionmask', 'setprecisionmode', 'setroundmode',
            'sign', 'simpleroundto', 'sincos', 'sinh', 'slndepreciation', 'stddev',
            'sum', 'sumint', 'sumofsquares', 'sumsandsquares', 'syddepreciation',
            'tan', 'tanh', 'totalvariance', 'variance'
        ]
    }

    ASM_REGISTERS = set([
        'ah', 'al', 'ax', 'bh', 'bl', 'bp', 'bx', 'ch', 'cl', 'cr0',
        'cr1', 'cr2', 'cr3', 'cr4', 'cs', 'cx', 'dh', 'di', 'dl', 'dr0',
        'dr1', 'dr2', 'dr3', 'dr4', 'dr5', 'dr6', 'dr7', 'ds', 'dx',
        'eax', 'ebp', 'ebx', 'ecx', 'edi', 'edx', 'es', 'esi', 'esp',
        'fs', 'gs', 'mm0', 'mm1', 'mm2', 'mm3', 'mm4', 'mm5', 'mm6',
        'mm7', 'si', 'sp', 'ss', 'st0', 'st1', 'st2', 'st3', 'st4', 'st5',
        'st6', 'st7', 'xmm0', 'xmm1', 'xmm2', 'xmm3', 'xmm4', 'xmm5',
        'xmm6', 'xmm7'
    ])

    ASM_INSTRUCTIONS = set([
        'aaa', 'aad', 'aam', 'aas', 'adc', 'add', 'and', 'arpl', 'bound',
        'bsf', 'bsr', 'bswap', 'bt', 'btc', 'btr', 'bts', 'call', 'cbw',
        'cdq', 'clc', 'cld', 'cli', 'clts', 'cmc', 'cmova', 'cmovae',
        'cmovb', 'cmovbe', 'cmovc', 'cmovcxz', 'cmove', 'cmovg',
        'cmovge', 'cmovl', 'cmovle', 'cmovna', 'cmovnae', 'cmovnb',
        'cmovnbe', 'cmovnc', 'cmovne', 'cmovng', 'cmovnge', 'cmovnl',
        'cmovnle', 'cmovno', 'cmovnp', 'cmovns', 'cmovnz', 'cmovo',
        'cmovp', 'cmovpe', 'cmovpo', 'cmovs', 'cmovz', 'cmp', 'cmpsb',
        'cmpsd', 'cmpsw', 'cmpxchg', 'cmpxchg486', 'cmpxchg8b', 'cpuid',
        'cwd', 'cwde', 'daa', 'das', 'dec', 'div', 'emms', 'enter', 'hlt',
        'ibts', 'icebp', 'idiv', 'imul', 'in', 'inc', 'insb', 'insd',
        'insw', 'int', 'int01', 'int03', 'int1', 'int3', 'into', 'invd',
        'invlpg', 'iret', 'iretd', 'iretw', 'ja', 'jae', 'jb', 'jbe',
        'jc', 'jcxz', 'jcxz', 'je', 'jecxz', 'jg', 'jge', 'jl', 'jle',
        'jmp', 'jna', 'jnae', 'jnb', 'jnbe', 'jnc', 'jne', 'jng', 'jnge',
        'jnl', 'jnle', 'jno', 'jnp', 'jns', 'jnz', 'jo', 'jp', 'jpe',
        'jpo', 'js', 'jz', 'lahf', 'lar', 'lcall', 'lds', 'lea', 'leave',
        'les', 'lfs', 'lgdt', 'lgs', 'lidt', 'ljmp', 'lldt', 'lmsw',
        'loadall', 'loadall286', 'lock', 'lodsb', 'lodsd', 'lodsw',
        'loop', 'loope', 'loopne', 'loopnz', 'loopz', 'lsl', 'lss', 'ltr',
        'mov', 'movd', 'movq', 'movsb', 'movsd', 'movsw', 'movsx',
        'movzx', 'mul', 'neg', 'nop', 'not', 'or', 'out', 'outsb', 'outsd',
        'outsw', 'pop', 'popa', 'popad', 'popaw', 'popf', 'popfd', 'popfw',
        'push', 'pusha', 'pushad', 'pushaw', 'pushf', 'pushfd', 'pushfw',
        'rcl', 'rcr', 'rdmsr', 'rdpmc', 'rdshr', 'rdtsc', 'rep', 'repe',
        'repne', 'repnz', 'repz', 'ret', 'retf', 'retn', 'rol', 'ror',
        'rsdc', 'rsldt', 'rsm', 'sahf', 'sal', 'salc', 'sar', 'sbb',
        'scasb', 'scasd', 'scasw', 'seta', 'setae', 'setb', 'setbe',
        'setc', 'setcxz', 'sete', 'setg', 'setge', 'setl', 'setle',
        'setna', 'setnae', 'setnb', 'setnbe', 'setnc', 'setne', 'setng',
        'setnge', 'setnl', 'setnle', 'setno', 'setnp', 'setns', 'setnz',
        'seto', 'setp', 'setpe', 'setpo', 'sets', 'setz', 'sgdt', 'shl',
        'shld', 'shr', 'shrd', 'sidt', 'sldt', 'smi', 'smint', 'smintold',
        'smsw', 'stc', 'std', 'sti', 'stosb', 'stosd', 'stosw', 'str',
        'sub', 'svdc', 'svldt', 'svts', 'syscall', 'sysenter', 'sysexit',
        'sysret', 'test', 'ud1', 'ud2', 'umov', 'verr', 'verw', 'wait',
        'wbinvd', 'wrmsr', 'wrshr', 'xadd', 'xbts', 'xchg', 'xlat',
        'xlatb', 'xor'
    ])

    def __init__(self, **options):
        Lexer.__init__(self, **options)
        self.keywords = set()
        if get_bool_opt(options, 'turbopascal', True):
            self.keywords.update(self.TURBO_PASCAL_KEYWORDS)
        if get_bool_opt(options, 'delphi', True):
            self.keywords.update(self.DELPHI_KEYWORDS)
        if get_bool_opt(options, 'freepascal', True):
            self.keywords.update(self.FREE_PASCAL_KEYWORDS)
        self.builtins = set()
        for unit in get_list_opt(options, 'units', self.BUILTIN_UNITS.keys()):
            self.builtins.update(self.BUILTIN_UNITS[unit])

    def get_tokens_unprocessed(self, text):
        scanner = Scanner(text, re.DOTALL | re.MULTILINE | re.IGNORECASE)
        stack = ['initial']
        in_function_block = False
        in_property_block = False
        was_dot = False
        next_token_is_function = False
        next_token_is_property = False
        collect_labels = False
        block_labels = set()
        brace_balance = [0, 0]

        while not scanner.eos:
            token = Error

            if stack[-1] == 'initial':
                if scanner.scan(r'\s+'):
                    token = Text
                elif scanner.scan(r'\{.*?\}|\(\*.*?\*\)'):
                    if scanner.match.startswith('$'):
                        token = Comment.Preproc
                    else:
                        token = Comment.Multiline
                elif scanner.scan(r'//.*?$'):
                    token = Comment.Single
                elif scanner.scan(r'[-+*\/=<>:;,.@\^]'):
                    token = Operator
                    # stop label highlighting on next ";"
                    if collect_labels and scanner.match == ';':
                        collect_labels = False
                elif scanner.scan(r'[\(\)\[\]]+'):
                    token = Punctuation
                    # abort function naming ``foo = Function(...)``
                    next_token_is_function = False
                    # if we are in a function block we count the open
                    # braces because ootherwise it's impossible to
                    # determine the end of the modifier context
                    if in_function_block or in_property_block:
                        if scanner.match == '(':
                            brace_balance[0] += 1
                        elif scanner.match == ')':
                            brace_balance[0] -= 1
                        elif scanner.match == '[':
                            brace_balance[1] += 1
                        elif scanner.match == ']':
                            brace_balance[1] -= 1
                elif scanner.scan(r'[A-Za-z_][A-Za-z_0-9]*'):
                    lowercase_name = scanner.match.lower()
                    if lowercase_name == 'result':
                        token = Name.Builtin.Pseudo
                    elif lowercase_name in self.keywords:
                        token = Keyword
                        # if we are in a special block and a
                        # block ending keyword occours (and the parenthesis
                        # is balanced) we end the current block context
                        if (in_function_block or in_property_block) and \
                           lowercase_name in self.BLOCK_KEYWORDS and \
                           brace_balance[0] <= 0 and \
                           brace_balance[1] <= 0:
                            in_function_block = False
                            in_property_block = False
                            brace_balance = [0, 0]
                            block_labels = set()
                        if lowercase_name in ('label', 'goto'):
                            collect_labels = True
                        elif lowercase_name == 'asm':
                            stack.append('asm')
                        elif lowercase_name == 'property':
                            in_property_block = True
                            next_token_is_property = True
                        elif lowercase_name in ('procedure', 'operator',
                                                'function', 'constructor',
                                                'destructor'):
                            in_function_block = True
                            next_token_is_function = True
                    # we are in a function block and the current name
                    # is in the set of registered modifiers. highlight
                    # it as pseudo keyword
                    elif in_function_block and \
                         lowercase_name in self.FUNCTION_MODIFIERS:
                        token = Keyword.Pseudo
                    # if we are in a property highlight some more
                    # modifiers
                    elif in_property_block and \
                         lowercase_name in ('read', 'write'):
                        token = Keyword.Pseudo
                        next_token_is_function = True
                    # if the last iteration set next_token_is_function
                    # to true we now want this name highlighted as
                    # function. so do that and reset the state
                    elif next_token_is_function:
                        # Look if the next token is a dot. If yes it's
                        # not a function, but a class name and the
                        # part after the dot a function name
                        if scanner.test(r'\s*\.\s*'):
                            token = Name.Class
                        # it's not a dot, our job is done
                        else:
                            token = Name.Function
                            next_token_is_function = False
                    # same for properties
                    elif next_token_is_property:
                        token = Name.Property
                        next_token_is_property = False
                    # Highlight this token as label and add it
                    # to the list of known labels
                    elif collect_labels:
                        token = Name.Label
                        block_labels.add(scanner.match.lower())
                    # name is in list of known labels
                    elif lowercase_name in block_labels:
                        token = Name.Label
                    elif lowercase_name in self.BUILTIN_TYPES:
                        token = Keyword.Type
                    elif lowercase_name in self.DIRECTIVES:
                        token = Keyword.Pseudo
                    # builtins are just builtins if the token
                    # before isn't a dot
                    elif not was_dot and lowercase_name in self.builtins:
                        token = Name.Builtin
                    else:
                        token = Name
                elif scanner.scan(r"'"):
                    token = String
                    stack.append('string')
                elif scanner.scan(r'\#(\d+|\$[0-9A-Fa-f]+)'):
                    token = String.Char
                elif scanner.scan(r'\$[0-9A-Fa-f]+'):
                    token = Number.Hex
                elif scanner.scan(r'\d+(?![eE]|\.[^.])'):
                    token = Number.Integer
                elif scanner.scan(r'\d+(\.\d+([eE][+-]?\d+)?|[eE][+-]?\d+)'):
                    token = Number.Float
                else:
                    # if the stack depth is deeper than once, pop
                    if len(stack) > 1:
                        stack.pop()
                    scanner.get_char()

            elif stack[-1] == 'string':
                if scanner.scan(r"''"):
                    token = String.Escape
                elif scanner.scan(r"'"):
                    token = String
                    stack.pop()
                elif scanner.scan(r"[^']*"):
                    token = String
                else:
                    scanner.get_char()
                    stack.pop()

            elif stack[-1] == 'asm':
                if scanner.scan(r'\s+'):
                    token = Text
                elif scanner.scan(r'end'):
                    token = Keyword
                    stack.pop()
                elif scanner.scan(r'\{.*?\}|\(\*.*?\*\)'):
                    if scanner.match.startswith('$'):
                        token = Comment.Preproc
                    else:
                        token = Comment.Multiline
                elif scanner.scan(r'//.*?$'):
                    token = Comment.Single
                elif scanner.scan(r"'"):
                    token = String
                    stack.append('string')
                elif scanner.scan(r'@@[A-Za-z_][A-Za-z_0-9]*'):
                    token = Name.Label
                elif scanner.scan(r'[A-Za-z_][A-Za-z_0-9]*'):
                    lowercase_name = scanner.match.lower()
                    if lowercase_name in self.ASM_INSTRUCTIONS:
                        token = Keyword
                    elif lowercase_name in self.ASM_REGISTERS:
                        token = Name.Builtin
                    else:
                        token = Name
                elif scanner.scan(r'[-+*\/=<>:;,.@\^]+'):
                    token = Operator
                elif scanner.scan(r'[\(\)\[\]]+'):
                    token = Punctuation
                elif scanner.scan(r'\$[0-9A-Fa-f]+'):
                    token = Number.Hex
                elif scanner.scan(r'\d+(?![eE]|\.[^.])'):
                    token = Number.Integer
                elif scanner.scan(r'\d+(\.\d+([eE][+-]?\d+)?|[eE][+-]?\d+)'):
                    token = Number.Float
                else:
                    scanner.get_char()
                    stack.pop()

            # save the dot!!!11
            if scanner.match.strip():
                was_dot = scanner.match == '.'
            yield scanner.start_pos, token, scanner.match or ''


class DylanLexer(RegexLexer):
    """
    For the `Dylan <http://www.opendylan.org/>`_ language.

    *New in Pygments 0.7.*
    """

    name = 'Dylan'
    aliases = ['dylan']
    filenames = ['*.dylan', '*.dyl', '*.intr']
    mimetypes = ['text/x-dylan']

    flags = re.IGNORECASE

    builtins = set([
        'subclass', 'abstract', 'block', 'concrete', 'constant', 'class',
        'compiler-open', 'compiler-sideways', 'domain', 'dynamic',
        'each-subclass', 'exception', 'exclude', 'function', 'generic',
        'handler', 'inherited', 'inline', 'inline-only', 'instance',
        'interface', 'import', 'keyword', 'library', 'macro', 'method',
        'module', 'open', 'primary', 'required', 'sealed', 'sideways',
        'singleton', 'slot', 'thread', 'variable', 'virtual'])

    keywords = set([
        'above', 'afterwards', 'begin', 'below', 'by', 'case', 'cleanup',
        'create', 'define', 'else', 'elseif', 'end', 'export', 'finally',
        'for', 'from', 'if', 'in', 'let', 'local', 'otherwise', 'rename',
        'select', 'signal', 'then', 'to', 'unless', 'until', 'use', 'when',
        'while'])

    operators = set([
        '~', '+', '-', '*', '|', '^', '=', '==', '~=', '~==', '<', '<=',
        '>', '>=', '&', '|'])

    functions = set([
        'abort', 'abs', 'add', 'add!', 'add-method', 'add-new', 'add-new!',
        'all-superclasses', 'always', 'any?', 'applicable-method?', 'apply',
        'aref', 'aref-setter', 'as', 'as-lowercase', 'as-lowercase!',
        'as-uppercase', 'as-uppercase!', 'ash', 'backward-iteration-protocol',
        'break', 'ceiling', 'ceiling/', 'cerror', 'check-type', 'choose',
        'choose-by', 'complement', 'compose', 'concatenate', 'concatenate-as',
        'condition-format-arguments', 'condition-format-string', 'conjoin',
        'copy-sequence', 'curry', 'default-handler', 'dimension', 'dimensions',
        'direct-subclasses', 'direct-superclasses', 'disjoin', 'do',
        'do-handlers', 'element', 'element-setter', 'empty?', 'error', 'even?',
        'every?', 'false-or', 'fill!', 'find-key', 'find-method', 'first',
        'first-setter', 'floor', 'floor/', 'forward-iteration-protocol',
        'function-arguments', 'function-return-values',
        'function-specializers', 'gcd', 'generic-function-mandatory-keywords',
        'generic-function-methods', 'head', 'head-setter', 'identity',
        'initialize', 'instance?', 'integral?', 'intersection',
        'key-sequence', 'key-test', 'last', 'last-setter', 'lcm', 'limited',
        'list', 'logand', 'logbit?', 'logior', 'lognot', 'logxor', 'make',
        'map', 'map-as', 'map-into', 'max', 'member?', 'merge-hash-codes',
        'min', 'modulo', 'negative', 'negative?', 'next-method',
        'object-class', 'object-hash', 'odd?', 'one-of', 'pair', 'pop',
        'pop-last', 'positive?', 'push', 'push-last', 'range', 'rank',
        'rcurry', 'reduce', 'reduce1', 'remainder', 'remove', 'remove!',
        'remove-duplicates', 'remove-duplicates!', 'remove-key!',
        'remove-method', 'replace-elements!', 'replace-subsequence!',
        'restart-query', 'return-allowed?', 'return-description',
        'return-query', 'reverse', 'reverse!', 'round', 'round/',
        'row-major-index', 'second', 'second-setter', 'shallow-copy',
        'signal', 'singleton', 'size', 'size-setter', 'slot-initialized?',
        'sort', 'sort!', 'sorted-applicable-methods', 'subsequence-position',
        'subtype?', 'table-protocol', 'tail', 'tail-setter', 'third',
        'third-setter', 'truncate', 'truncate/', 'type-error-expected-type',
        'type-error-value', 'type-for-copy', 'type-union', 'union', 'values',
        'vector', 'zero?'])

    valid_name = '\\\\?[a-zA-Z0-9' + re.escape('!&*<>|^$%@_-+~?/=') + ']+'

    def get_tokens_unprocessed(self, text):
        for index, token, value in RegexLexer.get_tokens_unprocessed(self, text):
            if token is Name:
                if value in self.builtins:
                    yield index, Name.Builtin, value
                    continue
                if value in self.keywords:
                    yield index, Keyword, value
                    continue
                if value in self.functions:
                    yield index, Name.Builtin, value
                    continue
                if value in self.operators:
                    yield index, Operator, value
                    continue
            yield index, token, value

    tokens = {
        'root': [
            # Whitespace
            (r'\s+', Text),

            # single line comment
            (r'//.*?\n', Comment.Single),

            # lid header
            (r'([A-Za-z0-9-]+)(:)([ \t]*)(.*(?:\n[ \t].+)*)',
                bygroups(Name.Attribute, Operator, Text, String)),

            ('', Text, 'code') # no header match, switch to code
        ],
        'code': [
            # Whitespace
            (r'\s+', Text),

            # single line comment
            (r'//.*?\n', Comment.Single),

            # multi-line comment
            (r'/\*', Comment.Multiline, 'comment'),

            # strings and characters
            (r'"', String, 'string'),
            (r"'(\\.|\\[0-7]{1,3}|\\x[a-fA-F0-9]{1,2}|[^\\\'\n])'", String.Char),

            # binary integer
            (r'#[bB][01]+', Number),

            # octal integer
            (r'#[oO][0-7]+', Number.Oct),

            # floating point
            (r'[-+]?(\d*\.\d+(e[-+]?\d+)?|\d+(\.\d*)?e[-+]?\d+)', Number.Float),

            # decimal integer
            (r'[-+]?\d+', Number.Integer),

            # hex integer
            (r'#[xX][0-9a-fA-F]+', Number.Hex),

            # Macro parameters
            (r'(\?' + valid_name + ')(:)'
             r'(token|name|variable|expression|body|case-body|\*)',
                bygroups(Name.Tag, Operator, Name.Builtin)),
            (r'(\?)(:)(token|name|variable|expression|body|case-body|\*)',
                bygroups(Name.Tag, Operator, Name.Builtin)),
            (r'\?' + valid_name, Name.Tag),

            # Punctuation
            (r'(=>|::|#\(|#\[|##|\?|\?\?|\?=|[(){}\[\],\.;])', Punctuation),

            # Most operators are picked up as names and then re-flagged.
            # This one isn't valid in a name though, so we pick it up now.
            (r':=', Operator),

            # Pick up #t / #f before we match other stuff with #.
            (r'#[tf]', Literal),

            # #"foo" style keywords
            (r'#"', String.Symbol, 'keyword'),

            # #rest, #key, #all-keys, etc.
            (r'#[a-zA-Z0-9-]+', Keyword),

            # required-init-keyword: style keywords.
            (valid_name + ':', Keyword),

            # class names
            (r'<' + valid_name + '>', Name.Class),

            # define variable forms.
            (r'\*' + valid_name + '\*', Name.Variable.Global),

            # define constant forms.
            (r'\$' + valid_name, Name.Constant),

            # everything else. We re-flag some of these in the method above.
            (valid_name, Name),
        ],
        'comment': [
            (r'[^*/]', Comment.Multiline),
            (r'/\*', Comment.Multiline, '#push'),
            (r'\*/', Comment.Multiline, '#pop'),
            (r'[*/]', Comment.Multiline)
        ],
        'keyword': [
            (r'"', String.Symbol, '#pop'),
            (r'[^\\"]+', String.Symbol), # all other characters
        ],
        'string': [
            (r'"', String, '#pop'),
            (r'\\([\\abfnrtv"\']|x[a-fA-F0-9]{2,4}|[0-7]{1,3})', String.Escape),
            (r'[^\\"\n]+', String), # all other characters
            (r'\\\n', String), # line continuation
            (r'\\', String), # stray backslash
        ]
    }


class DylanLidLexer(RegexLexer):
    """
    For Dylan LID (Library Interchange Definition) files.

    *New in Pygments 1.6.*
    """

    name = 'DylanLID'
    aliases = ['dylan-lid', 'lid']
    filenames = ['*.lid', '*.hdp']
    mimetypes = ['text/x-dylan-lid']

    flags = re.IGNORECASE

    tokens = {
        'root': [
            # Whitespace
            (r'\s+', Text),

            # single line comment
            (r'//.*?\n', Comment.Single),

            # lid header
            (r'(.*?)(:)([ \t]*)(.*(?:\n[ \t].+)*)',
             bygroups(Name.Attribute, Operator, Text, String)),
        ]
    }

def objective(baselexer):
    """
    Generate a subclass of baselexer that accepts the Objective-C syntax
    extensions.
    """

<<<<<<< HEAD
    # Have to be careful not to accidentally match JavaDoc/Doxygen syntax here,
    # since that's quite common in ordinary C/C++ files.  It's OK to match
    # JavaDoc/Doxygen keywords that only apply to Objective-C, mind.
    #
    # The upshot of this is that we CANNOT match @class or @interface
    _oc_keywords = re.compile(r'@(?:end|implementation|protocol)')

    # Matches [ <ws>? identifier <ws> ( identifier <ws>? ] |  identifier? : )
    # (note the identifier is *optional* when there is a ':'!)
    _oc_message = re.compile(r'\[\s*[a-zA-Z_][a-zA-Z0-9_]*\s+'
                             r'(?:[a-zA-Z_][a-zA-Z0-9_]*\s*\]|'
                             r'(?:[a-zA-Z_][a-zA-Z0-9_]*)?:)')

    class GeneratedObjectiveCVariant(baselexer):
        """
        Implements Objective-C syntax on top of an existing C family lexer.
        """

        tokens = {
            'statements': [
                (r'@"', String, 'string'),
                (r"@'(\\.|\\[0-7]{1,3}|\\x[a-fA-F0-9]{1,2}|[^\\\'\n])'",
                 String.Char),
                (r'@(\d+\.\d*|\.\d+|\d+)[eE][+-]?\d+[lL]?', Number.Float),
                (r'@(\d+\.\d*|\.\d+|\d+[fF])[fF]?', Number.Float),
                (r'@0x[0-9a-fA-F]+[Ll]?', Number.Hex),
                (r'@0[0-7]+[Ll]?', Number.Oct),
                (r'@\d+[Ll]?', Number.Integer),
                (r'(in|@selector|@private|@protected|@public|@encode|'
                 r'@synchronized|@try|@throw|@catch|@finally|@end|@property|'
                 r'@synthesize|@dynamic|@optional)\b', Keyword),
                (r'(id|Class|IMP|SEL|BOOL|IBOutlet|IBAction|unichar)\b',
                 Keyword.Type),
                (r'@(true|false|YES|NO)\n', Name.Builtin),
                (r'(YES|NO|nil)\b', Name.Builtin),
                (r'(@interface|@implementation)(\s+)', bygroups(Keyword, Text),
                 ('#pop', 'oc_classname')),
                (r'(@class|@protocol)(\s+)', bygroups(Keyword, Text),
                 ('#pop', 'oc_forward_classname')),
                inherit,
            ],
            'oc_classname' : [
                # interface definition that inherits
                ('([a-zA-Z$_][a-zA-Z0-9$_]*)(\s*:\s*)([a-zA-Z$_][a-zA-Z0-9$_]*)?',
                 bygroups(Name.Class, Text, Name.Class), '#pop'),
                # interface definition for a category
                ('([a-zA-Z$_][a-zA-Z0-9$_]*)(\s*)(\([a-zA-Z$_][a-zA-Z0-9$_]*\))',
                 bygroups(Name.Class, Text, Name.Label), '#pop'),
                # simple interface / implementation
                ('([a-zA-Z$_][a-zA-Z0-9$_]*)', Name.Class, '#pop')
            ],
            'oc_forward_classname' : [
              ('([a-zA-Z$_][a-zA-Z0-9$_]*)(\s*,\s*)',
               bygroups(Name.Class, Text), 'oc_forward_classname'),
              ('([a-zA-Z$_][a-zA-Z0-9$_]*)(\s*;?)',
               bygroups(Name.Class, Text), '#pop')
            ],
            'root': [
              # methods
              (r'^([-+])(\s*)'                         # method marker
               r'(\(.*?\))?(\s*)'                      # return type
               r'([a-zA-Z$_][a-zA-Z0-9$_]*:?)',        # begin of method name
               bygroups(Keyword, Text, using(this),
                        Text, Name.Function),
               'method'),
              inherit,
            ],
            'method': [
                include('whitespace'),
                # TODO unsure if ellipses are allowed elsewhere, see
                # discussion in Issue 789
                (r',', Punctuation),
                (r'\.\.\.', Punctuation),
                (r'(\(.*?\))([a-zA-Z$_][a-zA-Z0-9$_]*)', bygroups(using(this),
                                                                  Name.Variable)),
                (r'[a-zA-Z$_][a-zA-Z0-9$_]*:', Name.Function),
                (';', Punctuation, '#pop'),
                ('{', Punctuation, 'function'),
                ('', Text, '#pop'),
            ],
        }

        def analyse_text(text):
            if _oc_keywords.search(text):
                return 1.0
            elif '@"' in text: # strings
                return 0.8
            elif _oc_message.search(text):
                return 0.8
            return 0

    return GeneratedObjectiveCVariant


class ObjectiveCLexer(objective(CLexer)):
=======
class DylanConsoleLexer(Lexer):
    """
    For Dylan interactive console output like:

    .. sourcecode:: dylan-console

        ? let a = 1;
        => 1
        ? a
        => 1

    This is based on a copy of the RubyConsoleLexer.
    """
    name = 'Dylan session'
    aliases = ['dylan-console', 'dylan-repl']
    filenames = ['*.dylan-console']
    mimetypes = ['text/x-dylan-console']

    _line_re  = re.compile('.*?\n')
    _prompt_re = re.compile('\?| ')

    def get_tokens_unprocessed(self, text):
        dylexer = DylanLexer(**self.options)

        curcode = ''
        insertions = []
        for match in self._line_re.finditer(text):
            line = match.group()
            m = self._prompt_re.match(line)
            if m is not None:
                end = m.end()
                insertions.append((len(curcode),
                                   [(0, Generic.Prompt, line[:end])]))
                curcode += line[end:]
            else:
                if curcode:
                    for item in do_insertions(insertions,
                                    dylexer.get_tokens_unprocessed(curcode)):
                        yield item
                    curcode = ''
                    insertions = []
                yield match.start(), Generic.Output, line
        if curcode:
            for item in do_insertions(insertions,
                                      dylexer.get_tokens_unprocessed(curcode)):
                yield item


class ObjectiveCLexer(RegexLexer):
>>>>>>> c0975e2e
    """
    For Objective-C source code with preprocessor directives.
    """

    name = 'Objective-C'
    aliases = ['objective-c', 'objectivec', 'obj-c', 'objc']
    filenames = ['*.m', '*.h']
    mimetypes = ['text/x-objective-c']
    priority = 0.05    # Lower than C


class ObjectiveCppLexer(objective(CppLexer)):
    """
    For Objective-C++ source code with preprocessor directives.
    """

    name = 'Objective-C++'
    aliases = ['objective-c++', 'objectivec++', 'obj-c++', 'objc++']
    filenames = ['*.mm', '*.hh']
    mimetypes = ['text/x-objective-c++']
    priority = 0.05    # Lower than C++


class FortranLexer(RegexLexer):
    """
    Lexer for FORTRAN 90 code.

    *New in Pygments 0.10.*
    """
    name = 'Fortran'
    aliases = ['fortran']
    filenames = ['*.f', '*.f90', '*.F', '*.F90']
    mimetypes = ['text/x-fortran']
    flags = re.IGNORECASE

    # Data Types: INTEGER, REAL, COMPLEX, LOGICAL, CHARACTER and DOUBLE PRECISION
    # Operators: **, *, +, -, /, <, >, <=, >=, ==, /=
    # Logical (?): NOT, AND, OR, EQV, NEQV

    # Builtins:
    # http://gcc.gnu.org/onlinedocs/gcc-3.4.6/g77/Table-of-Intrinsic-Functions.html

    tokens = {
        'root': [
            (r'!.*\n', Comment),
            include('strings'),
            include('core'),
            (r'[a-z][a-z0-9_]*', Name.Variable),
            include('nums'),
            (r'[\s]+', Text),
        ],
        'core': [
            # Statements
            (r'\b(ABSTRACT|ACCEPT|ALLOCATABLE|ALLOCATE|ARRAY|ASSIGN|ASYNCHRONOUS|'
             r'BACKSPACE|BIND|BLOCK( DATA)?|BYTE|CALL|CASE|CLASS|CLOSE|COMMON|CONTAINS|'
             r'CONTINUE|CYCLE|DATA|DEALLOCATE|DECODE|DEFERRED|DIMENSION|DO|'
             r'ELEMENTAL|ELSE|ENCODE|END( FILE)?|ENDIF|ENTRY|ENUMERATOR|EQUIVALENCE|'
             r'EXIT|EXTERNAL|EXTRINSIC|FINAL|FORALL|FORMAT|FUNCTION|GENERIC|'
             r'GOTO|IF|IMPLICIT|IMPORT|INCLUDE|INQUIRE|INTENT|INTERFACE|'
             r'INTRINSIC|MODULE|NAMELIST|NULLIFY|NONE|NON_INTRINSIC|'
             r'NON_OVERRIDABLE|NOPASS|OPEN|OPTIONAL|OPTIONS|PARAMETER|PASS|'
             r'PAUSE|POINTER|PRINT|PRIVATE|PROGRAM|PROTECTED|PUBLIC|PURE|READ|'
             r'RECURSIVE|RESULT|RETURN|REWIND|SAVE|SELECT|SEQUENCE|STOP|SUBROUTINE|'
             r'TARGET|THEN|TYPE|USE|VALUE|VOLATILE|WHERE|WRITE|WHILE)\s*\b',
             Keyword),

            # Data Types
            (r'\b(CHARACTER|COMPLEX|DOUBLE PRECISION|DOUBLE COMPLEX|INTEGER|'
             r'LOGICAL|REAL|C_INT|C_SHORT|C_LONG|C_LONG_LONG|C_SIGNED_CHAR|'
             r'C_SIZE_T|C_INT8_T|C_INT16_T|C_INT32_T|C_INT64_T|C_INT_LEAST8_T|'
             r'C_INT_LEAST16_T|C_INT_LEAST32_T|C_INT_LEAST64_T|C_INT_FAST8_T|'
             r'C_INT_FAST16_T|C_INT_FAST32_T|C_INT_FAST64_T|C_INTMAX_T|'
             r'C_INTPTR_T|C_FLOAT|C_DOUBLE|C_LONG_DOUBLE|C_FLOAT_COMPLEX|'
             r'C_DOUBLE_COMPLEX|C_LONG_DOUBLE_COMPLEX|C_BOOL|C_CHAR|C_PTR|'
             r'C_FUNPTR)\s*\b',
             Keyword.Type),

            # Operators
            (r'(\*\*|\*|\+|-|\/|<|>|<=|>=|==|\/=|=)', Operator),

            (r'(::)', Keyword.Declaration),

            (r'[(),:&%;]', Punctuation),

            # Intrinsics
            (r'\b(Abort|Abs|Access|AChar|ACos|AdjustL|AdjustR|AImag|AInt|Alarm|'
             r'All|Allocated|ALog|AMax|AMin|AMod|And|ANInt|Any|ASin|Associated|'
             r'ATan|BesJ|BesJN|BesY|BesYN|Bit_Size|BTest|CAbs|CCos|Ceiling|'
             r'CExp|Char|ChDir|ChMod|CLog|Cmplx|Command_Argument_Count|Complex|'
             r'Conjg|Cos|CosH|Count|CPU_Time|CShift|CSin|CSqRt|CTime|C_Funloc|'
             r'C_Loc|C_Associated|C_Null_Ptr|C_Null_Funptr|C_F_Pointer|'
             r'C_Null_Char|C_Alert|C_Backspace|C_Form_Feed|C_New_Line|'
             r'C_Carriage_Return|C_Horizontal_Tab|C_Vertical_Tab|'
             r'DAbs|DACos|DASin|DATan|Date_and_Time|DbesJ|'
             r'DbesJ|DbesJN|DbesY|DbesY|DbesYN|Dble|DCos|DCosH|DDiM|DErF|DErFC|'
             r'DExp|Digits|DiM|DInt|DLog|DLog|DMax|DMin|DMod|DNInt|Dot_Product|'
             r'DProd|DSign|DSinH|DSin|DSqRt|DTanH|DTan|DTime|EOShift|Epsilon|'
             r'ErF|ErFC|ETime|Exit|Exp|Exponent|Extends_Type_Of|FDate|FGet|'
             r'FGetC|Float|Floor|Flush|FNum|FPutC|FPut|Fraction|FSeek|FStat|'
             r'FTell|GError|GetArg|Get_Command|Get_Command_Argument|'
             r'Get_Environment_Variable|GetCWD|GetEnv|GetGId|GetLog|GetPId|'
             r'GetUId|GMTime|HostNm|Huge|IAbs|IAChar|IAnd|IArgC|IBClr|IBits|'
             r'IBSet|IChar|IDate|IDiM|IDInt|IDNInt|IEOr|IErrNo|IFix|Imag|'
             r'ImagPart|Index|Int|IOr|IRand|IsaTty|IShft|IShftC|ISign|'
             r'Iso_C_Binding|Is_Iostat_End|Is_Iostat_Eor|ITime|Kill|Kind|'
             r'LBound|Len|Len_Trim|LGe|LGt|Link|LLe|LLt|LnBlnk|Loc|Log|'
             r'Logical|Long|LShift|LStat|LTime|MatMul|Max|MaxExponent|MaxLoc|'
             r'MaxVal|MClock|Merge|Move_Alloc|Min|MinExponent|MinLoc|MinVal|'
             r'Mod|Modulo|MvBits|Nearest|New_Line|NInt|Not|Or|Pack|PError|'
             r'Precision|Present|Product|Radix|Rand|Random_Number|Random_Seed|'
             r'Range|Real|RealPart|Rename|Repeat|Reshape|RRSpacing|RShift|'
             r'Same_Type_As|Scale|Scan|Second|Selected_Int_Kind|'
             r'Selected_Real_Kind|Set_Exponent|Shape|Short|Sign|Signal|SinH|'
             r'Sin|Sleep|Sngl|Spacing|Spread|SqRt|SRand|Stat|Sum|SymLnk|'
             r'System|System_Clock|Tan|TanH|Time|Tiny|Transfer|Transpose|Trim|'
             r'TtyNam|UBound|UMask|Unlink|Unpack|Verify|XOr|ZAbs|ZCos|ZExp|'
             r'ZLog|ZSin|ZSqRt)\s*\b',
             Name.Builtin),

            # Booleans
            (r'\.(true|false)\.', Name.Builtin),
            # Comparing Operators
            (r'\.(eq|ne|lt|le|gt|ge|not|and|or|eqv|neqv)\.', Operator.Word),
        ],

        'strings': [
            (r'(?s)"(\\\\|\\[0-7]+|\\.|[^"\\])*"', String.Double),
            (r"(?s)'(\\\\|\\[0-7]+|\\.|[^'\\])*'", String.Single),
        ],

        'nums': [
            (r'\d+(?![.Ee])', Number.Integer),
            (r'[+-]?\d*\.\d+([eE][-+]?\d+)?', Number.Float),
            (r'[+-]?\d+\.\d*([eE][-+]?\d+)?', Number.Float),
        ],
    }


class GLShaderLexer(RegexLexer):
    """
    GLSL (OpenGL Shader) lexer.

    *New in Pygments 1.1.*
    """
    name = 'GLSL'
    aliases = ['glsl']
    filenames = ['*.vert', '*.frag', '*.geo']
    mimetypes = ['text/x-glslsrc']

    tokens = {
        'root': [
            (r'^#.*', Comment.Preproc),
            (r'//.*', Comment.Single),
            (r'/(\\\n)?[*](.|\n)*?[*](\\\n)?/', Comment.Multiline),
            (r'\+|-|~|!=?|\*|/|%|<<|>>|<=?|>=?|==?|&&?|\^|\|\|?',
             Operator),
            (r'[?:]', Operator), # quick hack for ternary
            (r'\bdefined\b', Operator),
            (r'[;{}(),\[\]]', Punctuation),
            #FIXME when e is present, no decimal point needed
            (r'[+-]?\d*\.\d+([eE][-+]?\d+)?', Number.Float),
            (r'[+-]?\d+\.\d*([eE][-+]?\d+)?', Number.Float),
            (r'0[xX][0-9a-fA-F]*', Number.Hex),
            (r'0[0-7]*', Number.Oct),
            (r'[1-9][0-9]*', Number.Integer),
            (r'\b(attribute|const|uniform|varying|centroid|break|continue|'
             r'do|for|while|if|else|in|out|inout|float|int|void|bool|true|'
             r'false|invariant|discard|return|mat[234]|mat[234]x[234]|'
             r'vec[234]|[ib]vec[234]|sampler[123]D|samplerCube|'
             r'sampler[12]DShadow|struct)\b', Keyword),
            (r'\b(asm|class|union|enum|typedef|template|this|packed|goto|'
             r'switch|default|inline|noinline|volatile|public|static|extern|'
             r'external|interface|long|short|double|half|fixed|unsigned|'
             r'lowp|mediump|highp|precision|input|output|hvec[234]|'
             r'[df]vec[234]|sampler[23]DRect|sampler2DRectShadow|sizeof|'
             r'cast|namespace|using)\b', Keyword), #future use
            (r'[a-zA-Z_][a-zA-Z_0-9]*', Name),
            (r'\.', Punctuation),
            (r'\s+', Text),
        ],
    }


class PrologLexer(RegexLexer):
    """
    Lexer for Prolog files.
    """
    name = 'Prolog'
    aliases = ['prolog']
    filenames = ['*.prolog', '*.pro', '*.pl']
    mimetypes = ['text/x-prolog']

    flags = re.UNICODE

    tokens = {
        'root': [
            (r'^#.*', Comment.Single),
            (r'/\*', Comment.Multiline, 'nested-comment'),
            (r'%.*', Comment.Single),
            (r'[0-9]+', Number),
            (r'[\[\](){}|.,;!]', Punctuation),
            (r':-|-->', Punctuation),
            (r'"(?:\\x[0-9a-fA-F]+\\|\\u[0-9a-fA-F]{4}|\\U[0-9a-fA-F]{8}|'
             r'\\[0-7]+\\|\\[\w\W]|[^"])*"', String.Double),
            (r"'(?:''|[^'])*'", String.Atom), # quoted atom
            # Needs to not be followed by an atom.
            #(r'=(?=\s|[a-zA-Z\[])', Operator),
            (r'is\b', Operator),
            (r'(<|>|=<|>=|==|=:=|=|/|//|\*|\+|-)(?=\s|[a-zA-Z0-9\[])',
             Operator),
            (r'(mod|div|not)\b', Operator),
            (r'_', Keyword), # The don't-care variable
            (r'([a-z]+)(:)', bygroups(Name.Namespace, Punctuation)),
            (u'([a-z\u00c0-\u1fff\u3040-\ud7ff\ue000-\uffef]'
             u'[a-zA-Z0-9_$\u00c0-\u1fff\u3040-\ud7ff\ue000-\uffef]*)'
             u'(\\s*)(:-|-->)',
             bygroups(Name.Function, Text, Operator)), # function defn
            (u'([a-z\u00c0-\u1fff\u3040-\ud7ff\ue000-\uffef]'
             u'[a-zA-Z0-9_$\u00c0-\u1fff\u3040-\ud7ff\ue000-\uffef]*)'
             u'(\\s*)(\\()',
             bygroups(Name.Function, Text, Punctuation)),
            (u'[a-z\u00c0-\u1fff\u3040-\ud7ff\ue000-\uffef]'
             u'[a-zA-Z0-9_$\u00c0-\u1fff\u3040-\ud7ff\ue000-\uffef]*',
             String.Atom), # atom, characters
            # This one includes !
            (u'[#&*+\\-./:<=>?@\\\\^~\u00a1-\u00bf\u2010-\u303f]+',
             String.Atom), # atom, graphics
            (r'[A-Z_][A-Za-z0-9_]*', Name.Variable),
            (u'\\s+|[\u2000-\u200f\ufff0-\ufffe\uffef]', Text),
        ],
        'nested-comment': [
            (r'\*/', Comment.Multiline, '#pop'),
            (r'/\*', Comment.Multiline, '#push'),
            (r'[^*/]+', Comment.Multiline),
            (r'[*/]', Comment.Multiline),
        ],
    }

    def analyse_text(text):
        return ':-' in text


class CythonLexer(RegexLexer):
    """
    For Pyrex and `Cython <http://cython.org>`_ source code.

    *New in Pygments 1.1.*
    """

    name = 'Cython'
    aliases = ['cython', 'pyx']
    filenames = ['*.pyx', '*.pxd', '*.pxi']
    mimetypes = ['text/x-cython', 'application/x-cython']

    tokens = {
        'root': [
            (r'\n', Text),
            (r'^(\s*)("""(?:.|\n)*?""")', bygroups(Text, String.Doc)),
            (r"^(\s*)('''(?:.|\n)*?''')", bygroups(Text, String.Doc)),
            (r'[^\S\n]+', Text),
            (r'#.*$', Comment),
            (r'[]{}:(),;[]', Punctuation),
            (r'\\\n', Text),
            (r'\\', Text),
            (r'(in|is|and|or|not)\b', Operator.Word),
            (r'(<)([a-zA-Z0-9.?]+)(>)',
             bygroups(Punctuation, Keyword.Type, Punctuation)),
            (r'!=|==|<<|>>|[-~+/*%=<>&^|.?]', Operator),
            (r'(from)(\d+)(<=)(\s+)(<)(\d+)(:)',
             bygroups(Keyword, Number.Integer, Operator, Name, Operator,
                      Name, Punctuation)),
            include('keywords'),
            (r'(def|property)(\s+)', bygroups(Keyword, Text), 'funcname'),
            (r'(cp?def)(\s+)', bygroups(Keyword, Text), 'cdef'),
            (r'(class|struct)(\s+)', bygroups(Keyword, Text), 'classname'),
            (r'(from)(\s+)', bygroups(Keyword, Text), 'fromimport'),
            (r'(c?import)(\s+)', bygroups(Keyword, Text), 'import'),
            include('builtins'),
            include('backtick'),
            ('(?:[rR]|[uU][rR]|[rR][uU])"""', String, 'tdqs'),
            ("(?:[rR]|[uU][rR]|[rR][uU])'''", String, 'tsqs'),
            ('(?:[rR]|[uU][rR]|[rR][uU])"', String, 'dqs'),
            ("(?:[rR]|[uU][rR]|[rR][uU])'", String, 'sqs'),
            ('[uU]?"""', String, combined('stringescape', 'tdqs')),
            ("[uU]?'''", String, combined('stringescape', 'tsqs')),
            ('[uU]?"', String, combined('stringescape', 'dqs')),
            ("[uU]?'", String, combined('stringescape', 'sqs')),
            include('name'),
            include('numbers'),
        ],
        'keywords': [
            (r'(assert|break|by|continue|ctypedef|del|elif|else|except\??|exec|'
             r'finally|for|gil|global|if|include|lambda|nogil|pass|print|raise|'
             r'return|try|while|yield|as|with)\b', Keyword),
            (r'(DEF|IF|ELIF|ELSE)\b', Comment.Preproc),
        ],
        'builtins': [
            (r'(?<!\.)(__import__|abs|all|any|apply|basestring|bin|bool|buffer|'
             r'bytearray|bytes|callable|chr|classmethod|cmp|coerce|compile|'
             r'complex|delattr|dict|dir|divmod|enumerate|eval|execfile|exit|'
             r'file|filter|float|frozenset|getattr|globals|hasattr|hash|hex|id|'
             r'input|int|intern|isinstance|issubclass|iter|len|list|locals|'
             r'long|map|max|min|next|object|oct|open|ord|pow|property|range|'
             r'raw_input|reduce|reload|repr|reversed|round|set|setattr|slice|'
             r'sorted|staticmethod|str|sum|super|tuple|type|unichr|unicode|'
             r'vars|xrange|zip)\b', Name.Builtin),
            (r'(?<!\.)(self|None|Ellipsis|NotImplemented|False|True|NULL'
             r')\b', Name.Builtin.Pseudo),
            (r'(?<!\.)(ArithmeticError|AssertionError|AttributeError|'
             r'BaseException|DeprecationWarning|EOFError|EnvironmentError|'
             r'Exception|FloatingPointError|FutureWarning|GeneratorExit|IOError|'
             r'ImportError|ImportWarning|IndentationError|IndexError|KeyError|'
             r'KeyboardInterrupt|LookupError|MemoryError|NameError|'
             r'NotImplemented|NotImplementedError|OSError|OverflowError|'
             r'OverflowWarning|PendingDeprecationWarning|ReferenceError|'
             r'RuntimeError|RuntimeWarning|StandardError|StopIteration|'
             r'SyntaxError|SyntaxWarning|SystemError|SystemExit|TabError|'
             r'TypeError|UnboundLocalError|UnicodeDecodeError|'
             r'UnicodeEncodeError|UnicodeError|UnicodeTranslateError|'
             r'UnicodeWarning|UserWarning|ValueError|Warning|ZeroDivisionError'
             r')\b', Name.Exception),
        ],
        'numbers': [
            (r'(\d+\.?\d*|\d*\.\d+)([eE][+-]?[0-9]+)?', Number.Float),
            (r'0\d+', Number.Oct),
            (r'0[xX][a-fA-F0-9]+', Number.Hex),
            (r'\d+L', Number.Integer.Long),
            (r'\d+', Number.Integer)
        ],
        'backtick': [
            ('`.*?`', String.Backtick),
        ],
        'name': [
            (r'@[a-zA-Z0-9_]+', Name.Decorator),
            ('[a-zA-Z_][a-zA-Z0-9_]*', Name),
        ],
        'funcname': [
            ('[a-zA-Z_][a-zA-Z0-9_]*', Name.Function, '#pop')
        ],
        'cdef': [
            (r'(public|readonly|extern|api|inline)\b', Keyword.Reserved),
            (r'(struct|enum|union|class)\b', Keyword),
            (r'([a-zA-Z_][a-zA-Z0-9_]*)(\s*)(?=[(:#=]|$)',
             bygroups(Name.Function, Text), '#pop'),
            (r'([a-zA-Z_][a-zA-Z0-9_]*)(\s*)(,)',
             bygroups(Name.Function, Text, Punctuation)),
            (r'from\b', Keyword, '#pop'),
            (r'as\b', Keyword),
            (r':', Punctuation, '#pop'),
            (r'(?=["\'])', Text, '#pop'),
            (r'[a-zA-Z_][a-zA-Z0-9_]*', Keyword.Type),
            (r'.', Text),
        ],
        'classname': [
            ('[a-zA-Z_][a-zA-Z0-9_]*', Name.Class, '#pop')
        ],
        'import': [
            (r'(\s+)(as)(\s+)', bygroups(Text, Keyword, Text)),
            (r'[a-zA-Z_][a-zA-Z0-9_.]*', Name.Namespace),
            (r'(\s*)(,)(\s*)', bygroups(Text, Operator, Text)),
            (r'', Text, '#pop') # all else: go back
        ],
        'fromimport': [
            (r'(\s+)(c?import)\b', bygroups(Text, Keyword), '#pop'),
            (r'[a-zA-Z_.][a-zA-Z0-9_.]*', Name.Namespace),
            # ``cdef foo from "header"``, or ``for foo from 0 < i < 10``
            (r'', Text, '#pop'),
        ],
        'stringescape': [
            (r'\\([\\abfnrtv"\']|\n|N{.*?}|u[a-fA-F0-9]{4}|'
             r'U[a-fA-F0-9]{8}|x[a-fA-F0-9]{2}|[0-7]{1,3})', String.Escape)
        ],
        'strings': [
            (r'%(\([a-zA-Z0-9]+\))?[-#0 +]*([0-9]+|[*])?(\.([0-9]+|[*]))?'
             '[hlL]?[diouxXeEfFgGcrs%]', String.Interpol),
            (r'[^\\\'"%\n]+', String),
            # quotes, percents and backslashes must be parsed one at a time
            (r'[\'"\\]', String),
            # unhandled string formatting sign
            (r'%', String)
            # newlines are an error (use "nl" state)
        ],
        'nl': [
            (r'\n', String)
        ],
        'dqs': [
            (r'"', String, '#pop'),
            (r'\\\\|\\"|\\\n', String.Escape), # included here again for raw strings
            include('strings')
        ],
        'sqs': [
            (r"'", String, '#pop'),
            (r"\\\\|\\'|\\\n", String.Escape), # included here again for raw strings
            include('strings')
        ],
        'tdqs': [
            (r'"""', String, '#pop'),
            include('strings'),
            include('nl')
        ],
        'tsqs': [
            (r"'''", String, '#pop'),
            include('strings'),
            include('nl')
        ],
    }


class ValaLexer(RegexLexer):
    """
    For Vala source code with preprocessor directives.

    *New in Pygments 1.1.*
    """
    name = 'Vala'
    aliases = ['vala', 'vapi']
    filenames = ['*.vala', '*.vapi']
    mimetypes = ['text/x-vala']

    tokens = {
        'whitespace': [
            (r'^\s*#if\s+0', Comment.Preproc, 'if0'),
            (r'\n', Text),
            (r'\s+', Text),
            (r'\\\n', Text), # line continuation
            (r'//(\n|(.|\n)*?[^\\]\n)', Comment.Single),
            (r'/(\\\n)?[*](.|\n)*?[*](\\\n)?/', Comment.Multiline),
        ],
        'statements': [
            (r'L?"', String, 'string'),
            (r"L?'(\\.|\\[0-7]{1,3}|\\x[a-fA-F0-9]{1,2}|[^\\\'\n])'",
             String.Char),
            (r'(\d+\.\d*|\.\d+|\d+)[eE][+-]?\d+[lL]?', Number.Float),
            (r'(\d+\.\d*|\.\d+|\d+[fF])[fF]?', Number.Float),
            (r'0x[0-9a-fA-F]+[Ll]?', Number.Hex),
            (r'0[0-7]+[Ll]?', Number.Oct),
            (r'\d+[Ll]?', Number.Integer),
            (r'[~!%^&*+=|?:<>/-]', Operator),
            (r'(\[)(Compact|Immutable|(?:Boolean|Simple)Type)(\])',
             bygroups(Punctuation, Name.Decorator, Punctuation)),
            # TODO: "correctly" parse complex code attributes
            (r'(\[)(CCode|(?:Integer|Floating)Type)',
             bygroups(Punctuation, Name.Decorator)),
            (r'[()\[\],.]', Punctuation),
            (r'(as|base|break|case|catch|construct|continue|default|delete|do|'
             r'else|enum|finally|for|foreach|get|if|in|is|lock|new|out|params|'
             r'return|set|sizeof|switch|this|throw|try|typeof|while|yield)\b',
             Keyword),
            (r'(abstract|const|delegate|dynamic|ensures|extern|inline|internal|'
             r'override|owned|private|protected|public|ref|requires|signal|'
             r'static|throws|unowned|var|virtual|volatile|weak|yields)\b',
             Keyword.Declaration),
            (r'(namespace|using)(\s+)', bygroups(Keyword.Namespace, Text),
             'namespace'),
            (r'(class|errordomain|interface|struct)(\s+)',
             bygroups(Keyword.Declaration, Text), 'class'),
            (r'(\.)([a-zA-Z_][a-zA-Z0-9_]*)',
             bygroups(Operator, Name.Attribute)),
            # void is an actual keyword, others are in glib-2.0.vapi
            (r'(void|bool|char|double|float|int|int8|int16|int32|int64|long|'
             r'short|size_t|ssize_t|string|time_t|uchar|uint|uint8|uint16|'
             r'uint32|uint64|ulong|unichar|ushort)\b', Keyword.Type),
            (r'(true|false|null)\b', Name.Builtin),
            ('[a-zA-Z_][a-zA-Z0-9_]*', Name),
        ],
        'root': [
            include('whitespace'),
            ('', Text, 'statement'),
        ],
        'statement' : [
            include('whitespace'),
            include('statements'),
            ('[{}]', Punctuation),
            (';', Punctuation, '#pop'),
        ],
        'string': [
            (r'"', String, '#pop'),
            (r'\\([\\abfnrtv"\']|x[a-fA-F0-9]{2,4}|[0-7]{1,3})', String.Escape),
            (r'[^\\"\n]+', String), # all other characters
            (r'\\\n', String), # line continuation
            (r'\\', String), # stray backslash
        ],
        'if0': [
            (r'^\s*#if.*?(?<!\\)\n', Comment.Preproc, '#push'),
            (r'^\s*#el(?:se|if).*\n', Comment.Preproc, '#pop'),
            (r'^\s*#endif.*?(?<!\\)\n', Comment.Preproc, '#pop'),
            (r'.*?\n', Comment),
        ],
        'class': [
            (r'[a-zA-Z_][a-zA-Z0-9_]*', Name.Class, '#pop')
        ],
        'namespace': [
            (r'[a-zA-Z_][a-zA-Z0-9_.]*', Name.Namespace, '#pop')
        ],
    }


class OocLexer(RegexLexer):
    """
    For `Ooc <http://ooc-lang.org/>`_ source code

    *New in Pygments 1.2.*
    """
    name = 'Ooc'
    aliases = ['ooc']
    filenames = ['*.ooc']
    mimetypes = ['text/x-ooc']

    tokens = {
        'root': [
            (r'\b(class|interface|implement|abstract|extends|from|'
             r'this|super|new|const|final|static|import|use|extern|'
             r'inline|proto|break|continue|fallthrough|operator|if|else|for|'
             r'while|do|switch|case|as|in|version|return|true|false|null)\b',
             Keyword),
            (r'include\b', Keyword, 'include'),
            (r'(cover)([ \t]+)(from)([ \t]+)([a-zA-Z0-9_]+[*@]?)',
             bygroups(Keyword, Text, Keyword, Text, Name.Class)),
            (r'(func)((?:[ \t]|\\\n)+)(~[a-z_][a-zA-Z0-9_]*)',
             bygroups(Keyword, Text, Name.Function)),
            (r'\bfunc\b', Keyword),
            # Note: %= and ^= not listed on http://ooc-lang.org/syntax
            (r'//.*', Comment),
            (r'(?s)/\*.*?\*/', Comment.Multiline),
            (r'(==?|\+=?|-[=>]?|\*=?|/=?|:=|!=?|%=?|\?|>{1,3}=?|<{1,3}=?|\.\.|'
             r'&&?|\|\|?|\^=?)', Operator),
            (r'(\.)([ \t]*)([a-z]\w*)', bygroups(Operator, Text,
                                                 Name.Function)),
            (r'[A-Z][A-Z0-9_]+', Name.Constant),
            (r'[A-Z][a-zA-Z0-9_]*([@*]|\[[ \t]*\])?', Name.Class),

            (r'([a-z][a-zA-Z0-9_]*(?:~[a-z][a-zA-Z0-9_]*)?)((?:[ \t]|\\\n)*)(?=\()',
             bygroups(Name.Function, Text)),
            (r'[a-z][a-zA-Z0-9_]*', Name.Variable),

            # : introduces types
            (r'[:(){}\[\];,]', Punctuation),

            (r'0x[0-9a-fA-F]+', Number.Hex),
            (r'0c[0-9]+', Number.Oct),
            (r'0b[01]+', Number.Binary),
            (r'[0-9_]\.[0-9_]*(?!\.)', Number.Float),
            (r'[0-9_]+', Number.Decimal),

            (r'"(?:\\.|\\[0-7]{1,3}|\\x[a-fA-F0-9]{1,2}|[^\\\"])*"',
             String.Double),
            (r"'(?:\\.|\\[0-9]{1,3}|\\x[a-fA-F0-9]{1,2}|[^\\\'\n])'",
             String.Char),
            (r'@', Punctuation), # pointer dereference
            (r'\.', Punctuation), # imports or chain operator

            (r'\\[ \t\n]', Text),
            (r'[ \t]+', Text),
        ],
        'include': [
            (r'[\w/]+', Name),
            (r',', Punctuation),
            (r'[ \t]', Text),
            (r'[;\n]', Text, '#pop'),
        ],
    }


class GoLexer(RegexLexer):
    """
    For `Go <http://golang.org>`_ source.
    """
    name = 'Go'
    filenames = ['*.go']
    aliases = ['go']
    mimetypes = ['text/x-gosrc']

    tokens = {
        'root': [
            (r'\n', Text),
            (r'\s+', Text),
            (r'\\\n', Text), # line continuations
            (r'//(.*?)\n', Comment.Single),
            (r'/(\\\n)?[*](.|\n)*?[*](\\\n)?/', Comment.Multiline),
            (r'(import|package)\b', Keyword.Namespace),
            (r'(var|func|struct|map|chan|type|interface|const)\b', Keyword.Declaration),
            (r'(break|default|select|case|defer|go'
             r'|else|goto|switch|fallthrough|if|range'
             r'|continue|for|return)\b', Keyword),
            (r'(true|false|iota|nil)\b', Keyword.Constant),
            # It seems the builtin types aren't actually keywords, but
            # can be used as functions. So we need two declarations.
            (r'(uint|uint8|uint16|uint32|uint64'
             r'|int|int8|int16|int32|int64'
             r'|float|float32|float64'
             r'|complex64|complex128|byte|rune'
             r'|string|bool|error|uintptr'
             r'|print|println|panic|recover|close|complex|real|imag'
             r'|len|cap|append|copy|delete|new|make)\b(\()',
             bygroups(Name.Builtin, Punctuation)),
            (r'(uint|uint8|uint16|uint32|uint64'
             r'|int|int8|int16|int32|int64'
             r'|float|float32|float64'
             r'|complex64|complex128|byte|rune'
             r'|string|bool|error|uintptr)\b', Keyword.Type),
            # imaginary_lit
            (r'\d+i', Number),
            (r'\d+\.\d*([Ee][-+]\d+)?i', Number),
            (r'\.\d+([Ee][-+]\d+)?i', Number),
            (r'\d+[Ee][-+]\d+i', Number),
            # float_lit
            (r'\d+(\.\d+[eE][+\-]?\d+|'
             r'\.\d*|[eE][+\-]?\d+)', Number.Float),
            (r'\.\d+([eE][+\-]?\d+)?', Number.Float),
            # int_lit
            # -- octal_lit
            (r'0[0-7]+', Number.Oct),
            # -- hex_lit
            (r'0[xX][0-9a-fA-F]+', Number.Hex),
            # -- decimal_lit
            (r'(0|[1-9][0-9]*)', Number.Integer),
            # char_lit
            (r"""'(\\['"\\abfnrtv]|\\x[0-9a-fA-F]{2}|\\[0-7]{1,3}"""
             r"""|\\u[0-9a-fA-F]{4}|\\U[0-9a-fA-F]{8}|[^\\])'""",
             String.Char
            ),
            # StringLiteral
            # -- raw_string_lit
            (r'`[^`]*`', String),
            # -- interpreted_string_lit
            (r'"(\\\\|\\"|[^"])*"', String),
            # Tokens
            (r'(<<=|>>=|<<|>>|<=|>=|&\^=|&\^|\+=|-=|\*=|/=|%=|&=|\|=|&&|\|\|'
             r'|<-|\+\+|--|==|!=|:=|\.\.\.|[+\-*/%&])', Operator),
            (r'[|^<>=!()\[\]{}.,;:]', Punctuation),
            # identifier
            (r'[a-zA-Z_]\w*', Name.Other),
        ]
    }


class FelixLexer(RegexLexer):
    """
    For `Felix <http://www.felix-lang.org>`_ source code.

    *New in Pygments 1.2.*
    """

    name = 'Felix'
    aliases = ['felix', 'flx']
    filenames = ['*.flx', '*.flxh']
    mimetypes = ['text/x-felix']

    preproc = [
        'elif', 'else', 'endif', 'if', 'ifdef', 'ifndef',
    ]

    keywords = [
        '_', '_deref', 'all', 'as',
        'assert', 'attempt', 'call', 'callback', 'case', 'caseno', 'cclass',
        'code', 'compound', 'ctypes', 'do', 'done', 'downto', 'elif', 'else',
        'endattempt', 'endcase', 'endif', 'endmatch', 'enum', 'except',
        'exceptions', 'expect', 'finally', 'for', 'forall', 'forget', 'fork',
        'functor', 'goto', 'ident', 'if', 'incomplete', 'inherit', 'instance',
        'interface', 'jump', 'lambda', 'loop', 'match', 'module', 'namespace',
        'new', 'noexpand', 'nonterm', 'obj', 'of', 'open', 'parse', 'raise',
        'regexp', 'reglex', 'regmatch', 'rename', 'return', 'the', 'then',
        'to', 'type', 'typecase', 'typedef', 'typematch', 'typeof', 'upto',
        'when', 'whilst', 'with', 'yield',
    ]

    keyword_directives = [
        '_gc_pointer', '_gc_type', 'body', 'comment', 'const', 'export',
        'header', 'inline', 'lval', 'macro', 'noinline', 'noreturn',
        'package', 'private', 'pod', 'property', 'public', 'publish',
        'requires', 'todo', 'virtual', 'use',
    ]

    keyword_declarations = [
        'def', 'let', 'ref', 'val', 'var',
    ]

    keyword_types = [
        'unit', 'void', 'any', 'bool',
        'byte',  'offset',
        'address', 'caddress', 'cvaddress', 'vaddress',
        'tiny', 'short', 'int', 'long', 'vlong',
        'utiny', 'ushort', 'vshort', 'uint', 'ulong', 'uvlong',
        'int8', 'int16', 'int32', 'int64',
        'uint8', 'uint16', 'uint32', 'uint64',
        'float', 'double', 'ldouble',
        'complex', 'dcomplex', 'lcomplex',
        'imaginary', 'dimaginary', 'limaginary',
        'char', 'wchar', 'uchar',
        'charp', 'charcp', 'ucharp', 'ucharcp',
        'string', 'wstring', 'ustring',
        'cont',
        'array', 'varray', 'list',
        'lvalue', 'opt', 'slice',
    ]

    keyword_constants = [
        'false', 'true',
    ]

    operator_words = [
        'and', 'not', 'in', 'is', 'isin', 'or', 'xor',
    ]

    name_builtins = [
        '_svc', 'while',
    ]

    name_pseudo = [
        'root', 'self', 'this',
    ]

    decimal_suffixes = '([tTsSiIlLvV]|ll|LL|([iIuU])(8|16|32|64))?'

    tokens = {
        'root': [
            include('whitespace'),

            # Keywords
            (r'(axiom|ctor|fun|gen|proc|reduce|union)\b', Keyword,
             'funcname'),
            (r'(class|cclass|cstruct|obj|struct)\b', Keyword, 'classname'),
            (r'(instance|module|typeclass)\b', Keyword, 'modulename'),

            (r'(%s)\b' % '|'.join(keywords), Keyword),
            (r'(%s)\b' % '|'.join(keyword_directives), Name.Decorator),
            (r'(%s)\b' % '|'.join(keyword_declarations), Keyword.Declaration),
            (r'(%s)\b' % '|'.join(keyword_types), Keyword.Type),
            (r'(%s)\b' % '|'.join(keyword_constants), Keyword.Constant),

            # Operators
            include('operators'),

            # Float Literal
            # -- Hex Float
            (r'0[xX]([0-9a-fA-F_]*\.[0-9a-fA-F_]+|[0-9a-fA-F_]+)'
             r'[pP][+\-]?[0-9_]+[lLfFdD]?', Number.Float),
            # -- DecimalFloat
            (r'[0-9_]+(\.[0-9_]+[eE][+\-]?[0-9_]+|'
             r'\.[0-9_]*|[eE][+\-]?[0-9_]+)[lLfFdD]?', Number.Float),
            (r'\.(0|[1-9][0-9_]*)([eE][+\-]?[0-9_]+)?[lLfFdD]?',
             Number.Float),

            # IntegerLiteral
            # -- Binary
            (r'0[Bb][01_]+%s' % decimal_suffixes, Number),
            # -- Octal
            (r'0[0-7_]+%s' % decimal_suffixes, Number.Oct),
            # -- Hexadecimal
            (r'0[xX][0-9a-fA-F_]+%s' % decimal_suffixes, Number.Hex),
            # -- Decimal
            (r'(0|[1-9][0-9_]*)%s' % decimal_suffixes, Number.Integer),

            # Strings
            ('([rR][cC]?|[cC][rR])"""', String, 'tdqs'),
            ("([rR][cC]?|[cC][rR])'''", String, 'tsqs'),
            ('([rR][cC]?|[cC][rR])"', String, 'dqs'),
            ("([rR][cC]?|[cC][rR])'", String, 'sqs'),
            ('[cCfFqQwWuU]?"""', String, combined('stringescape', 'tdqs')),
            ("[cCfFqQwWuU]?'''", String, combined('stringescape', 'tsqs')),
            ('[cCfFqQwWuU]?"', String, combined('stringescape', 'dqs')),
            ("[cCfFqQwWuU]?'", String, combined('stringescape', 'sqs')),

            # Punctuation
            (r'[\[\]{}:(),;?]', Punctuation),

            # Labels
            (r'[a-zA-Z_]\w*:>', Name.Label),

            # Identifiers
            (r'(%s)\b' % '|'.join(name_builtins), Name.Builtin),
            (r'(%s)\b' % '|'.join(name_pseudo), Name.Builtin.Pseudo),
            (r'[a-zA-Z_]\w*', Name),
        ],
        'whitespace': [
            (r'\n', Text),
            (r'\s+', Text),

            include('comment'),

            # Preprocessor
            (r'#\s*if\s+0', Comment.Preproc, 'if0'),
            (r'#', Comment.Preproc, 'macro'),
        ],
        'operators': [
            (r'(%s)\b' % '|'.join(operator_words), Operator.Word),
            (r'!=|==|<<|>>|\|\||&&|[-~+/*%=<>&^|.$]', Operator),
        ],
        'comment': [
            (r'//(.*?)\n', Comment.Single),
            (r'/[*]', Comment.Multiline, 'comment2'),
        ],
        'comment2': [
            (r'[^\/*]', Comment.Multiline),
            (r'/[*]', Comment.Multiline, '#push'),
            (r'[*]/', Comment.Multiline, '#pop'),
            (r'[\/*]', Comment.Multiline),
        ],
        'if0': [
            (r'^\s*#if.*?(?<!\\)\n', Comment, '#push'),
            (r'^\s*#endif.*?(?<!\\)\n', Comment, '#pop'),
            (r'.*?\n', Comment),
        ],
        'macro': [
            include('comment'),
            (r'(import|include)(\s+)(<[^>]*?>)',
             bygroups(Comment.Preproc, Text, String), '#pop'),
            (r'(import|include)(\s+)("[^"]*?")',
             bygroups(Comment.Preproc, Text, String), '#pop'),
            (r"(import|include)(\s+)('[^']*?')",
             bygroups(Comment.Preproc, Text, String), '#pop'),
            (r'[^/\n]+', Comment.Preproc),
            ##(r'/[*](.|\n)*?[*]/', Comment),
            ##(r'//.*?\n', Comment, '#pop'),
            (r'/', Comment.Preproc),
            (r'(?<=\\)\n', Comment.Preproc),
            (r'\n', Comment.Preproc, '#pop'),
        ],
        'funcname': [
            include('whitespace'),
            (r'[a-zA-Z_]\w*', Name.Function, '#pop'),
            # anonymous functions
            (r'(?=\()', Text, '#pop'),
        ],
        'classname': [
            include('whitespace'),
            (r'[a-zA-Z_]\w*', Name.Class, '#pop'),
            # anonymous classes
            (r'(?=\{)', Text, '#pop'),
        ],
        'modulename': [
            include('whitespace'),
            (r'\[', Punctuation, ('modulename2', 'tvarlist')),
            (r'', Error, 'modulename2'),
        ],
        'modulename2': [
            include('whitespace'),
            (r'([a-zA-Z_]\w*)', Name.Namespace, '#pop:2'),
        ],
        'tvarlist': [
            include('whitespace'),
            include('operators'),
            (r'\[', Punctuation, '#push'),
            (r'\]', Punctuation, '#pop'),
            (r',', Punctuation),
            (r'(with|where)\b', Keyword),
            (r'[a-zA-Z_]\w*', Name),
        ],
        'stringescape': [
            (r'\\([\\abfnrtv"\']|\n|N{.*?}|u[a-fA-F0-9]{4}|'
             r'U[a-fA-F0-9]{8}|x[a-fA-F0-9]{2}|[0-7]{1,3})', String.Escape)
        ],
        'strings': [
            (r'%(\([a-zA-Z0-9]+\))?[-#0 +]*([0-9]+|[*])?(\.([0-9]+|[*]))?'
             '[hlL]?[diouxXeEfFgGcrs%]', String.Interpol),
            (r'[^\\\'"%\n]+', String),
            # quotes, percents and backslashes must be parsed one at a time
            (r'[\'"\\]', String),
            # unhandled string formatting sign
            (r'%', String)
            # newlines are an error (use "nl" state)
        ],
        'nl': [
            (r'\n', String)
        ],
        'dqs': [
            (r'"', String, '#pop'),
            # included here again for raw strings
            (r'\\\\|\\"|\\\n', String.Escape),
            include('strings')
        ],
        'sqs': [
            (r"'", String, '#pop'),
            # included here again for raw strings
            (r"\\\\|\\'|\\\n", String.Escape),
            include('strings')
        ],
        'tdqs': [
            (r'"""', String, '#pop'),
            include('strings'),
            include('nl')
        ],
        'tsqs': [
            (r"'''", String, '#pop'),
            include('strings'),
            include('nl')
        ],
     }


class AdaLexer(RegexLexer):
    """
    For Ada source code.

    *New in Pygments 1.3.*
    """

    name = 'Ada'
    aliases = ['ada', 'ada95' 'ada2005']
    filenames = ['*.adb', '*.ads', '*.ada']
    mimetypes = ['text/x-ada']

    flags = re.MULTILINE | re.I  # Ignore case

    tokens = {
        'root': [
            (r'[^\S\n]+', Text),
            (r'--.*?\n', Comment.Single),
            (r'[^\S\n]+', Text),
            (r'function|procedure|entry', Keyword.Declaration, 'subprogram'),
            (r'(subtype|type)(\s+)([a-z0-9_]+)',
             bygroups(Keyword.Declaration, Text, Keyword.Type), 'type_def'),
            (r'task|protected', Keyword.Declaration),
            (r'(subtype)(\s+)', bygroups(Keyword.Declaration, Text)),
            (r'(end)(\s+)', bygroups(Keyword.Reserved, Text), 'end'),
            (r'(pragma)(\s+)([a-zA-Z0-9_]+)', bygroups(Keyword.Reserved, Text,
                                                       Comment.Preproc)),
            (r'(true|false|null)\b', Keyword.Constant),
            (r'(Byte|Character|Float|Integer|Long_Float|Long_Integer|'
             r'Long_Long_Float|Long_Long_Integer|Natural|Positive|Short_Float|'
             r'Short_Integer|Short_Short_Float|Short_Short_Integer|String|'
             r'Wide_String|Duration)\b', Keyword.Type),
            (r'(and(\s+then)?|in|mod|not|or(\s+else)|rem)\b', Operator.Word),
            (r'generic|private', Keyword.Declaration),
            (r'package', Keyword.Declaration, 'package'),
            (r'array\b', Keyword.Reserved, 'array_def'),
            (r'(with|use)(\s+)', bygroups(Keyword.Namespace, Text), 'import'),
            (r'([a-z0-9_]+)(\s*)(:)(\s*)(constant)',
             bygroups(Name.Constant, Text, Punctuation, Text,
                      Keyword.Reserved)),
            (r'<<[a-z0-9_]+>>', Name.Label),
            (r'([a-z0-9_]+)(\s*)(:)(\s*)(declare|begin|loop|for|while)',
             bygroups(Name.Label, Text, Punctuation, Text, Keyword.Reserved)),
            (r'\b(abort|abs|abstract|accept|access|aliased|all|array|at|begin|'
             r'body|case|constant|declare|delay|delta|digits|do|else|elsif|end|'
             r'entry|exception|exit|interface|for|goto|if|is|limited|loop|new|'
             r'null|of|or|others|out|overriding|pragma|protected|raise|range|'
             r'record|renames|requeue|return|reverse|select|separate|subtype|'
             r'synchronized|task|tagged|terminate|then|type|until|when|while|'
             r'xor)\b',
             Keyword.Reserved),
            (r'"[^"]*"', String),
            include('attribute'),
            include('numbers'),
            (r"'[^']'", String.Character),
            (r'([a-z0-9_]+)(\s*|[(,])', bygroups(Name, using(this))),
            (r"(<>|=>|:=|[()|:;,.'])", Punctuation),
            (r'[*<>+=/&-]', Operator),
            (r'\n+', Text),
        ],
        'numbers' : [
            (r'[0-9_]+#[0-9a-f]+#', Number.Hex),
            (r'[0-9_]+\.[0-9_]*', Number.Float),
            (r'[0-9_]+', Number.Integer),
        ],
        'attribute' : [
            (r"(')([a-zA-Z0-9_]+)", bygroups(Punctuation, Name.Attribute)),
        ],
        'subprogram' : [
            (r'\(', Punctuation, ('#pop', 'formal_part')),
            (r';', Punctuation, '#pop'),
            (r'is\b', Keyword.Reserved, '#pop'),
            (r'"[^"]+"|[a-z0-9_]+', Name.Function),
            include('root'),
        ],
        'end' : [
            ('(if|case|record|loop|select)', Keyword.Reserved),
            ('"[^"]+"|[a-zA-Z0-9_.]+', Name.Function),
            ('\s+', Text),
            (';', Punctuation, '#pop'),
        ],
        'type_def': [
            (r';', Punctuation, '#pop'),
            (r'\(', Punctuation, 'formal_part'),
            (r'with|and|use', Keyword.Reserved),
            (r'array\b', Keyword.Reserved, ('#pop', 'array_def')),
            (r'record\b', Keyword.Reserved, ('formal_part')),
            include('root'),
        ],
        'array_def' : [
            (r';', Punctuation, '#pop'),
            (r'([a-z0-9_]+)(\s+)(range)', bygroups(Keyword.Type, Text,
                                                   Keyword.Reserved)),
            include('root'),
        ],
        'import': [
            (r'[a-z0-9_.]+', Name.Namespace, '#pop'),
            (r'', Text, '#pop'),
        ],
        'formal_part' : [
            (r'\)', Punctuation, '#pop'),
            (r'[a-z0-9_]+', Name.Variable),
            (r',|:[^=]', Punctuation),
            (r'(in|not|null|out|access)\b', Keyword.Reserved),
            include('root'),
        ],
        'package': [
            ('body', Keyword.Declaration),
            ('is\s+new|renames', Keyword.Reserved),
            ('is', Keyword.Reserved, '#pop'),
            (';', Punctuation, '#pop'),
            ('\(', Punctuation, 'package_instantiation'),
            ('([a-zA-Z0-9_.]+)', Name.Class),
            include('root'),
        ],
        'package_instantiation': [
            (r'("[^"]+"|[a-z0-9_]+)(\s+)(=>)', bygroups(Name.Variable,
                                                        Text, Punctuation)),
            (r'[a-z0-9._\'"]', Text),
            (r'\)', Punctuation, '#pop'),
            include('root'),
        ],
    }


class Modula2Lexer(RegexLexer):
    """
    For `Modula-2 <http://www.modula2.org/>`_ source code.

    Additional options that determine which keywords are highlighted:

    `pim`
        Select PIM Modula-2 dialect (default: True).
    `iso`
        Select ISO Modula-2 dialect (default: False).
    `objm2`
        Select Objective Modula-2 dialect (default: False).
    `gm2ext`
        Also highlight GNU extensions (default: False).

    *New in Pygments 1.3.*
    """
    name = 'Modula-2'
    aliases = ['modula2', 'm2']
    filenames = ['*.def', '*.mod']
    mimetypes = ['text/x-modula2']

    flags = re.MULTILINE | re.DOTALL

    tokens = {
        'whitespace': [
            (r'\n+', Text), # blank lines
            (r'\s+', Text), # whitespace
        ],
        'identifiers': [
            (r'([a-zA-Z_\$][a-zA-Z0-9_\$]*)', Name),
        ],
        'numliterals': [
            (r'[01]+B', Number.Binary),        # binary number (ObjM2)
            (r'[0-7]+B', Number.Oct),          # octal number (PIM + ISO)
            (r'[0-7]+C', Number.Oct),          # char code (PIM + ISO)
            (r'[0-9A-F]+C', Number.Hex),       # char code (ObjM2)
            (r'[0-9A-F]+H', Number.Hex),       # hexadecimal number
            (r'[0-9]+\.[0-9]+E[+-][0-9]+', Number.Float), # real number
            (r'[0-9]+\.[0-9]+', Number.Float), # real number
            (r'[0-9]+', Number.Integer),       # decimal whole number
        ],
        'strings': [
            (r"'(\\\\|\\'|[^'])*'", String), # single quoted string
            (r'"(\\\\|\\"|[^"])*"', String), # double quoted string
        ],
        'operators': [
            (r'[*/+=#~&<>\^-]', Operator),
            (r':=', Operator),   # assignment
            (r'@', Operator),    # pointer deref (ISO)
            (r'\.\.', Operator), # ellipsis or range
            (r'`', Operator),    # Smalltalk message (ObjM2)
            (r'::', Operator),   # type conversion (ObjM2)
        ],
        'punctuation': [
            (r'[\(\)\[\]{},.:;|]', Punctuation),
        ],
        'comments': [
            (r'//.*?\n', Comment.Single),       # ObjM2
            (r'/\*(.*?)\*/', Comment.Multiline), # ObjM2
            (r'\(\*([^\$].*?)\*\)', Comment.Multiline),
            # TO DO: nesting of (* ... *) comments
        ],
        'pragmas': [
            (r'\(\*\$(.*?)\*\)', Comment.Preproc), # PIM
            (r'<\*(.*?)\*>', Comment.Preproc),     # ISO + ObjM2
        ],
        'root': [
            include('whitespace'),
            include('comments'),
            include('pragmas'),
            include('identifiers'),
            include('numliterals'),
            include('strings'),
            include('operators'),
            include('punctuation'),
        ]
    }

    pim_reserved_words = [
        # 40 reserved words
        'AND', 'ARRAY', 'BEGIN', 'BY', 'CASE', 'CONST', 'DEFINITION',
        'DIV', 'DO', 'ELSE', 'ELSIF', 'END', 'EXIT', 'EXPORT', 'FOR',
        'FROM', 'IF', 'IMPLEMENTATION', 'IMPORT', 'IN', 'LOOP', 'MOD',
        'MODULE', 'NOT', 'OF', 'OR', 'POINTER', 'PROCEDURE', 'QUALIFIED',
        'RECORD', 'REPEAT', 'RETURN', 'SET', 'THEN', 'TO', 'TYPE',
        'UNTIL', 'VAR', 'WHILE', 'WITH',
    ]

    pim_pervasives = [
        # 31 pervasives
        'ABS', 'BITSET', 'BOOLEAN', 'CAP', 'CARDINAL', 'CHAR', 'CHR', 'DEC',
        'DISPOSE', 'EXCL', 'FALSE', 'FLOAT', 'HALT', 'HIGH', 'INC', 'INCL',
        'INTEGER', 'LONGINT', 'LONGREAL', 'MAX', 'MIN', 'NEW', 'NIL', 'ODD',
        'ORD', 'PROC', 'REAL', 'SIZE', 'TRUE', 'TRUNC', 'VAL',
    ]

    iso_reserved_words = [
        # 46 reserved words
        'AND', 'ARRAY', 'BEGIN', 'BY', 'CASE', 'CONST', 'DEFINITION', 'DIV',
        'DO', 'ELSE', 'ELSIF', 'END', 'EXCEPT', 'EXIT', 'EXPORT', 'FINALLY',
        'FOR', 'FORWARD', 'FROM', 'IF', 'IMPLEMENTATION', 'IMPORT', 'IN',
        'LOOP', 'MOD', 'MODULE', 'NOT', 'OF', 'OR', 'PACKEDSET', 'POINTER',
        'PROCEDURE', 'QUALIFIED', 'RECORD', 'REPEAT', 'REM', 'RETRY',
        'RETURN', 'SET', 'THEN', 'TO', 'TYPE', 'UNTIL', 'VAR', 'WHILE',
        'WITH',
    ]

    iso_pervasives = [
        # 42 pervasives
        'ABS', 'BITSET', 'BOOLEAN', 'CAP', 'CARDINAL', 'CHAR', 'CHR', 'CMPLX',
        'COMPLEX', 'DEC', 'DISPOSE', 'EXCL', 'FALSE', 'FLOAT', 'HALT', 'HIGH',
        'IM', 'INC', 'INCL', 'INT', 'INTEGER', 'INTERRUPTIBLE', 'LENGTH',
        'LFLOAT', 'LONGCOMPLEX', 'LONGINT', 'LONGREAL', 'MAX', 'MIN', 'NEW',
        'NIL', 'ODD', 'ORD', 'PROC', 'PROTECTION', 'RE', 'REAL', 'SIZE',
        'TRUE', 'TRUNC', 'UNINTERRUBTIBLE', 'VAL',
    ]

    objm2_reserved_words = [
        # base language, 42 reserved words
        'AND', 'ARRAY', 'BEGIN', 'BY', 'CASE', 'CONST', 'DEFINITION', 'DIV',
        'DO', 'ELSE', 'ELSIF', 'END', 'ENUM', 'EXIT', 'FOR', 'FROM', 'IF',
        'IMMUTABLE', 'IMPLEMENTATION', 'IMPORT', 'IN', 'IS', 'LOOP', 'MOD',
        'MODULE', 'NOT', 'OF', 'OPAQUE', 'OR', 'POINTER', 'PROCEDURE',
        'RECORD', 'REPEAT', 'RETURN', 'SET', 'THEN', 'TO', 'TYPE',
        'UNTIL', 'VAR', 'VARIADIC', 'WHILE',
        # OO extensions, 16 reserved words
        'BYCOPY', 'BYREF', 'CLASS', 'CONTINUE', 'CRITICAL', 'INOUT', 'METHOD',
        'ON', 'OPTIONAL', 'OUT', 'PRIVATE', 'PROTECTED', 'PROTOCOL', 'PUBLIC',
        'SUPER', 'TRY',
    ]

    objm2_pervasives = [
        # base language, 38 pervasives
        'ABS', 'BITSET', 'BOOLEAN', 'CARDINAL', 'CHAR', 'CHR', 'DISPOSE',
        'FALSE', 'HALT', 'HIGH', 'INTEGER', 'INRANGE', 'LENGTH', 'LONGCARD',
        'LONGINT', 'LONGREAL', 'MAX', 'MIN', 'NEG', 'NEW', 'NEXTV', 'NIL',
        'OCTET', 'ODD', 'ORD', 'PRED', 'PROC', 'READ', 'REAL', 'SUCC', 'TMAX',
        'TMIN', 'TRUE', 'TSIZE', 'UNICHAR', 'VAL', 'WRITE', 'WRITEF',
        # OO extensions, 3 pervasives
        'OBJECT', 'NO', 'YES',
    ]

    gnu_reserved_words = [
        # 10 additional reserved words
        'ASM', '__ATTRIBUTE__', '__BUILTIN__', '__COLUMN__', '__DATE__',
        '__FILE__', '__FUNCTION__', '__LINE__', '__MODULE__', 'VOLATILE',
    ]

    gnu_pervasives = [
        # 21 identifiers, actually from pseudo-module SYSTEM
        # but we will highlight them as if they were pervasives
        'BITSET8', 'BITSET16', 'BITSET32', 'CARDINAL8', 'CARDINAL16',
        'CARDINAL32', 'CARDINAL64', 'COMPLEX32', 'COMPLEX64', 'COMPLEX96',
        'COMPLEX128', 'INTEGER8', 'INTEGER16', 'INTEGER32', 'INTEGER64',
        'REAL8', 'REAL16', 'REAL32', 'REAL96', 'REAL128', 'THROW',
    ]

    def __init__(self, **options):
        self.reserved_words = set()
        self.pervasives = set()
        # ISO Modula-2
        if get_bool_opt(options, 'iso', False):
            self.reserved_words.update(self.iso_reserved_words)
            self.pervasives.update(self.iso_pervasives)
        # Objective Modula-2
        elif get_bool_opt(options, 'objm2', False):
            self.reserved_words.update(self.objm2_reserved_words)
            self.pervasives.update(self.objm2_pervasives)
        # PIM Modula-2 (DEFAULT)
        else:
            self.reserved_words.update(self.pim_reserved_words)
            self.pervasives.update(self.pim_pervasives)
        # GNU extensions
        if get_bool_opt(options, 'gm2ext', False):
            self.reserved_words.update(self.gnu_reserved_words)
            self.pervasives.update(self.gnu_pervasives)
        # initialise
        RegexLexer.__init__(self, **options)

    def get_tokens_unprocessed(self, text):
        for index, token, value in \
            RegexLexer.get_tokens_unprocessed(self, text):
            # check for reserved words and pervasives
            if token is Name:
                if value in self.reserved_words:
                    token = Keyword.Reserved
                elif value in self.pervasives:
                    token = Keyword.Pervasive
            # return result
            yield index, token, value


class BlitzMaxLexer(RegexLexer):
    """
    For `BlitzMax <http://blitzbasic.com>`_ source code.

    *New in Pygments 1.4.*
    """

    name = 'BlitzMax'
    aliases = ['blitzmax', 'bmax']
    filenames = ['*.bmx']
    mimetypes = ['text/x-bmx']

    bmax_vopwords = r'\b(Shl|Shr|Sar|Mod)\b'
    bmax_sktypes = r'@{1,2}|[!#$%]'
    bmax_lktypes = r'\b(Int|Byte|Short|Float|Double|Long)\b'
    bmax_name = r'[a-z_][a-z0-9_]*'
    bmax_var = (r'(%s)(?:(?:([ \t]*)(%s)|([ \t]*:[ \t]*\b(?:Shl|Shr|Sar|Mod)\b)'
                r'|([ \t]*)([:])([ \t]*)(?:%s|(%s)))(?:([ \t]*)(Ptr))?)') % \
                (bmax_name, bmax_sktypes, bmax_lktypes, bmax_name)
    bmax_func = bmax_var + r'?((?:[ \t]|\.\.\n)*)([(])'

    flags = re.MULTILINE | re.IGNORECASE
    tokens = {
        'root': [
            # Text
            (r'[ \t]+', Text),
            (r'\.\.\n', Text), # Line continuation
            # Comments
            (r"'.*?\n", Comment.Single),
            (r'([ \t]*)\bRem\n(\n|.)*?\s*\bEnd([ \t]*)Rem', Comment.Multiline),
            # Data types
            ('"', String.Double, 'string'),
            # Numbers
            (r'[0-9]+\.[0-9]*(?!\.)', Number.Float),
            (r'\.[0-9]*(?!\.)', Number.Float),
            (r'[0-9]+', Number.Integer),
            (r'\$[0-9a-f]+', Number.Hex),
            (r'\%[10]+', Number), # Binary
            # Other
            (r'(?:(?:(:)?([ \t]*)(:?%s|([+\-*/&|~]))|Or|And|Not|[=<>^]))' %
             (bmax_vopwords), Operator),
            (r'[(),.:\[\]]', Punctuation),
            (r'(?:#[\w \t]*)', Name.Label),
            (r'(?:\?[\w \t]*)', Comment.Preproc),
            # Identifiers
            (r'\b(New)\b([ \t]?)([(]?)(%s)' % (bmax_name),
             bygroups(Keyword.Reserved, Text, Punctuation, Name.Class)),
            (r'\b(Import|Framework|Module)([ \t]+)(%s\.%s)' %
             (bmax_name, bmax_name),
             bygroups(Keyword.Reserved, Text, Keyword.Namespace)),
            (bmax_func, bygroups(Name.Function, Text, Keyword.Type,
                                 Operator, Text, Punctuation, Text,
                                 Keyword.Type, Name.Class, Text,
                                 Keyword.Type, Text, Punctuation)),
            (bmax_var, bygroups(Name.Variable, Text, Keyword.Type, Operator,
                                Text, Punctuation, Text, Keyword.Type,
                                Name.Class, Text, Keyword.Type)),
            (r'\b(Type|Extends)([ \t]+)(%s)' % (bmax_name),
             bygroups(Keyword.Reserved, Text, Name.Class)),
            # Keywords
            (r'\b(Ptr)\b', Keyword.Type),
            (r'\b(Pi|True|False|Null|Self|Super)\b', Keyword.Constant),
            (r'\b(Local|Global|Const|Field)\b', Keyword.Declaration),
            (r'\b(TNullMethodException|TNullFunctionException|'
             r'TNullObjectException|TArrayBoundsException|'
             r'TRuntimeException)\b', Name.Exception),
            (r'\b(Strict|SuperStrict|Module|ModuleInfo|'
             r'End|Return|Continue|Exit|Public|Private|'
             r'Var|VarPtr|Chr|Len|Asc|SizeOf|Sgn|Abs|Min|Max|'
             r'New|Release|Delete|'
             r'Incbin|IncbinPtr|IncbinLen|'
             r'Framework|Include|Import|Extern|EndExtern|'
             r'Function|EndFunction|'
             r'Type|EndType|Extends|'
             r'Method|EndMethod|'
             r'Abstract|Final|'
             r'If|Then|Else|ElseIf|EndIf|'
             r'For|To|Next|Step|EachIn|'
             r'While|Wend|EndWhile|'
             r'Repeat|Until|Forever|'
             r'Select|Case|Default|EndSelect|'
             r'Try|Catch|EndTry|Throw|Assert|'
             r'Goto|DefData|ReadData|RestoreData)\b', Keyword.Reserved),
            # Final resolve (for variable names and such)
            (r'(%s)' % (bmax_name), Name.Variable),
        ],
        'string': [
            (r'""', String.Double),
            (r'"C?', String.Double, '#pop'),
            (r'[^"]+', String.Double),
        ],
    }


class NimrodLexer(RegexLexer):
    """
    For `Nimrod <http://nimrod-code.org/>`_ source code.

    *New in Pygments 1.5.*
    """

    name = 'Nimrod'
    aliases = ['nimrod', 'nim']
    filenames = ['*.nim', '*.nimrod']
    mimetypes = ['text/x-nimrod']

    flags = re.MULTILINE | re.IGNORECASE | re.UNICODE

    def underscorize(words):
        newWords = []
        new = ""
        for word in words:
            for ch in word:
                new += (ch + "_?")
            newWords.append(new)
            new = ""
        return "|".join(newWords)

    keywords = [
        'addr', 'and', 'as', 'asm', 'atomic', 'bind', 'block', 'break',
        'case', 'cast', 'const', 'continue', 'converter', 'discard',
        'distinct', 'div', 'elif', 'else', 'end', 'enum', 'except', 'finally',
        'for', 'generic', 'if', 'implies', 'in', 'yield',
        'is', 'isnot', 'iterator', 'lambda', 'let', 'macro', 'method',
        'mod', 'not', 'notin', 'object', 'of', 'or', 'out', 'proc',
        'ptr', 'raise', 'ref', 'return', 'shl', 'shr', 'template', 'try',
        'tuple', 'type' , 'when', 'while', 'with', 'without', 'xor'
    ]

    keywordsPseudo = [
        'nil', 'true', 'false'
    ]

    opWords = [
        'and', 'or', 'not', 'xor', 'shl', 'shr', 'div', 'mod', 'in',
        'notin', 'is', 'isnot'
    ]

    types = [
        'int', 'int8', 'int16', 'int32', 'int64', 'float', 'float32', 'float64',
        'bool', 'char', 'range', 'array', 'seq', 'set', 'string'
    ]

    tokens = {
        'root': [
            (r'##.*$', String.Doc),
            (r'#.*$', Comment),
            (r'\*|=|>|<|\+|-|/|@|\$|~|&|%|\!|\?|\||\\|\[|\]', Operator),
            (r'\.\.|\.|,|\[\.|\.\]|{\.|\.}|\(\.|\.\)|{|}|\(|\)|:|\^|`|;',
             Punctuation),

            # Strings
            (r'(?:[\w]+)"', String, 'rdqs'),
            (r'"""', String, 'tdqs'),
            ('"', String, 'dqs'),

            # Char
            ("'", String.Char, 'chars'),

            # Keywords
            (r'(%s)\b' % underscorize(opWords), Operator.Word),
            (r'(p_?r_?o_?c_?\s)(?![\(\[\]])', Keyword, 'funcname'),
            (r'(%s)\b' % underscorize(keywords), Keyword),
            (r'(%s)\b' % underscorize(['from', 'import', 'include']),
             Keyword.Namespace),
            (r'(v_?a_?r)\b', Keyword.Declaration),
            (r'(%s)\b' % underscorize(types), Keyword.Type),
            (r'(%s)\b' % underscorize(keywordsPseudo), Keyword.Pseudo),
            # Identifiers
            (r'\b((?![_\d])\w)(((?!_)\w)|(_(?!_)\w))*', Name),
            # Numbers
            (r'[0-9][0-9_]*(?=([eE.]|\'[fF](32|64)))',
              Number.Float, ('float-suffix', 'float-number')),
            (r'0[xX][a-fA-F0-9][a-fA-F0-9_]*', Number.Hex, 'int-suffix'),
            (r'0[bB][01][01_]*', Number, 'int-suffix'),
            (r'0o[0-7][0-7_]*', Number.Oct, 'int-suffix'),
            (r'[0-9][0-9_]*', Number.Integer, 'int-suffix'),
            # Whitespace
            (r'\s+', Text),
            (r'.+$', Error),
        ],
        'chars': [
          (r'\\([\\abcefnrtvl"\']|x[a-fA-F0-9]{2}|[0-9]{1,3})', String.Escape),
          (r"'", String.Char, '#pop'),
          (r".", String.Char)
        ],
        'strings': [
            (r'(?<!\$)\$(\d+|#|\w+)+', String.Interpol),
            (r'[^\\\'"\$\n]+', String),
            # quotes, dollars and backslashes must be parsed one at a time
            (r'[\'"\\]', String),
            # unhandled string formatting sign
            (r'\$', String)
            # newlines are an error (use "nl" state)
        ],
        'dqs': [
            (r'\\([\\abcefnrtvl"\']|\n|x[a-fA-F0-9]{2}|[0-9]{1,3})',
             String.Escape),
            (r'"', String, '#pop'),
            include('strings')
        ],
        'rdqs': [
            (r'"(?!")', String, '#pop'),
            (r'""', String.Escape),
            include('strings')
        ],
        'tdqs': [
            (r'"""(?!")', String, '#pop'),
            include('strings'),
            include('nl')
        ],
        'funcname': [
            (r'((?![\d_])\w)(((?!_)\w)|(_(?!_)\w))*', Name.Function, '#pop'),
            (r'`.+`', Name.Function, '#pop')
        ],
        'nl': [
            (r'\n', String)
        ],
        'float-number': [
          (r'\.(?!\.)[0-9_]*', Number.Float),
          (r'[eE][+-]?[0-9][0-9_]*', Number.Float),
          (r'', Text, '#pop')
        ],
        'float-suffix': [
          (r'\'[fF](32|64)', Number.Float),
          (r'', Text, '#pop')
        ],
        'int-suffix': [
          (r'\'[iI](32|64)', Number.Integer.Long),
          (r'\'[iI](8|16)', Number.Integer),
          (r'', Text, '#pop')
        ],
    }


class FantomLexer(RegexLexer):
    """
    For Fantom source code.

    *New in Pygments 1.5.*
    """
    name = 'Fantom'
    aliases = ['fan']
    filenames = ['*.fan']
    mimetypes = ['application/x-fantom']

    # often used regexes
    def s(str):
        return Template(str).substitute(
            dict (
                pod = r'[\"\w\.]+',
                eos = r'\n|;',
                id = r'[a-zA-Z_][a-zA-Z0-9_]*',
                # all chars which can be part of type definition. Starts with
                # either letter, or [ (maps), or | (funcs)
                type = r'(?:\[|[a-zA-Z_]|\|)[:\w\[\]\|\->\?]*?',
                )
            )


    tokens = {
        'comments': [
            (r'(?s)/\*.*?\*/', Comment.Multiline),           #Multiline
            (r'//.*?\n', Comment.Single),                    #Single line
            #todo: highlight references in fandocs
            (r'\*\*.*?\n', Comment.Special),                 #Fandoc
            (r'#.*\n', Comment.Single)                       #Shell-style
        ],
        'literals': [
            (r'\b-?[\d_]+(ns|ms|sec|min|hr|day)', Number),   #Duration
            (r'\b-?[\d_]*\.[\d_]+(ns|ms|sec|min|hr|day)', Number),
                                                             #Duration with dot
            (r'\b-?(\d+)?\.\d+(f|F|d|D)?', Number.Float),    #Float/Decimal
            (r'\b-?0x[0-9a-fA-F_]+', Number.Hex),            #Hex
            (r'\b-?[\d_]+', Number.Integer),                 #Int
            (r"'\\.'|'[^\\]'|'\\u[0-9a-f]{4}'", String.Char), #Char
            (r'"', Punctuation, 'insideStr'),                #Opening quote
            (r'`', Punctuation, 'insideUri'),                #Opening accent
            (r'\b(true|false|null)\b', Keyword.Constant),    #Bool & null
            (r'(?:(\w+)(::))?(\w+)(<\|)(.*?)(\|>)',          #DSL
             bygroups(Name.Namespace, Punctuation, Name.Class,
                      Punctuation, String, Punctuation)),
            (r'(?:(\w+)(::))?(\w+)?(#)(\w+)?',               #Type/slot literal
             bygroups(Name.Namespace, Punctuation, Name.Class,
                      Punctuation, Name.Function)),
            (r'\[,\]', Literal),                             # Empty list
            (s(r'($type)(\[,\])'),                           # Typed empty list
             bygroups(using(this, state = 'inType'), Literal)),
            (r'\[:\]', Literal),                             # Empty Map
            (s(r'($type)(\[:\])'),
             bygroups(using(this, state = 'inType'), Literal)),
        ],
        'insideStr': [
            (r'\\\\', String.Escape),                        #Escaped backslash
            (r'\\"', String.Escape),                         #Escaped "
            (r'\\`', String.Escape),                         #Escaped `
            (r'\$\w+', String.Interpol),                     #Subst var
            (r'\${.*?}', String.Interpol),                   #Subst expr
            (r'"', Punctuation, '#pop'),                     #Closing quot
            (r'.', String)                                   #String content
        ],
        'insideUri': [  #TODO: remove copy/paste str/uri
            (r'\\\\', String.Escape),                        #Escaped backslash
            (r'\\"', String.Escape),                         #Escaped "
            (r'\\`', String.Escape),                         #Escaped `
            (r'\$\w+', String.Interpol),                     #Subst var
            (r'\${.*?}', String.Interpol),                   #Subst expr
            (r'`', Punctuation, '#pop'),                     #Closing tick
            (r'.', String.Backtick)                          #URI content
        ],
        'protectionKeywords': [
            (r'\b(public|protected|private|internal)\b', Keyword),
        ],
        'typeKeywords': [
            (r'\b(abstract|final|const|native|facet|enum)\b', Keyword),
        ],
        'methodKeywords': [
            (r'\b(abstract|native|once|override|static|virtual|final)\b',
             Keyword),
        ],
        'fieldKeywords': [
            (r'\b(abstract|const|final|native|override|static|virtual|'
             r'readonly)\b', Keyword)
        ],
        'otherKeywords': [
            (r'\b(try|catch|throw|finally|for|if|else|while|as|is|isnot|'
             r'switch|case|default|continue|break|do|return|get|set)\b',
             Keyword),
            (r'\b(it|this|super)\b', Name.Builtin.Pseudo),
        ],
        'operators': [
            (r'\+\+|\-\-|\+|\-|\*|/|\|\||&&|<=>|<=|<|>=|>|=|!|\[|\]', Operator)
        ],
        'inType': [
            (r'[\[\]\|\->:\?]', Punctuation),
            (s(r'$id'), Name.Class),
            (r'', Text, '#pop'),

        ],
        'root': [
            include('comments'),
            include('protectionKeywords'),
            include('typeKeywords'),
            include('methodKeywords'),
            include('fieldKeywords'),
            include('literals'),
            include('otherKeywords'),
            include('operators'),
            (r'using\b', Keyword.Namespace, 'using'),         # Using stmt
            (r'@\w+', Name.Decorator, 'facet'),               # Symbol
            (r'(class|mixin)(\s+)(\w+)', bygroups(Keyword, Text, Name.Class),
             'inheritance'),                                  # Inheritance list


            ### Type var := val
            (s(r'($type)([ \t]+)($id)(\s*)(:=)'),
             bygroups(using(this, state = 'inType'), Text,
                      Name.Variable, Text, Operator)),

            ### var := val
            (s(r'($id)(\s*)(:=)'),
             bygroups(Name.Variable, Text, Operator)),

            ### .someId( or ->someId( ###
            (s(r'(\.|(?:\->))($id)(\s*)(\()'),
             bygroups(Operator, Name.Function, Text, Punctuation),
             'insideParen'),

            ### .someId  or ->someId
            (s(r'(\.|(?:\->))($id)'),
             bygroups(Operator, Name.Function)),

            ### new makeXXX ( ####
            (r'(new)(\s+)(make\w*)(\s*)(\()',
             bygroups(Keyword, Text, Name.Function, Text, Punctuation),
             'insideMethodDeclArgs'),

            ### Type name (  ####
            (s(r'($type)([ \t]+)' #Return type and whitespace
               r'($id)(\s*)(\()'), #method name + open brace
             bygroups(using(this, state = 'inType'), Text,
                      Name.Function, Text, Punctuation),
             'insideMethodDeclArgs'),

            ### ArgType argName, #####
            (s(r'($type)(\s+)($id)(\s*)(,)'),
             bygroups(using(this, state='inType'), Text, Name.Variable,
                      Text, Punctuation)),

            #### ArgType argName) ####
            ## Covered in 'insideParen' state

            ### ArgType argName -> ArgType| ###
            (s(r'($type)(\s+)($id)(\s*)(\->)(\s*)($type)(\|)'),
             bygroups(using(this, state='inType'), Text, Name.Variable,
                      Text, Punctuation, Text, using(this, state = 'inType'),
                      Punctuation)),

            ### ArgType argName|  ###
            (s(r'($type)(\s+)($id)(\s*)(\|)'),
             bygroups(using(this, state='inType'), Text, Name.Variable,
                      Text, Punctuation)),

            ### Type var
            (s(r'($type)([ \t]+)($id)'),
             bygroups(using(this, state='inType'), Text,
                      Name.Variable)),

            (r'\(', Punctuation, 'insideParen'),
            (r'\{', Punctuation, 'insideBrace'),
            (r'.', Text)
        ],
        'insideParen': [
            (r'\)', Punctuation, '#pop'),
            include('root'),
        ],
        'insideMethodDeclArgs': [
            (r'\)', Punctuation, '#pop'),
            (s(r'($type)(\s+)($id)(\s*)(\))'),
             bygroups(using(this, state='inType'), Text, Name.Variable,
                      Text, Punctuation), '#pop'),
            include('root'),
        ],
        'insideBrace': [
            (r'\}', Punctuation, '#pop'),
            include('root'),
        ],
        'inheritance': [
            (r'\s+', Text),                                      #Whitespace
            (r':|,', Punctuation),
            (r'(?:(\w+)(::))?(\w+)',
             bygroups(Name.Namespace, Punctuation, Name.Class)),
            (r'{', Punctuation, '#pop')
        ],
        'using': [
            (r'[ \t]+', Text), # consume whitespaces
            (r'(\[)(\w+)(\])',
             bygroups(Punctuation, Comment.Special, Punctuation)), #ffi
            (r'(\")?([\w\.]+)(\")?',
             bygroups(Punctuation, Name.Namespace, Punctuation)), #podname
            (r'::', Punctuation, 'usingClass'),
            (r'', Text, '#pop')
        ],
        'usingClass': [
            (r'[ \t]+', Text), # consume whitespaces
            (r'(as)(\s+)(\w+)',
             bygroups(Keyword.Declaration, Text, Name.Class), '#pop:2'),
            (r'[\w\$]+', Name.Class),
            (r'', Text, '#pop:2') # jump out to root state
        ],
        'facet': [
            (r'\s+', Text),
            (r'{', Punctuation, 'facetFields'),
            (r'', Text, '#pop')
        ],
        'facetFields': [
            include('comments'),
            include('literals'),
            include('operators'),
            (r'\s+', Text),
            (r'(\s*)(\w+)(\s*)(=)', bygroups(Text, Name, Text, Operator)),
            (r'}', Punctuation, '#pop'),
            (r'.', Text)
        ],
    }


class RustLexer(RegexLexer):
    """
    Lexer for Mozilla's Rust programming language.

    *New in Pygments 1.6.*
    """
    name = 'Rust'
    filenames = ['*.rs', '*.rc']
    aliases = ['rust']
    mimetypes = ['text/x-rustsrc']

    tokens = {
        'root': [
            # Whitespace and Comments
            (r'\n', Text),
            (r'\s+', Text),
            (r'//(.*?)\n', Comment.Single),
            (r'/[*](.|\n)*?[*]/', Comment.Multiline),

            # Keywords
            (r'(as|assert|break|const'
             r'|copy|do|else|enum|extern|fail'
             r'|false|fn|for|if|impl|let|log'
             r'|loop|match|mod|move|mut|once|priv|pub|pure'
             r'|ref|return|static|struct|trait|true|type|unsafe|use|while'
             r'|u8|u16|u32|u64|i8|i16|i32|i64|uint'
             r'|int|float|f32|f64|str)\b', Keyword),

            # Character Literal
            (r"""'(\\['"\\nrt]|\\x[0-9a-fA-F]{2}|\\[0-7]{1,3}"""
             r"""|\\u[0-9a-fA-F]{4}|\\U[0-9a-fA-F]{8}|.)'""",
             String.Char),
            # Binary Literal
            (r'0[Bb][01_]+', Number, 'number_lit'),
            # Octal Literal
            (r'0[0-7_]+', Number.Oct, 'number_lit'),
            # Hexadecimal Literal
            (r'0[xX][0-9a-fA-F_]+', Number.Hex, 'number_lit'),
            # Decimal Literal
            (r'[0-9][0-9_]*(\.[0-9_]+[eE][+\-]?'
             r'[0-9_]+|\.[0-9_]*|[eE][+\-]?[0-9_]+)?', Number, 'number_lit'),
            # String Literal
            (r'"', String, 'string'),

            # Operators and Punctuation
            (r'[{}()\[\],.;]', Punctuation),
            (r'[+\-*/%&|<>^!~@=:?]', Operator),

            # Identifier
            (r'[a-zA-Z_$][a-zA-Z0-9_]*', Name),

            # Attributes
            (r'#\[', Comment.Preproc, 'attribute['),
            (r'#\(', Comment.Preproc, 'attribute('),
            # Macros
            (r'[A-Za-z_][A-Za-z0-9_]*!\[', Comment.Preproc, 'attribute['),
            (r'[A-Za-z_][A-Za-z0-9_]*!\(', Comment.Preproc, 'attribute('),
        ],
        'number_lit': [
            (r'(([ui](8|16|32|64)?)|(f(32|64)?))?', Keyword, '#pop'),
        ],
        'string': [
            (r'"', String, '#pop'),
            (r"""\\['"\\nrt]|\\x[0-9a-fA-F]{2}|\\[0-7]{1,3}"""
             r"""|\\u[0-9a-fA-F]{4}|\\U[0-9a-fA-F]{8}""", String.Escape),
            (r'[^\\"]+', String),
            (r'\\', String),
        ],
        'attribute_common': [
            (r'"', String, 'string'),
            (r'\[', Comment.Preproc, 'attribute['),
            (r'\(', Comment.Preproc, 'attribute('),
        ],
        'attribute[': [
            include('attribute_common'),
            (r'\];?', Comment.Preproc, '#pop'),
            (r'[^"\]]+', Comment.Preproc),
        ],
        'attribute(': [
            include('attribute_common'),
            (r'\);?', Comment.Preproc, '#pop'),
            (r'[^"\)]+', Comment.Preproc),
        ],
    }


class CudaLexer(CLexer):
    """
    For NVIDIA `CUDA™ <http://developer.nvidia.com/category/zone/cuda-zone>`_
    source.

    *New in Pygments 1.6.*
    """
    name = 'CUDA'
    filenames = ['*.cu', '*.cuh']
    aliases = ['cuda', 'cu']
    mimetypes = ['text/x-cuda']

    function_qualifiers = ['__device__', '__global__', '__host__',
                           '__noinline__', '__forceinline__']
    variable_qualifiers = ['__device__', '__constant__', '__shared__',
                           '__restrict__']
    vector_types = ['char1', 'uchar1', 'char2', 'uchar2', 'char3', 'uchar3',
                    'char4', 'uchar4', 'short1', 'ushort1', 'short2', 'ushort2',
                    'short3', 'ushort3', 'short4', 'ushort4', 'int1', 'uint1',
                    'int2', 'uint2', 'int3', 'uint3', 'int4', 'uint4', 'long1',
                    'ulong1', 'long2', 'ulong2', 'long3', 'ulong3', 'long4',
                    'ulong4', 'longlong1', 'ulonglong1', 'longlong2',
                    'ulonglong2', 'float1', 'float2', 'float3', 'float4',
                    'double1', 'double2', 'dim3']
    variables = ['gridDim', 'blockIdx', 'blockDim', 'threadIdx', 'warpSize']
    functions = ['__threadfence_block', '__threadfence', '__threadfence_system',
                 '__syncthreads', '__syncthreads_count', '__syncthreads_and',
                 '__syncthreads_or']
    execution_confs = ['<<<', '>>>']

    def get_tokens_unprocessed(self, text):
        for index, token, value in \
            CLexer.get_tokens_unprocessed(self, text):
            if token is Name:
                if value in self.variable_qualifiers:
                    token = Keyword.Type
                elif value in self.vector_types:
                    token = Keyword.Type
                elif value in self.variables:
                    token = Name.Builtin
                elif value in self.execution_confs:
                    token = Keyword.Pseudo
                elif value in self.function_qualifiers:
                    token = Keyword.Reserved
                elif value in self.functions:
                    token = Name.Function
            yield index, token, value


class MonkeyLexer(RegexLexer):
    """
    For
    `Monkey <https://en.wikipedia.org/wiki/Monkey_(programming_language)>`_
    source code.

    *New in Pygments 1.6.*
    """

    name = 'Monkey'
    aliases = ['monkey']
    filenames = ['*.monkey']
    mimetypes = ['text/x-monkey']

    name_variable = r'[a-z_][a-zA-Z0-9_]*'
    name_function = r'[A-Z][a-zA-Z0-9_]*'
    name_constant = r'[A-Z_][A-Z0-9_]*'
    name_class = r'[A-Z][a-zA-Z0-9_]*'
    name_module = r'[a-z0-9_]*'

    keyword_type = r'(?:Int|Float|String|Bool|Object|Array|Void)'
    # ? == Bool // % == Int // # == Float // $ == String
    keyword_type_special = r'[?%#$]'

    flags = re.MULTILINE

    tokens = {
        'root': [
            #Text
            (r'\s+', Text),
            # Comments
            (r"'.*", Comment),
            (r'(?i)^#rem\b', Comment.Multiline, 'comment'),
            # preprocessor directives
            (r'(?i)^(?:#If|#ElseIf|#Else|#EndIf|#End|#Print|#Error)\b', Comment.Preproc),
            # preprocessor variable (any line starting with '#' that is not a directive)
            (r'^#', Comment.Preproc, 'variables'),
            # String
            ('"', String.Double, 'string'),
            # Numbers
            (r'[0-9]+\.[0-9]*(?!\.)', Number.Float),
            (r'\.[0-9]+(?!\.)', Number.Float),
            (r'[0-9]+', Number.Integer),
            (r'\$[0-9a-fA-Z]+', Number.Hex),
            (r'\%[10]+', Number), # Binary
            # Native data types
            (r'\b%s\b' % keyword_type, Keyword.Type),
            # Exception handling
            (r'(?i)\b(?:Try|Catch|Throw)\b', Keyword.Reserved),
            (r'Throwable', Name.Exception),
            # Builtins
            (r'(?i)\b(?:Null|True|False)\b', Name.Builtin),
            (r'(?i)\b(?:Self|Super)\b', Name.Builtin.Pseudo),
            (r'\b(?:HOST|LANG|TARGET|CONFIG)\b', Name.Constant),
            # Keywords
            (r'(?i)^(Import)(\s+)(.*)(\n)',
             bygroups(Keyword.Namespace, Text, Name.Namespace, Text)),
            (r'(?i)^Strict\b.*\n', Keyword.Reserved),
            (r'(?i)(Const|Local|Global|Field)(\s+)',
             bygroups(Keyword.Declaration, Text), 'variables'),
            (r'(?i)(New|Class|Interface|Extends|Implements)(\s+)',
             bygroups(Keyword.Reserved, Text), 'classname'),
            (r'(?i)(Function|Method)(\s+)',
             bygroups(Keyword.Reserved, Text), 'funcname'),
            (r'(?i)(?:End|Return|Public|Private|Extern|Property|'
             r'Final|Abstract)\b', Keyword.Reserved),
            # Flow Control stuff
            (r'(?i)(?:If|Then|Else|ElseIf|EndIf|'
             r'Select|Case|Default|'
             r'While|Wend|'
             r'Repeat|Until|Forever|'
             r'For|To|Until|Step|EachIn|Next|'
             r'Exit|Continue)\s+', Keyword.Reserved),
            # not used yet
            (r'(?i)\b(?:Module|Inline)\b', Keyword.Reserved),
            # Array
            (r'[\[\]]', Punctuation),
            # Other
            (r'<=|>=|<>|\*=|/=|\+=|-=|&=|~=|\|=|[-&*/^+=<>|~]', Operator),
            (r'(?i)(?:Not|Mod|Shl|Shr|And|Or)', Operator.Word),
            (r'[\(\){}!#,.:]', Punctuation),
            # catch the rest
            (r'%s\b' % name_constant, Name.Constant),
            (r'%s\b' % name_function, Name.Function),
            (r'%s\b' % name_variable, Name.Variable),
        ],
        'funcname': [
            (r'(?i)%s\b' % name_function, Name.Function),
            (r':', Punctuation, 'classname'),
            (r'\s+', Text),
            (r'\(', Punctuation, 'variables'),
            (r'\)', Punctuation, '#pop')
        ],
        'classname': [
            (r'%s\.' % name_module, Name.Namespace),
            (r'%s\b' % keyword_type, Keyword.Type),
            (r'%s\b' % name_class, Name.Class),
            # array (of given size)
            (r'(\[)(\s*)(\d*)(\s*)(\])',
             bygroups(Punctuation, Text, Number.Integer, Text, Punctuation)),
            # generics
            (r'\s+(?!<)', Text, '#pop'),
            (r'<', Punctuation, '#push'),
            (r'>', Punctuation, '#pop'),
            (r'\n', Text, '#pop'),
            (r'', Text, '#pop')
        ],
        'variables': [
            (r'%s\b' % name_constant, Name.Constant),
            (r'%s\b' % name_variable, Name.Variable),
            (r'%s' % keyword_type_special, Keyword.Type),
            (r'\s+', Text),
            (r':', Punctuation, 'classname'),
            (r',', Punctuation, '#push'),
            (r'', Text, '#pop')
        ],
        'string': [
            (r'[^"~]+', String.Double),
            (r'~q|~n|~r|~t|~z|~~', String.Escape),
            (r'"', String.Double, '#pop'),
        ],
        'comment' : [
            (r'(?i)^#rem.*?', Comment.Multiline, "#push"),
            (r'(?i)^#end.*?', Comment.Multiline, "#pop"),
            (r'\n', Comment.Multiline),
            (r'.+', Comment.Multiline),
        ],
    }


class CobolLexer(RegexLexer):
    """
    Lexer for OpenCOBOL code.

    *New in Pygments 1.6.*
    """
    name = 'COBOL'
    aliases = ['cobol']
    filenames = ['*.cob', '*.COB', '*.cpy', '*.CPY']
    mimetypes = ['text/x-cobol']
    flags = re.IGNORECASE | re.MULTILINE

    # Data Types: by PICTURE and USAGE
    # Operators: **, *, +, -, /, <, >, <=, >=, =, <>
    # Logical (?): NOT, AND, OR

    # Reserved words:
    # http://opencobol.add1tocobol.com/#reserved-words
    # Intrinsics:
    # http://opencobol.add1tocobol.com/#does-opencobol-implement-any-intrinsic-functions

    tokens = {
        'root': [
            include('comment'),
            include('strings'),
            include('core'),
            include('nums'),
            (r'[a-z0-9]([_a-z0-9\-]*[a-z0-9]+)?', Name.Variable),
    #       (r'[\s]+', Text),
            (r'[ \t]+', Text),
        ],
        'comment': [
            (r'(^.{6}[*/].*\n|^.{6}|\*>.*\n)', Comment),
        ],
        'core': [
            # Figurative constants
            (r'(^|(?<=[^0-9a-z_\-]))(ALL\s+)?'
             r'((ZEROES)|(HIGH-VALUE|LOW-VALUE|QUOTE|SPACE|ZERO)(S)?)'
             r'\s*($|(?=[^0-9a-z_\-]))',
             Name.Constant),

            # Reserved words STATEMENTS and other bolds
            (r'(^|(?<=[^0-9a-z_\-]))'
             r'(ACCEPT|ADD|ALLOCATE|CALL|CANCEL|CLOSE|COMPUTE|'
             r'CONFIGURATION|CONTINUE|'
             r'DATA|DELETE|DISPLAY|DIVIDE|DIVISION|ELSE|END|END-ACCEPT|'
             r'END-ADD|END-CALL|END-COMPUTE|END-DELETE|END-DISPLAY|'
             r'END-DIVIDE|END-EVALUATE|END-IF|END-MULTIPLY|END-OF-PAGE|'
             r'END-PERFORM|END-READ|END-RETURN|END-REWRITE|END-SEARCH|'
             r'END-START|END-STRING|END-SUBTRACT|END-UNSTRING|END-WRITE|'
             r'ENVIRONMENT|EVALUATE|EXIT|FD|FILE|FILE-CONTROL|FOREVER|'
             r'FREE|GENERATE|GO|GOBACK|'
             r'IDENTIFICATION|IF|INITIALIZE|'
             r'INITIATE|INPUT-OUTPUT|INSPECT|INVOKE|I-O-CONTROL|LINKAGE|'
             r'LOCAL-STORAGE|MERGE|MOVE|MULTIPLY|OPEN|'
             r'PERFORM|PROCEDURE|PROGRAM-ID|RAISE|READ|RELEASE|RESUME|'
             r'RETURN|REWRITE|SCREEN|'
             r'SD|SEARCH|SECTION|SET|SORT|START|STOP|STRING|SUBTRACT|'
             r'SUPPRESS|TERMINATE|THEN|UNLOCK|UNSTRING|USE|VALIDATE|'
             r'WORKING-STORAGE|WRITE)'
             r'\s*($|(?=[^0-9a-z_\-]))', Keyword.Reserved),

            # Reserved words
            (r'(^|(?<=[^0-9a-z_\-]))'
             r'(ACCESS|ADDRESS|ADVANCING|AFTER|ALL|'
             r'ALPHABET|ALPHABETIC|ALPHABETIC-LOWER|ALPHABETIC-UPPER|'
             r'ALPHANUMERIC|ALPHANUMERIC-EDITED|ALSO|ALTER|ALTERNATE'
             r'ANY|ARE|AREA|AREAS|ARGUMENT-NUMBER|ARGUMENT-VALUE|AS|'
             r'ASCENDING|ASSIGN|AT|AUTO|AUTO-SKIP|AUTOMATIC|AUTOTERMINATE|'
             r'BACKGROUND-COLOR|BASED|BEEP|BEFORE|BELL|'
             r'BLANK|'
             r'BLINK|BLOCK|BOTTOM|BY|BYTE-LENGTH|CHAINING|'
             r'CHARACTER|CHARACTERS|CLASS|CODE|CODE-SET|COL|COLLATING|'
             r'COLS|COLUMN|COLUMNS|COMMA|COMMAND-LINE|COMMIT|COMMON|'
             r'CONSTANT|CONTAINS|CONTENT|CONTROL|'
             r'CONTROLS|CONVERTING|COPY|CORR|CORRESPONDING|COUNT|CRT|'
             r'CURRENCY|CURSOR|CYCLE|DATE|DAY|DAY-OF-WEEK|DE|DEBUGGING|'
             r'DECIMAL-POINT|DECLARATIVES|DEFAULT|DELIMITED|'
             r'DELIMITER|DEPENDING|DESCENDING|DETAIL|DISK|'
             r'DOWN|DUPLICATES|DYNAMIC|EBCDIC|'
             r'ENTRY|ENVIRONMENT-NAME|ENVIRONMENT-VALUE|EOL|EOP|'
             r'EOS|ERASE|ERROR|ESCAPE|EXCEPTION|'
             r'EXCLUSIVE|EXTEND|EXTERNAL|'
             r'FILE-ID|FILLER|FINAL|FIRST|FIXED|FLOAT-LONG|FLOAT-SHORT|'
             r'FOOTING|FOR|FOREGROUND-COLOR|FORMAT|FROM|FULL|FUNCTION|'
             r'FUNCTION-ID|GIVING|GLOBAL|GROUP|'
             r'HEADING|HIGHLIGHT|I-O|ID|'
             r'IGNORE|IGNORING|IN|INDEX|INDEXED|INDICATE|'
             r'INITIAL|INITIALIZED|INPUT|'
             r'INTO|INTRINSIC|INVALID|IS|JUST|JUSTIFIED|KEY|LABEL|'
             r'LAST|LEADING|LEFT|LENGTH|LIMIT|LIMITS|LINAGE|'
             r'LINAGE-COUNTER|LINE|LINES|LOCALE|LOCK|'
             r'LOWLIGHT|MANUAL|MEMORY|MINUS|MODE|'
             r'MULTIPLE|NATIONAL|NATIONAL-EDITED|NATIVE|'
             r'NEGATIVE|NEXT|NO|NULL|NULLS|NUMBER|NUMBERS|NUMERIC|'
             r'NUMERIC-EDITED|OBJECT-COMPUTER|OCCURS|OF|OFF|OMITTED|ON|ONLY|'
             r'OPTIONAL|ORDER|ORGANIZATION|OTHER|OUTPUT|OVERFLOW|'
             r'OVERLINE|PACKED-DECIMAL|PADDING|PAGE|PARAGRAPH|'
             r'PLUS|POINTER|POSITION|POSITIVE|PRESENT|PREVIOUS|'
             r'PRINTER|PRINTING|PROCEDURE-POINTER|PROCEDURES|'
             r'PROCEED|PROGRAM|PROGRAM-POINTER|PROMPT|QUOTE|'
             r'QUOTES|RANDOM|RD|RECORD|RECORDING|RECORDS|RECURSIVE|'
             r'REDEFINES|REEL|REFERENCE|RELATIVE|REMAINDER|REMOVAL|'
             r'RENAMES|REPLACING|REPORT|REPORTING|REPORTS|REPOSITORY|'
             r'REQUIRED|RESERVE|RETURNING|REVERSE-VIDEO|REWIND|'
             r'RIGHT|ROLLBACK|ROUNDED|RUN|SAME|SCROLL|'
             r'SECURE|SEGMENT-LIMIT|SELECT|SENTENCE|SEPARATE|'
             r'SEQUENCE|SEQUENTIAL|SHARING|SIGN|SIGNED|SIGNED-INT|'
             r'SIGNED-LONG|SIGNED-SHORT|SIZE|SORT-MERGE|SOURCE|'
             r'SOURCE-COMPUTER|SPECIAL-NAMES|STANDARD|'
             r'STANDARD-1|STANDARD-2|STATUS|SUM|'
             r'SYMBOLIC|SYNC|SYNCHRONIZED|TALLYING|TAPE|'
             r'TEST|THROUGH|THRU|TIME|TIMES|TO|TOP|TRAILING|'
             r'TRANSFORM|TYPE|UNDERLINE|UNIT|UNSIGNED|'
             r'UNSIGNED-INT|UNSIGNED-LONG|UNSIGNED-SHORT|UNTIL|UP|'
             r'UPDATE|UPON|USAGE|USING|VALUE|VALUES|VARYING|WAIT|WHEN|'
             r'WITH|WORDS|YYYYDDD|YYYYMMDD)'
             r'\s*($|(?=[^0-9a-z_\-]))', Keyword.Pseudo),

            # inactive reserved words
            (r'(^|(?<=[^0-9a-z_\-]))'
             r'(ACTIVE-CLASS|ALIGNED|ANYCASE|ARITHMETIC|ATTRIBUTE|B-AND|'
             r'B-NOT|B-OR|B-XOR|BIT|BOOLEAN|CD|CENTER|CF|CH|CHAIN|CLASS-ID|'
             r'CLASSIFICATION|COMMUNICATION|CONDITION|DATA-POINTER|'
             r'DESTINATION|DISABLE|EC|EGI|EMI|ENABLE|END-RECEIVE|'
             r'ENTRY-CONVENTION|EO|ESI|EXCEPTION-OBJECT|EXPANDS|FACTORY|'
             r'FLOAT-BINARY-16|FLOAT-BINARY-34|FLOAT-BINARY-7|'
             r'FLOAT-DECIMAL-16|FLOAT-DECIMAL-34|FLOAT-EXTENDED|FORMAT|'
             r'FUNCTION-POINTER|GET|GROUP-USAGE|IMPLEMENTS|INFINITY|'
             r'INHERITS|INTERFACE|INTERFACE-ID|INVOKE|LC_ALL|LC_COLLATE|'
             r'LC_CTYPE|LC_MESSAGES|LC_MONETARY|LC_NUMERIC|LC_TIME|'
             r'LINE-COUNTER|MESSAGE|METHOD|METHOD-ID|NESTED|NONE|NORMAL|'
             r'OBJECT|OBJECT-REFERENCE|OPTIONS|OVERRIDE|PAGE-COUNTER|PF|PH|'
             r'PROPERTY|PROTOTYPE|PURGE|QUEUE|RAISE|RAISING|RECEIVE|'
             r'RELATION|REPLACE|REPRESENTS-NOT-A-NUMBER|RESET|RESUME|RETRY|'
             r'RF|RH|SECONDS|SEGMENT|SELF|SEND|SOURCES|STATEMENT|STEP|'
             r'STRONG|SUB-QUEUE-1|SUB-QUEUE-2|SUB-QUEUE-3|SUPER|SYMBOL|'
             r'SYSTEM-DEFAULT|TABLE|TERMINAL|TEXT|TYPEDEF|UCS-4|UNIVERSAL|'
             r'USER-DEFAULT|UTF-16|UTF-8|VAL-STATUS|VALID|VALIDATE|'
             r'VALIDATE-STATUS)\s*($|(?=[^0-9a-z_\-]))', Error),

            # Data Types
            (r'(^|(?<=[^0-9a-z_\-]))'
             r'(PIC\s+.+?(?=(\s|\.\s))|PICTURE\s+.+?(?=(\s|\.\s))|'
             r'(COMPUTATIONAL)([-][1-5X])?|(COMP)([-][1-5X])?|'
             r'BINARY-C-LONG|'
             r'BINARY-CHAR|BINARY-DOUBLE|BINARY-LONG|BINARY-SHORT|'
             r'BINARY)\s*($|(?=[^0-9a-z_\-]))', Keyword.Type),

            # Operators
            (r'(\*\*|\*|\+|-|/|<=|>=|<|>|==|/=|=)', Operator),

            # (r'(::)', Keyword.Declaration),

            (r'([(),;:&%.])', Punctuation),

            # Intrinsics
            (r'(^|(?<=[^0-9a-z_\-]))(ABS|ACOS|ANNUITY|ASIN|ATAN|BYTE-LENGTH|'
             r'CHAR|COMBINED-DATETIME|CONCATENATE|COS|CURRENT-DATE|'
             r'DATE-OF-INTEGER|DATE-TO-YYYYMMDD|DAY-OF-INTEGER|DAY-TO-YYYYDDD|'
             r'EXCEPTION-(?:FILE|LOCATION|STATEMENT|STATUS)|EXP10|EXP|E|'
             r'FACTORIAL|FRACTION-PART|INTEGER-OF-(?:DATE|DAY|PART)|INTEGER|'
             r'LENGTH|LOCALE-(?:DATE|TIME(?:-FROM-SECONDS)?)|LOG10|LOG|'
             r'LOWER-CASE|MAX|MEAN|MEDIAN|MIDRANGE|MIN|MOD|NUMVAL(?:-C)?|'
             r'ORD(?:-MAX|-MIN)?|PI|PRESENT-VALUE|RANDOM|RANGE|REM|REVERSE|'
             r'SECONDS-FROM-FORMATTED-TIME|SECONDS-PAST-MIDNIGHT|SIGN|SIN|SQRT|'
             r'STANDARD-DEVIATION|STORED-CHAR-LENGTH|SUBSTITUTE(?:-CASE)?|'
             r'SUM|TAN|TEST-DATE-YYYYMMDD|TEST-DAY-YYYYDDD|TRIM|'
             r'UPPER-CASE|VARIANCE|WHEN-COMPILED|YEAR-TO-YYYY)\s*'
             r'($|(?=[^0-9a-z_\-]))', Name.Function),

            # Booleans
            (r'(^|(?<=[^0-9a-z_\-]))(true|false)\s*($|(?=[^0-9a-z_\-]))', Name.Builtin),
            # Comparing Operators
            (r'(^|(?<=[^0-9a-z_\-]))(equal|equals|ne|lt|le|gt|ge|'
             r'greater|less|than|not|and|or)\s*($|(?=[^0-9a-z_\-]))', Operator.Word),
        ],

        # \"[^\"\n]*\"|\'[^\'\n]*\'
        'strings': [
            # apparently strings can be delimited by EOL if they are continued
            # in the next line
            (r'"[^"\n]*("|\n)', String.Double),
            (r"'[^'\n]*('|\n)", String.Single),
        ],

        'nums': [
            (r'\d+(\s*|\.$|$)', Number.Integer),
            (r'[+-]?\d*\.\d+([eE][-+]?\d+)?', Number.Float),
            (r'[+-]?\d+\.\d*([eE][-+]?\d+)?', Number.Float),
        ],
    }


class CobolFreeformatLexer(CobolLexer):
    """
    Lexer for Free format OpenCOBOL code.

    *New in Pygments 1.6.*
    """
    name = 'COBOLFree'
    aliases = ['cobolfree']
    filenames = ['*.cbl', '*.CBL']
    mimetypes = []
    flags = re.IGNORECASE | re.MULTILINE

    tokens = {
        'comment': [
            (r'(\*>.*\n|^\w*\*.*$)', Comment),
        ],
    }<|MERGE_RESOLUTION|>--- conflicted
+++ resolved
@@ -13,11 +13,7 @@
 from string import Template
 
 from pygments.lexer import Lexer, RegexLexer, include, bygroups, using, \
-<<<<<<< HEAD
-     this, combined, inherit
-=======
-     this, combined, do_insertions
->>>>>>> c0975e2e
+     this, combined, inherit, do_insertions
 from pygments.util import get_bool_opt, get_list_opt
 from pygments.token import Text, Comment, Operator, Keyword, Name, String, \
      Number, Punctuation, Error, Literal, Generic
@@ -32,11 +28,7 @@
            'PrologLexer', 'CythonLexer', 'ValaLexer', 'OocLexer', 'GoLexer',
            'FelixLexer', 'AdaLexer', 'Modula2Lexer', 'BlitzMaxLexer',
            'NimrodLexer', 'FantomLexer', 'RustLexer', 'CudaLexer', 'MonkeyLexer',
-<<<<<<< HEAD
-           'DylanLidLexer', 'CobolLexer', 'CobolFreeformatLexer']
-=======
-           'DylanLidLexer', 'DylanConsoleLexer']
->>>>>>> c0975e2e
+           'DylanLidLexer', 'DylanConsoleLexer', 'CobolLexer', 'CobolFreeformatLexer']
 
 
 class CFamilyLexer(RegexLexer):
@@ -1126,13 +1118,61 @@
         ]
     }
 
+
+class DylanConsoleLexer(Lexer):
+    """
+    For Dylan interactive console output like:
+
+    .. sourcecode:: dylan-console
+
+        ? let a = 1;
+        => 1
+        ? a
+        => 1
+
+    This is based on a copy of the RubyConsoleLexer.
+    """
+    name = 'Dylan session'
+    aliases = ['dylan-console', 'dylan-repl']
+    filenames = ['*.dylan-console']
+    mimetypes = ['text/x-dylan-console']
+
+    _line_re  = re.compile('.*?\n')
+    _prompt_re = re.compile('\?| ')
+
+    def get_tokens_unprocessed(self, text):
+        dylexer = DylanLexer(**self.options)
+
+        curcode = ''
+        insertions = []
+        for match in self._line_re.finditer(text):
+            line = match.group()
+            m = self._prompt_re.match(line)
+            if m is not None:
+                end = m.end()
+                insertions.append((len(curcode),
+                                   [(0, Generic.Prompt, line[:end])]))
+                curcode += line[end:]
+            else:
+                if curcode:
+                    for item in do_insertions(insertions,
+                                    dylexer.get_tokens_unprocessed(curcode)):
+                        yield item
+                    curcode = ''
+                    insertions = []
+                yield match.start(), Generic.Output, line
+        if curcode:
+            for item in do_insertions(insertions,
+                                      dylexer.get_tokens_unprocessed(curcode)):
+                yield item
+
+
 def objective(baselexer):
     """
     Generate a subclass of baselexer that accepts the Objective-C syntax
     extensions.
     """
 
-<<<<<<< HEAD
     # Have to be careful not to accidentally match JavaDoc/Doxygen syntax here,
     # since that's quite common in ordinary C/C++ files.  It's OK to match
     # JavaDoc/Doxygen keywords that only apply to Objective-C, mind.
@@ -1228,57 +1268,6 @@
 
 
 class ObjectiveCLexer(objective(CLexer)):
-=======
-class DylanConsoleLexer(Lexer):
-    """
-    For Dylan interactive console output like:
-
-    .. sourcecode:: dylan-console
-
-        ? let a = 1;
-        => 1
-        ? a
-        => 1
-
-    This is based on a copy of the RubyConsoleLexer.
-    """
-    name = 'Dylan session'
-    aliases = ['dylan-console', 'dylan-repl']
-    filenames = ['*.dylan-console']
-    mimetypes = ['text/x-dylan-console']
-
-    _line_re  = re.compile('.*?\n')
-    _prompt_re = re.compile('\?| ')
-
-    def get_tokens_unprocessed(self, text):
-        dylexer = DylanLexer(**self.options)
-
-        curcode = ''
-        insertions = []
-        for match in self._line_re.finditer(text):
-            line = match.group()
-            m = self._prompt_re.match(line)
-            if m is not None:
-                end = m.end()
-                insertions.append((len(curcode),
-                                   [(0, Generic.Prompt, line[:end])]))
-                curcode += line[end:]
-            else:
-                if curcode:
-                    for item in do_insertions(insertions,
-                                    dylexer.get_tokens_unprocessed(curcode)):
-                        yield item
-                    curcode = ''
-                    insertions = []
-                yield match.start(), Generic.Output, line
-        if curcode:
-            for item in do_insertions(insertions,
-                                      dylexer.get_tokens_unprocessed(curcode)):
-                yield item
-
-
-class ObjectiveCLexer(RegexLexer):
->>>>>>> c0975e2e
     """
     For Objective-C source code with preprocessor directives.
     """
