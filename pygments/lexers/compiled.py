# -*- coding: utf-8 -*-
"""
    pygments.lexers.compiled
    ~~~~~~~~~~~~~~~~~~~~~~~~

    Lexers for compiled languages.

    :copyright: Copyright 2006-2013 by the Pygments team, see AUTHORS.
    :license: BSD, see LICENSE for details.
"""

import re
from string import Template

from pygments.lexer import Lexer, RegexLexer, include, bygroups, using, \
     this, combined, inherit
from pygments.util import get_bool_opt, get_list_opt
from pygments.token import Text, Comment, Operator, Keyword, Name, String, \
     Number, Punctuation, Error, Literal
from pygments.scanner import Scanner

# backwards compatibility
from pygments.lexers.functional import OcamlLexer
from pygments.lexers.jvm import JavaLexer, ScalaLexer

__all__ = ['CLexer', 'CppLexer', 'DLexer', 'DelphiLexer', 'ECLexer',
<<<<<<< HEAD
           'DylanLexer', 'ObjectiveCLexer', 'ObjectiveCppLexer',
           'FortranLexer', 'GLShaderLexer', 'PrologLexer', 'CythonLexer',
           'ValaLexer', 'OocLexer', 'GoLexer', 'FelixLexer', 'AdaLexer',
           'Modula2Lexer', 'BlitzMaxLexer', 'NimrodLexer', 'FantomLexer',
           'RustLexer', 'CudaLexer', 'MonkeyLexer']
=======
           'DylanLexer', 'ObjectiveCLexer', 'FortranLexer', 'GLShaderLexer',
           'PrologLexer', 'CythonLexer', 'ValaLexer', 'OocLexer', 'GoLexer',
           'FelixLexer', 'AdaLexer', 'Modula2Lexer', 'BlitzMaxLexer',
           'NimrodLexer', 'FantomLexer', 'RustLexer', 'CudaLexer', 'MonkeyLexer',
           'DylanLidLexer']
>>>>>>> 963ed908

class CFamilyLexer(RegexLexer):
    """
    For C family source code.  This is used as a base class to avoid repetitious
    definitions.
    """

    #: optional Comment or Whitespace
    _ws = r'(?:\s|//.*?\n|/[*].*?[*]/)+'
    #: only one /* */ style comment
    _ws1 = r':\s*/[*].*?[*]/\s*'

    tokens = {
        'whitespace': [
            # preprocessor directives: without whitespace
            ('^#if\s+0', Comment.Preproc, 'if0'),
            ('^#', Comment.Preproc, 'macro'),
            # or with whitespace
            ('^(' + _ws1 + r')(#if\s+0)',
             bygroups(using(this), Comment.Preproc), 'if0'),
            ('^(' + _ws1 + ')(#)',
             bygroups(using(this), Comment.Preproc), 'macro'),
            (r'^(\s*)([a-zA-Z_][a-zA-Z0-9_]*:(?!:))',
             bygroups(Text, Name.Label)),
            (r'\n', Text),
            (r'\s+', Text),
            (r'\\\n', Text), # line continuation
            (r'//(\n|(.|\n)*?[^\\]\n)', Comment.Single),
            (r'/(\\\n)?[*](.|\n)*?[*](\\\n)?/', Comment.Multiline),
        ],
        'statements': [
            (r'L?"', String, 'string'),
            (r"L?'(\\.|\\[0-7]{1,3}|\\x[a-fA-F0-9]{1,2}|[^\\\'\n])'", String.Char),
            (r'(\d+\.\d*|\.\d+|\d+)[eE][+-]?\d+[LlUu]*', Number.Float),
            (r'(\d+\.\d*|\.\d+|\d+[fF])[fF]?', Number.Float),
            (r'0x[0-9a-fA-F]+[LlUu]*', Number.Hex),
            (r'0[0-7]+[LlUu]*', Number.Oct),
            (r'\d+[LlUu]*', Number.Integer),
            (r'\*/', Error),
            (r'[~!%^&*+=|?:<>/-]', Operator),
            (r'[()\[\],.]', Punctuation),
            (r'\b(case)(.+?)(:)', bygroups(Keyword, using(this), Text)),
            (r'(auto|break|case|const|continue|default|do|else|enum|extern|'
             r'for|goto|if|register|restricted|return|sizeof|static|struct|'
             r'switch|typedef|union|volatile|while)\b', Keyword),
            (r'(bool|int|long|float|short|double|char|unsigned|signed|void|'
             r'[a-z_][a-z0-9_]*_t)\b',
             Keyword.Type),
            (r'(_{0,2}inline|naked|restrict|thread|typename)\b', Keyword.Reserved),
            # Vector intrinsics
            (r'(__(m128i|m128d|m128|m64))\b', Keyword.Reserved),
            # Microsoft-isms
            (r'__(asm|int8|based|except|int16|stdcall|cdecl|fastcall|int32|'
             r'declspec|finally|int64|try|leave|wchar_t|w64|unaligned|'
             r'raise|noop|identifier|forceinline|assume)\b', Keyword.Reserved),
            (r'(true|false|NULL)\b', Name.Builtin),
            ('[a-zA-Z_][a-zA-Z0-9_]*', Name),
        ],
        'root': [
            include('whitespace'),
            # functions
            (r'((?:[a-zA-Z0-9_*\s])+?(?:\s|[*]))'    # return arguments
             r'([a-zA-Z_][a-zA-Z0-9_]*)'             # method name
             r'(\s*\([^;]*?\))'                      # signature
             r'(' + _ws + r')?({)',
             bygroups(using(this), Name.Function, using(this), using(this),
                      Punctuation),
             'function'),
            # function declarations
            (r'((?:[a-zA-Z0-9_*\s])+?(?:\s|[*]))'    # return arguments
             r'([a-zA-Z_][a-zA-Z0-9_]*)'             # method name
             r'(\s*\([^;]*?\))'                      # signature
             r'(' + _ws + r')?(;)',
             bygroups(using(this), Name.Function, using(this), using(this),
                      Punctuation)),
            ('', Text, 'statement'),
        ],
        'statement' : [
            include('whitespace'),
            include('statements'),
            ('[{}]', Punctuation),
            (';', Punctuation, '#pop'),
        ],
        'function': [
            include('whitespace'),
            include('statements'),
            (';', Punctuation),
            ('{', Punctuation, '#push'),
            ('}', Punctuation, '#pop'),
        ],
        'string': [
            (r'"', String, '#pop'),
            (r'\\([\\abfnrtv"\']|x[a-fA-F0-9]{2,4}|'
             r'u[a-fA-F0-9]{4}|U[a-fA-F0-9]{8}|[0-7]{1,3})', String.Escape),
            (r'[^\\"\n]+', String), # all other characters
            (r'\\\n', String), # line continuation
            (r'\\', String), # stray backslash
        ],
        'macro': [
            (r'[^/\n]+', Comment.Preproc),
            (r'/[*](.|\n)*?[*]/', Comment.Multiline),
            (r'//.*?\n', Comment.Single, '#pop'),
            (r'/', Comment.Preproc),
            (r'(?<=\\)\n', Comment.Preproc),
            (r'\n', Comment.Preproc, '#pop'),
        ],
        'if0': [
            (r'^\s*#if.*?(?<!\\)\n', Comment.Preproc, '#push'),
            (r'^\s*#el(?:se|if).*\n', Comment.Preproc, '#pop'),
            (r'^\s*#endif.*?(?<!\\)\n', Comment.Preproc, '#pop'),
            (r'.*?\n', Comment),
        ]
    }

    stdlib_types = ['size_t', 'ssize_t', 'off_t', 'wchar_t', 'ptrdiff_t',
                    'sig_atomic_t', 'fpos_t', 'clock_t', 'time_t', 'va_list',
                    'jmp_buf', 'FILE', 'DIR', 'div_t', 'ldiv_t', 'mbstate_t',
                    'wctrans_t', 'wint_t', 'wctype_t']
    c99_types = ['_Bool', '_Complex', 'int8_t', 'int16_t', 'int32_t', 'int64_t',
                 'uint8_t', 'uint16_t', 'uint32_t', 'uint64_t', 'int_least8_t',
                 'int_least16_t', 'int_least32_t', 'int_least64_t',
                 'uint_least8_t', 'uint_least16_t', 'uint_least32_t',
                 'uint_least64_t', 'int_fast8_t', 'int_fast16_t', 'int_fast32_t',
                 'int_fast64_t', 'uint_fast8_t', 'uint_fast16_t', 'uint_fast32_t',
                 'uint_fast64_t', 'intptr_t', 'uintptr_t', 'intmax_t',
                 'uintmax_t']

    def __init__(self, **options):
        self.stdlibhighlighting = get_bool_opt(options,
                'stdlibhighlighting', True)
        self.c99highlighting = get_bool_opt(options,
                'c99highlighting', True)
        RegexLexer.__init__(self, **options)

    def get_tokens_unprocessed(self, text):
        for index, token, value in \
            RegexLexer.get_tokens_unprocessed(self, text):
            if token is Name:
                if self.stdlibhighlighting and value in self.stdlib_types:
                    token = Keyword.Type
                elif self.c99highlighting and value in self.c99_types:
                    token = Keyword.Type
            yield index, token, value

class CLexer(CFamilyLexer):
    """
    For C source code with preprocessor directives.
    """
    name = 'C'
    aliases = ['c']
    filenames = ['*.c', '*.h', '*.idc']
    mimetypes = ['text/x-chdr', 'text/x-csrc']
    priority = 0.1

    def analyse_text(text):
        return 0.1

class CppLexer(CFamilyLexer):
    """
    For C++ source code with preprocessor directives.
    """
    name = 'C++'
    aliases = ['cpp', 'c++']
    filenames = ['*.cpp', '*.hpp', '*.c++', '*.h++',
                 '*.cc', '*.hh', '*.cxx', '*.hxx',
                 '*.C', '*.H', '*.cp', '*.CPP']
    mimetypes = ['text/x-c++hdr', 'text/x-c++src']
    priority = 0.1

    tokens = {
        'statements': [
            (r'(asm|catch|const_cast|delete|dynamic_cast|explicit|'
             r'export|friend|mutable|namespace|new|operator|'
             r'private|protected|public|reinterpret_cast|'
             r'restrict|static_cast|template|this|throw|throws|'
             r'typeid|typename|using|virtual)\b', Keyword),
            (r'(class)(\s+)', bygroups(Keyword, Text), 'classname'),
            inherit,
         ],
        'root': [
            inherit,
            # C++ Microsoft-isms
            (r'__(virtual_inheritance|uuidof|super|single_inheritance|'
             r'multiple_inheritance|interface|event)\b', Keyword.Reserved),
            # Offload C++ extensions, http://offload.codeplay.com/
            (r'(__offload|__blockingoffload|__outer)\b', Keyword.Pseudo),
        ],
        'classname': [
            (r'[a-zA-Z_][a-zA-Z0-9_]*', Name.Class, '#pop'),
            # template specification
            (r'\s*(?=>)', Text, '#pop'),
        ],
    }

    def analyse_text(text):
        return 0.1

class ECLexer(CLexer):
    """
    For eC source code with preprocessor directives.

    *New in Pygments 1.5.*
    """
    name = 'eC'
    aliases = ['ec']
    filenames = ['*.ec', '*.eh']
    mimetypes = ['text/x-echdr', 'text/x-ecsrc']

    tokens = {
        'statements': [
            (r'(virtual|class|private|public|property|import|delete|new|new0|'
             r'renew|renew0|define|get|set|remote|dllexport|dllimport|stdcall|'
             r'subclass|__on_register_module|namespace|using|typed_object|'
             r'any_object|incref|register|watch|stopwatching|firewatchers|'
             r'watchable|class_designer|class_fixed|class_no_expansion|isset|'
             r'class_default_property|property_category|class_data|'
             r'class_property|virtual|thisclass|'
             r'dbtable|dbindex|database_open|dbfield)\b', Keyword),
            (r'(uint|uint16|uint32|uint64|bool|byte|unichar|int64)\b',
             Keyword.Type),
            (r'(class)(\s+)', bygroups(Keyword, Text), 'classname'),
            (r'(null|value|this)\b', Name.Builtin),
            inherit,
        ],
        'classname': [
            (r'[a-zA-Z_][a-zA-Z0-9_]*', Name.Class, '#pop'),
            # template specification
            (r'\s*(?=>)', Text, '#pop'),
        ],
    }

class DLexer(RegexLexer):
    """
    For D source.

    *New in Pygments 1.2.*
    """
    name = 'D'
    filenames = ['*.d', '*.di']
    aliases = ['d']
    mimetypes = ['text/x-dsrc']

    tokens = {
        'root': [
            (r'\n', Text),
            (r'\s+', Text),
            #(r'\\\n', Text), # line continuations
            # Comments
            (r'//(.*?)\n', Comment.Single),
            (r'/(\\\n)?[*](.|\n)*?[*](\\\n)?/', Comment.Multiline),
            (r'/\+', Comment.Multiline, 'nested_comment'),
            # Keywords
            (r'(abstract|alias|align|asm|assert|auto|body|break|case|cast'
             r'|catch|class|const|continue|debug|default|delegate|delete'
             r'|deprecated|do|else|enum|export|extern|finally|final'
             r'|foreach_reverse|foreach|for|function|goto|if|import|inout'
             r'|interface|invariant|in|is|lazy|mixin|module|new|nothrow|out'
             r'|override|package|pragma|private|protected|public|pure|ref|return'
             r'|scope|static|struct|super|switch|synchronized|template|this'
             r'|throw|try|typedef|typeid|typeof|union|unittest|version|volatile'
             r'|while|with|__traits)\b', Keyword
            ),
            (r'(bool|byte|cdouble|cent|cfloat|char|creal|dchar|double|float'
             r'|idouble|ifloat|int|ireal|long|real|short|ubyte|ucent|uint|ulong'
             r'|ushort|void|wchar)\b', Keyword.Type
            ),
            (r'(false|true|null)\b', Keyword.Constant),
            (r'macro\b', Keyword.Reserved),
            (r'(string|wstring|dstring)\b', Name.Builtin),
            # FloatLiteral
            # -- HexFloat
            (r'0[xX]([0-9a-fA-F_]*\.[0-9a-fA-F_]+|[0-9a-fA-F_]+)'
             r'[pP][+\-]?[0-9_]+[fFL]?[i]?', Number.Float),
            # -- DecimalFloat
            (r'[0-9_]+(\.[0-9_]+[eE][+\-]?[0-9_]+|'
             r'\.[0-9_]*|[eE][+\-]?[0-9_]+)[fFL]?[i]?', Number.Float),
            (r'\.(0|[1-9][0-9_]*)([eE][+\-]?[0-9_]+)?[fFL]?[i]?', Number.Float),
            # IntegerLiteral
            # -- Binary
            (r'0[Bb][01_]+', Number),
            # -- Octal
            (r'0[0-7_]+', Number.Oct),
            # -- Hexadecimal
            (r'0[xX][0-9a-fA-F_]+', Number.Hex),
            # -- Decimal
            (r'(0|[1-9][0-9_]*)([LUu]|Lu|LU|uL|UL)?', Number.Integer),
            # CharacterLiteral
            (r"""'(\\['"?\\abfnrtv]|\\x[0-9a-fA-F]{2}|\\[0-7]{1,3}"""
             r"""|\\u[0-9a-fA-F]{4}|\\U[0-9a-fA-F]{8}|\\&\w+;|.)'""",
             String.Char
            ),
            # StringLiteral
            # -- WysiwygString
            (r'r"[^"]*"[cwd]?', String),
            # -- AlternateWysiwygString
            (r'`[^`]*`[cwd]?', String),
            # -- DoubleQuotedString
            (r'"(\\\\|\\"|[^"])*"[cwd]?', String),
            # -- EscapeSequence
            (r"\\(['\"?\\abfnrtv]|x[0-9a-fA-F]{2}|[0-7]{1,3}"
             r"|u[0-9a-fA-F]{4}|U[0-9a-fA-F]{8}|&\w+;)",
             String
            ),
            # -- HexString
            (r'x"[0-9a-fA-F_\s]*"[cwd]?', String),
            # -- DelimitedString
            (r'q"\[', String, 'delimited_bracket'),
            (r'q"\(', String, 'delimited_parenthesis'),
            (r'q"<', String, 'delimited_angle'),
            (r'q"{', String, 'delimited_curly'),
            (r'q"([a-zA-Z_]\w*)\n.*?\n\1"', String),
            (r'q"(.).*?\1"', String),
            # -- TokenString
            (r'q{', String, 'token_string'),
            # Tokens
            (r'(~=|\^=|%=|\*=|==|!>=|!<=|!<>=|!<>|!<|!>|!=|>>>=|>>>|>>=|>>|>='
             r'|<>=|<>|<<=|<<|<=|\+\+|\+=|--|-=|\|\||\|=|&&|&=|\.\.\.|\.\.|/=)'
             r'|[/.&|\-+<>!()\[\]{}?,;:$=*%^~]', Punctuation
            ),
            # Identifier
            (r'[a-zA-Z_]\w*', Name),
        ],
        'nested_comment': [
            (r'[^+/]+', Comment.Multiline),
            (r'/\+', Comment.Multiline, '#push'),
            (r'\+/', Comment.Multiline, '#pop'),
            (r'[+/]', Comment.Multiline),
        ],
        'token_string': [
            (r'{', Punctuation, 'token_string_nest'),
            (r'}', String, '#pop'),
            include('root'),
        ],
        'token_string_nest': [
            (r'{', Punctuation, '#push'),
            (r'}', Punctuation, '#pop'),
            include('root'),
        ],
        'delimited_bracket': [
            (r'[^\[\]]+', String),
            (r'\[', String, 'delimited_inside_bracket'),
            (r'\]"', String, '#pop'),
        ],
        'delimited_inside_bracket': [
            (r'[^\[\]]+', String),
            (r'\[', String, '#push'),
            (r'\]', String, '#pop'),
        ],
        'delimited_parenthesis': [
            (r'[^\(\)]+', String),
            (r'\(', String, 'delimited_inside_parenthesis'),
            (r'\)"', String, '#pop'),
        ],
        'delimited_inside_parenthesis': [
            (r'[^\(\)]+', String),
            (r'\(', String, '#push'),
            (r'\)', String, '#pop'),
        ],
        'delimited_angle': [
            (r'[^<>]+', String),
            (r'<', String, 'delimited_inside_angle'),
            (r'>"', String, '#pop'),
        ],
        'delimited_inside_angle': [
            (r'[^<>]+', String),
            (r'<', String, '#push'),
            (r'>', String, '#pop'),
        ],
        'delimited_curly': [
            (r'[^{}]+', String),
            (r'{', String, 'delimited_inside_curly'),
            (r'}"', String, '#pop'),
        ],
        'delimited_inside_curly': [
            (r'[^{}]+', String),
            (r'{', String, '#push'),
            (r'}', String, '#pop'),
        ],
    }


class DelphiLexer(Lexer):
    """
    For `Delphi <http://www.borland.com/delphi/>`_ (Borland Object Pascal),
    Turbo Pascal and Free Pascal source code.

    Additional options accepted:

    `turbopascal`
        Highlight Turbo Pascal specific keywords (default: ``True``).
    `delphi`
        Highlight Borland Delphi specific keywords (default: ``True``).
    `freepascal`
        Highlight Free Pascal specific keywords (default: ``True``).
    `units`
        A list of units that should be considered builtin, supported are
        ``System``, ``SysUtils``, ``Classes`` and ``Math``.
        Default is to consider all of them builtin.
    """
    name = 'Delphi'
    aliases = ['delphi', 'pas', 'pascal', 'objectpascal']
    filenames = ['*.pas']
    mimetypes = ['text/x-pascal']

    TURBO_PASCAL_KEYWORDS = [
        'absolute', 'and', 'array', 'asm', 'begin', 'break', 'case',
        'const', 'constructor', 'continue', 'destructor', 'div', 'do',
        'downto', 'else', 'end', 'file', 'for', 'function', 'goto',
        'if', 'implementation', 'in', 'inherited', 'inline', 'interface',
        'label', 'mod', 'nil', 'not', 'object', 'of', 'on', 'operator',
        'or', 'packed', 'procedure', 'program', 'record', 'reintroduce',
        'repeat', 'self', 'set', 'shl', 'shr', 'string', 'then', 'to',
        'type', 'unit', 'until', 'uses', 'var', 'while', 'with', 'xor'
    ]

    DELPHI_KEYWORDS = [
        'as', 'class', 'except', 'exports', 'finalization', 'finally',
        'initialization', 'is', 'library', 'on', 'property', 'raise',
        'threadvar', 'try'
    ]

    FREE_PASCAL_KEYWORDS = [
        'dispose', 'exit', 'false', 'new', 'true'
    ]

    BLOCK_KEYWORDS = set([
        'begin', 'class', 'const', 'constructor', 'destructor', 'end',
        'finalization', 'function', 'implementation', 'initialization',
        'label', 'library', 'operator', 'procedure', 'program', 'property',
        'record', 'threadvar', 'type', 'unit', 'uses', 'var'
    ])

    FUNCTION_MODIFIERS = set([
        'alias', 'cdecl', 'export', 'inline', 'interrupt', 'nostackframe',
        'pascal', 'register', 'safecall', 'softfloat', 'stdcall',
        'varargs', 'name', 'dynamic', 'near', 'virtual', 'external',
        'override', 'assembler'
    ])

    # XXX: those aren't global. but currently we know no way for defining
    #      them just for the type context.
    DIRECTIVES = set([
        'absolute', 'abstract', 'assembler', 'cppdecl', 'default', 'far',
        'far16', 'forward', 'index', 'oldfpccall', 'private', 'protected',
        'published', 'public'
    ])

    BUILTIN_TYPES = set([
        'ansichar', 'ansistring', 'bool', 'boolean', 'byte', 'bytebool',
        'cardinal', 'char', 'comp', 'currency', 'double', 'dword',
        'extended', 'int64', 'integer', 'iunknown', 'longbool', 'longint',
        'longword', 'pansichar', 'pansistring', 'pbool', 'pboolean',
        'pbyte', 'pbytearray', 'pcardinal', 'pchar', 'pcomp', 'pcurrency',
        'pdate', 'pdatetime', 'pdouble', 'pdword', 'pextended', 'phandle',
        'pint64', 'pinteger', 'plongint', 'plongword', 'pointer',
        'ppointer', 'pshortint', 'pshortstring', 'psingle', 'psmallint',
        'pstring', 'pvariant', 'pwidechar', 'pwidestring', 'pword',
        'pwordarray', 'pwordbool', 'real', 'real48', 'shortint',
        'shortstring', 'single', 'smallint', 'string', 'tclass', 'tdate',
        'tdatetime', 'textfile', 'thandle', 'tobject', 'ttime', 'variant',
        'widechar', 'widestring', 'word', 'wordbool'
    ])

    BUILTIN_UNITS = {
        'System': [
            'abs', 'acquireexceptionobject', 'addr', 'ansitoutf8',
            'append', 'arctan', 'assert', 'assigned', 'assignfile',
            'beginthread', 'blockread', 'blockwrite', 'break', 'chdir',
            'chr', 'close', 'closefile', 'comptocurrency', 'comptodouble',
            'concat', 'continue', 'copy', 'cos', 'dec', 'delete',
            'dispose', 'doubletocomp', 'endthread', 'enummodules',
            'enumresourcemodules', 'eof', 'eoln', 'erase', 'exceptaddr',
            'exceptobject', 'exclude', 'exit', 'exp', 'filepos', 'filesize',
            'fillchar', 'finalize', 'findclasshinstance', 'findhinstance',
            'findresourcehinstance', 'flush', 'frac', 'freemem',
            'get8087cw', 'getdir', 'getlasterror', 'getmem',
            'getmemorymanager', 'getmodulefilename', 'getvariantmanager',
            'halt', 'hi', 'high', 'inc', 'include', 'initialize', 'insert',
            'int', 'ioresult', 'ismemorymanagerset', 'isvariantmanagerset',
            'length', 'ln', 'lo', 'low', 'mkdir', 'move', 'new', 'odd',
            'olestrtostring', 'olestrtostrvar', 'ord', 'paramcount',
            'paramstr', 'pi', 'pos', 'pred', 'ptr', 'pucs4chars', 'random',
            'randomize', 'read', 'readln', 'reallocmem',
            'releaseexceptionobject', 'rename', 'reset', 'rewrite', 'rmdir',
            'round', 'runerror', 'seek', 'seekeof', 'seekeoln',
            'set8087cw', 'setlength', 'setlinebreakstyle',
            'setmemorymanager', 'setstring', 'settextbuf',
            'setvariantmanager', 'sin', 'sizeof', 'slice', 'sqr', 'sqrt',
            'str', 'stringofchar', 'stringtoolestr', 'stringtowidechar',
            'succ', 'swap', 'trunc', 'truncate', 'typeinfo',
            'ucs4stringtowidestring', 'unicodetoutf8', 'uniquestring',
            'upcase', 'utf8decode', 'utf8encode', 'utf8toansi',
            'utf8tounicode', 'val', 'vararrayredim', 'varclear',
            'widecharlentostring', 'widecharlentostrvar',
            'widechartostring', 'widechartostrvar',
            'widestringtoucs4string', 'write', 'writeln'
        ],
        'SysUtils': [
            'abort', 'addexitproc', 'addterminateproc', 'adjustlinebreaks',
            'allocmem', 'ansicomparefilename', 'ansicomparestr',
            'ansicomparetext', 'ansidequotedstr', 'ansiextractquotedstr',
            'ansilastchar', 'ansilowercase', 'ansilowercasefilename',
            'ansipos', 'ansiquotedstr', 'ansisamestr', 'ansisametext',
            'ansistrcomp', 'ansistricomp', 'ansistrlastchar', 'ansistrlcomp',
            'ansistrlicomp', 'ansistrlower', 'ansistrpos', 'ansistrrscan',
            'ansistrscan', 'ansistrupper', 'ansiuppercase',
            'ansiuppercasefilename', 'appendstr', 'assignstr', 'beep',
            'booltostr', 'bytetocharindex', 'bytetocharlen', 'bytetype',
            'callterminateprocs', 'changefileext', 'charlength',
            'chartobyteindex', 'chartobytelen', 'comparemem', 'comparestr',
            'comparetext', 'createdir', 'createguid', 'currentyear',
            'currtostr', 'currtostrf', 'date', 'datetimetofiledate',
            'datetimetostr', 'datetimetostring', 'datetimetosystemtime',
            'datetimetotimestamp', 'datetostr', 'dayofweek', 'decodedate',
            'decodedatefully', 'decodetime', 'deletefile', 'directoryexists',
            'diskfree', 'disksize', 'disposestr', 'encodedate', 'encodetime',
            'exceptionerrormessage', 'excludetrailingbackslash',
            'excludetrailingpathdelimiter', 'expandfilename',
            'expandfilenamecase', 'expanduncfilename', 'extractfiledir',
            'extractfiledrive', 'extractfileext', 'extractfilename',
            'extractfilepath', 'extractrelativepath', 'extractshortpathname',
            'fileage', 'fileclose', 'filecreate', 'filedatetodatetime',
            'fileexists', 'filegetattr', 'filegetdate', 'fileisreadonly',
            'fileopen', 'fileread', 'filesearch', 'fileseek', 'filesetattr',
            'filesetdate', 'filesetreadonly', 'filewrite', 'finalizepackage',
            'findclose', 'findcmdlineswitch', 'findfirst', 'findnext',
            'floattocurr', 'floattodatetime', 'floattodecimal', 'floattostr',
            'floattostrf', 'floattotext', 'floattotextfmt', 'fmtloadstr',
            'fmtstr', 'forcedirectories', 'format', 'formatbuf', 'formatcurr',
            'formatdatetime', 'formatfloat', 'freeandnil', 'getcurrentdir',
            'getenvironmentvariable', 'getfileversion', 'getformatsettings',
            'getlocaleformatsettings', 'getmodulename', 'getpackagedescription',
            'getpackageinfo', 'gettime', 'guidtostring', 'incamonth',
            'includetrailingbackslash', 'includetrailingpathdelimiter',
            'incmonth', 'initializepackage', 'interlockeddecrement',
            'interlockedexchange', 'interlockedexchangeadd',
            'interlockedincrement', 'inttohex', 'inttostr', 'isdelimiter',
            'isequalguid', 'isleapyear', 'ispathdelimiter', 'isvalidident',
            'languages', 'lastdelimiter', 'loadpackage', 'loadstr',
            'lowercase', 'msecstotimestamp', 'newstr', 'nextcharindex', 'now',
            'outofmemoryerror', 'quotedstr', 'raiselastoserror',
            'raiselastwin32error', 'removedir', 'renamefile', 'replacedate',
            'replacetime', 'safeloadlibrary', 'samefilename', 'sametext',
            'setcurrentdir', 'showexception', 'sleep', 'stralloc', 'strbufsize',
            'strbytetype', 'strcat', 'strcharlength', 'strcomp', 'strcopy',
            'strdispose', 'strecopy', 'strend', 'strfmt', 'stricomp',
            'stringreplace', 'stringtoguid', 'strlcat', 'strlcomp', 'strlcopy',
            'strlen', 'strlfmt', 'strlicomp', 'strlower', 'strmove', 'strnew',
            'strnextchar', 'strpas', 'strpcopy', 'strplcopy', 'strpos',
            'strrscan', 'strscan', 'strtobool', 'strtobooldef', 'strtocurr',
            'strtocurrdef', 'strtodate', 'strtodatedef', 'strtodatetime',
            'strtodatetimedef', 'strtofloat', 'strtofloatdef', 'strtoint',
            'strtoint64', 'strtoint64def', 'strtointdef', 'strtotime',
            'strtotimedef', 'strupper', 'supports', 'syserrormessage',
            'systemtimetodatetime', 'texttofloat', 'time', 'timestamptodatetime',
            'timestamptomsecs', 'timetostr', 'trim', 'trimleft', 'trimright',
            'tryencodedate', 'tryencodetime', 'tryfloattocurr', 'tryfloattodatetime',
            'trystrtobool', 'trystrtocurr', 'trystrtodate', 'trystrtodatetime',
            'trystrtofloat', 'trystrtoint', 'trystrtoint64', 'trystrtotime',
            'unloadpackage', 'uppercase', 'widecomparestr', 'widecomparetext',
            'widefmtstr', 'wideformat', 'wideformatbuf', 'widelowercase',
            'widesamestr', 'widesametext', 'wideuppercase', 'win32check',
            'wraptext'
        ],
        'Classes': [
            'activateclassgroup', 'allocatehwnd', 'bintohex', 'checksynchronize',
            'collectionsequal', 'countgenerations', 'deallocatehwnd', 'equalrect',
            'extractstrings', 'findclass', 'findglobalcomponent', 'getclass',
            'groupdescendantswith', 'hextobin', 'identtoint',
            'initinheritedcomponent', 'inttoident', 'invalidpoint',
            'isuniqueglobalcomponentname', 'linestart', 'objectbinarytotext',
            'objectresourcetotext', 'objecttexttobinary', 'objecttexttoresource',
            'pointsequal', 'readcomponentres', 'readcomponentresex',
            'readcomponentresfile', 'rect', 'registerclass', 'registerclassalias',
            'registerclasses', 'registercomponents', 'registerintegerconsts',
            'registernoicon', 'registernonactivex', 'smallpoint', 'startclassgroup',
            'teststreamformat', 'unregisterclass', 'unregisterclasses',
            'unregisterintegerconsts', 'unregistermoduleclasses',
            'writecomponentresfile'
        ],
        'Math': [
            'arccos', 'arccosh', 'arccot', 'arccoth', 'arccsc', 'arccsch', 'arcsec',
            'arcsech', 'arcsin', 'arcsinh', 'arctan2', 'arctanh', 'ceil',
            'comparevalue', 'cosecant', 'cosh', 'cot', 'cotan', 'coth', 'csc',
            'csch', 'cycletodeg', 'cycletograd', 'cycletorad', 'degtocycle',
            'degtograd', 'degtorad', 'divmod', 'doubledecliningbalance',
            'ensurerange', 'floor', 'frexp', 'futurevalue', 'getexceptionmask',
            'getprecisionmode', 'getroundmode', 'gradtocycle', 'gradtodeg',
            'gradtorad', 'hypot', 'inrange', 'interestpayment', 'interestrate',
            'internalrateofreturn', 'intpower', 'isinfinite', 'isnan', 'iszero',
            'ldexp', 'lnxp1', 'log10', 'log2', 'logn', 'max', 'maxintvalue',
            'maxvalue', 'mean', 'meanandstddev', 'min', 'minintvalue', 'minvalue',
            'momentskewkurtosis', 'netpresentvalue', 'norm', 'numberofperiods',
            'payment', 'periodpayment', 'poly', 'popnstddev', 'popnvariance',
            'power', 'presentvalue', 'radtocycle', 'radtodeg', 'radtograd',
            'randg', 'randomrange', 'roundto', 'samevalue', 'sec', 'secant',
            'sech', 'setexceptionmask', 'setprecisionmode', 'setroundmode',
            'sign', 'simpleroundto', 'sincos', 'sinh', 'slndepreciation', 'stddev',
            'sum', 'sumint', 'sumofsquares', 'sumsandsquares', 'syddepreciation',
            'tan', 'tanh', 'totalvariance', 'variance'
        ]
    }

    ASM_REGISTERS = set([
        'ah', 'al', 'ax', 'bh', 'bl', 'bp', 'bx', 'ch', 'cl', 'cr0',
        'cr1', 'cr2', 'cr3', 'cr4', 'cs', 'cx', 'dh', 'di', 'dl', 'dr0',
        'dr1', 'dr2', 'dr3', 'dr4', 'dr5', 'dr6', 'dr7', 'ds', 'dx',
        'eax', 'ebp', 'ebx', 'ecx', 'edi', 'edx', 'es', 'esi', 'esp',
        'fs', 'gs', 'mm0', 'mm1', 'mm2', 'mm3', 'mm4', 'mm5', 'mm6',
        'mm7', 'si', 'sp', 'ss', 'st0', 'st1', 'st2', 'st3', 'st4', 'st5',
        'st6', 'st7', 'xmm0', 'xmm1', 'xmm2', 'xmm3', 'xmm4', 'xmm5',
        'xmm6', 'xmm7'
    ])

    ASM_INSTRUCTIONS = set([
        'aaa', 'aad', 'aam', 'aas', 'adc', 'add', 'and', 'arpl', 'bound',
        'bsf', 'bsr', 'bswap', 'bt', 'btc', 'btr', 'bts', 'call', 'cbw',
        'cdq', 'clc', 'cld', 'cli', 'clts', 'cmc', 'cmova', 'cmovae',
        'cmovb', 'cmovbe', 'cmovc', 'cmovcxz', 'cmove', 'cmovg',
        'cmovge', 'cmovl', 'cmovle', 'cmovna', 'cmovnae', 'cmovnb',
        'cmovnbe', 'cmovnc', 'cmovne', 'cmovng', 'cmovnge', 'cmovnl',
        'cmovnle', 'cmovno', 'cmovnp', 'cmovns', 'cmovnz', 'cmovo',
        'cmovp', 'cmovpe', 'cmovpo', 'cmovs', 'cmovz', 'cmp', 'cmpsb',
        'cmpsd', 'cmpsw', 'cmpxchg', 'cmpxchg486', 'cmpxchg8b', 'cpuid',
        'cwd', 'cwde', 'daa', 'das', 'dec', 'div', 'emms', 'enter', 'hlt',
        'ibts', 'icebp', 'idiv', 'imul', 'in', 'inc', 'insb', 'insd',
        'insw', 'int', 'int01', 'int03', 'int1', 'int3', 'into', 'invd',
        'invlpg', 'iret', 'iretd', 'iretw', 'ja', 'jae', 'jb', 'jbe',
        'jc', 'jcxz', 'jcxz', 'je', 'jecxz', 'jg', 'jge', 'jl', 'jle',
        'jmp', 'jna', 'jnae', 'jnb', 'jnbe', 'jnc', 'jne', 'jng', 'jnge',
        'jnl', 'jnle', 'jno', 'jnp', 'jns', 'jnz', 'jo', 'jp', 'jpe',
        'jpo', 'js', 'jz', 'lahf', 'lar', 'lcall', 'lds', 'lea', 'leave',
        'les', 'lfs', 'lgdt', 'lgs', 'lidt', 'ljmp', 'lldt', 'lmsw',
        'loadall', 'loadall286', 'lock', 'lodsb', 'lodsd', 'lodsw',
        'loop', 'loope', 'loopne', 'loopnz', 'loopz', 'lsl', 'lss', 'ltr',
        'mov', 'movd', 'movq', 'movsb', 'movsd', 'movsw', 'movsx',
        'movzx', 'mul', 'neg', 'nop', 'not', 'or', 'out', 'outsb', 'outsd',
        'outsw', 'pop', 'popa', 'popad', 'popaw', 'popf', 'popfd', 'popfw',
        'push', 'pusha', 'pushad', 'pushaw', 'pushf', 'pushfd', 'pushfw',
        'rcl', 'rcr', 'rdmsr', 'rdpmc', 'rdshr', 'rdtsc', 'rep', 'repe',
        'repne', 'repnz', 'repz', 'ret', 'retf', 'retn', 'rol', 'ror',
        'rsdc', 'rsldt', 'rsm', 'sahf', 'sal', 'salc', 'sar', 'sbb',
        'scasb', 'scasd', 'scasw', 'seta', 'setae', 'setb', 'setbe',
        'setc', 'setcxz', 'sete', 'setg', 'setge', 'setl', 'setle',
        'setna', 'setnae', 'setnb', 'setnbe', 'setnc', 'setne', 'setng',
        'setnge', 'setnl', 'setnle', 'setno', 'setnp', 'setns', 'setnz',
        'seto', 'setp', 'setpe', 'setpo', 'sets', 'setz', 'sgdt', 'shl',
        'shld', 'shr', 'shrd', 'sidt', 'sldt', 'smi', 'smint', 'smintold',
        'smsw', 'stc', 'std', 'sti', 'stosb', 'stosd', 'stosw', 'str',
        'sub', 'svdc', 'svldt', 'svts', 'syscall', 'sysenter', 'sysexit',
        'sysret', 'test', 'ud1', 'ud2', 'umov', 'verr', 'verw', 'wait',
        'wbinvd', 'wrmsr', 'wrshr', 'xadd', 'xbts', 'xchg', 'xlat',
        'xlatb', 'xor'
    ])

    def __init__(self, **options):
        Lexer.__init__(self, **options)
        self.keywords = set()
        if get_bool_opt(options, 'turbopascal', True):
            self.keywords.update(self.TURBO_PASCAL_KEYWORDS)
        if get_bool_opt(options, 'delphi', True):
            self.keywords.update(self.DELPHI_KEYWORDS)
        if get_bool_opt(options, 'freepascal', True):
            self.keywords.update(self.FREE_PASCAL_KEYWORDS)
        self.builtins = set()
        for unit in get_list_opt(options, 'units', self.BUILTIN_UNITS.keys()):
            self.builtins.update(self.BUILTIN_UNITS[unit])

    def get_tokens_unprocessed(self, text):
        scanner = Scanner(text, re.DOTALL | re.MULTILINE | re.IGNORECASE)
        stack = ['initial']
        in_function_block = False
        in_property_block = False
        was_dot = False
        next_token_is_function = False
        next_token_is_property = False
        collect_labels = False
        block_labels = set()
        brace_balance = [0, 0]

        while not scanner.eos:
            token = Error

            if stack[-1] == 'initial':
                if scanner.scan(r'\s+'):
                    token = Text
                elif scanner.scan(r'\{.*?\}|\(\*.*?\*\)'):
                    if scanner.match.startswith('$'):
                        token = Comment.Preproc
                    else:
                        token = Comment.Multiline
                elif scanner.scan(r'//.*?$'):
                    token = Comment.Single
                elif scanner.scan(r'[-+*\/=<>:;,.@\^]'):
                    token = Operator
                    # stop label highlighting on next ";"
                    if collect_labels and scanner.match == ';':
                        collect_labels = False
                elif scanner.scan(r'[\(\)\[\]]+'):
                    token = Punctuation
                    # abort function naming ``foo = Function(...)``
                    next_token_is_function = False
                    # if we are in a function block we count the open
                    # braces because ootherwise it's impossible to
                    # determine the end of the modifier context
                    if in_function_block or in_property_block:
                        if scanner.match == '(':
                            brace_balance[0] += 1
                        elif scanner.match == ')':
                            brace_balance[0] -= 1
                        elif scanner.match == '[':
                            brace_balance[1] += 1
                        elif scanner.match == ']':
                            brace_balance[1] -= 1
                elif scanner.scan(r'[A-Za-z_][A-Za-z_0-9]*'):
                    lowercase_name = scanner.match.lower()
                    if lowercase_name == 'result':
                        token = Name.Builtin.Pseudo
                    elif lowercase_name in self.keywords:
                        token = Keyword
                        # if we are in a special block and a
                        # block ending keyword occours (and the parenthesis
                        # is balanced) we end the current block context
                        if (in_function_block or in_property_block) and \
                           lowercase_name in self.BLOCK_KEYWORDS and \
                           brace_balance[0] <= 0 and \
                           brace_balance[1] <= 0:
                            in_function_block = False
                            in_property_block = False
                            brace_balance = [0, 0]
                            block_labels = set()
                        if lowercase_name in ('label', 'goto'):
                            collect_labels = True
                        elif lowercase_name == 'asm':
                            stack.append('asm')
                        elif lowercase_name == 'property':
                            in_property_block = True
                            next_token_is_property = True
                        elif lowercase_name in ('procedure', 'operator',
                                                'function', 'constructor',
                                                'destructor'):
                            in_function_block = True
                            next_token_is_function = True
                    # we are in a function block and the current name
                    # is in the set of registered modifiers. highlight
                    # it as pseudo keyword
                    elif in_function_block and \
                         lowercase_name in self.FUNCTION_MODIFIERS:
                        token = Keyword.Pseudo
                    # if we are in a property highlight some more
                    # modifiers
                    elif in_property_block and \
                         lowercase_name in ('read', 'write'):
                        token = Keyword.Pseudo
                        next_token_is_function = True
                    # if the last iteration set next_token_is_function
                    # to true we now want this name highlighted as
                    # function. so do that and reset the state
                    elif next_token_is_function:
                        # Look if the next token is a dot. If yes it's
                        # not a function, but a class name and the
                        # part after the dot a function name
                        if scanner.test(r'\s*\.\s*'):
                            token = Name.Class
                        # it's not a dot, our job is done
                        else:
                            token = Name.Function
                            next_token_is_function = False
                    # same for properties
                    elif next_token_is_property:
                        token = Name.Property
                        next_token_is_property = False
                    # Highlight this token as label and add it
                    # to the list of known labels
                    elif collect_labels:
                        token = Name.Label
                        block_labels.add(scanner.match.lower())
                    # name is in list of known labels
                    elif lowercase_name in block_labels:
                        token = Name.Label
                    elif lowercase_name in self.BUILTIN_TYPES:
                        token = Keyword.Type
                    elif lowercase_name in self.DIRECTIVES:
                        token = Keyword.Pseudo
                    # builtins are just builtins if the token
                    # before isn't a dot
                    elif not was_dot and lowercase_name in self.builtins:
                        token = Name.Builtin
                    else:
                        token = Name
                elif scanner.scan(r"'"):
                    token = String
                    stack.append('string')
                elif scanner.scan(r'\#(\d+|\$[0-9A-Fa-f]+)'):
                    token = String.Char
                elif scanner.scan(r'\$[0-9A-Fa-f]+'):
                    token = Number.Hex
                elif scanner.scan(r'\d+(?![eE]|\.[^.])'):
                    token = Number.Integer
                elif scanner.scan(r'\d+(\.\d+([eE][+-]?\d+)?|[eE][+-]?\d+)'):
                    token = Number.Float
                else:
                    # if the stack depth is deeper than once, pop
                    if len(stack) > 1:
                        stack.pop()
                    scanner.get_char()

            elif stack[-1] == 'string':
                if scanner.scan(r"''"):
                    token = String.Escape
                elif scanner.scan(r"'"):
                    token = String
                    stack.pop()
                elif scanner.scan(r"[^']*"):
                    token = String
                else:
                    scanner.get_char()
                    stack.pop()

            elif stack[-1] == 'asm':
                if scanner.scan(r'\s+'):
                    token = Text
                elif scanner.scan(r'end'):
                    token = Keyword
                    stack.pop()
                elif scanner.scan(r'\{.*?\}|\(\*.*?\*\)'):
                    if scanner.match.startswith('$'):
                        token = Comment.Preproc
                    else:
                        token = Comment.Multiline
                elif scanner.scan(r'//.*?$'):
                    token = Comment.Single
                elif scanner.scan(r"'"):
                    token = String
                    stack.append('string')
                elif scanner.scan(r'@@[A-Za-z_][A-Za-z_0-9]*'):
                    token = Name.Label
                elif scanner.scan(r'[A-Za-z_][A-Za-z_0-9]*'):
                    lowercase_name = scanner.match.lower()
                    if lowercase_name in self.ASM_INSTRUCTIONS:
                        token = Keyword
                    elif lowercase_name in self.ASM_REGISTERS:
                        token = Name.Builtin
                    else:
                        token = Name
                elif scanner.scan(r'[-+*\/=<>:;,.@\^]+'):
                    token = Operator
                elif scanner.scan(r'[\(\)\[\]]+'):
                    token = Punctuation
                elif scanner.scan(r'\$[0-9A-Fa-f]+'):
                    token = Number.Hex
                elif scanner.scan(r'\d+(?![eE]|\.[^.])'):
                    token = Number.Integer
                elif scanner.scan(r'\d+(\.\d+([eE][+-]?\d+)?|[eE][+-]?\d+)'):
                    token = Number.Float
                else:
                    scanner.get_char()
                    stack.pop()

            # save the dot!!!11
            if scanner.match.strip():
                was_dot = scanner.match == '.'
            yield scanner.start_pos, token, scanner.match or ''


class DylanLexer(RegexLexer):
    """
    For the `Dylan <http://www.opendylan.org/>`_ language.

    *New in Pygments 0.7.*
    """

    name = 'Dylan'
    aliases = ['dylan']
    filenames = ['*.dylan', '*.dyl', '*.intr']
    mimetypes = ['text/x-dylan']

    flags = re.IGNORECASE

    builtins = set([
        'subclass', 'abstract', 'block', 'concrete', 'constant', 'class',
        'compiler-open', 'compiler-sideways', 'domain', 'dynamic',
        'each-subclass', 'exception', 'exclude', 'function', 'generic',
        'handler', 'inherited', 'inline', 'inline-only', 'instance',
        'interface', 'import', 'keyword', 'library', 'macro', 'method',
        'module', 'open', 'primary', 'required', 'sealed', 'sideways',
        'singleton', 'slot', 'thread', 'variable', 'virtual'])

    keywords = set([
        'above', 'afterwards', 'begin', 'below', 'by', 'case', 'cleanup',
        'create', 'define', 'else', 'elseif', 'end', 'export', 'finally',
        'for', 'from', 'if', 'in', 'let', 'local', 'otherwise', 'rename',
        'select', 'signal', 'then', 'to', 'unless', 'until', 'use', 'when',
        'while'])

    operators = set([
        '~', '+', '-', '*', '|', '^', '=', '==', '~=', '~==', '<', '<=',
        '>', '>=', '&', '|'])

    functions = set([
        'abort', 'abs', 'add', 'add!', 'add-method', 'add-new', 'add-new!',
        'all-superclasses', 'always', 'any?', 'applicable-method?', 'apply',
        'aref', 'aref-setter', 'as', 'as-lowercase', 'as-lowercase!',
        'as-uppercase', 'as-uppercase!', 'ash', 'backward-iteration-protocol',
        'break', 'ceiling', 'ceiling/', 'cerror', 'check-type', 'choose',
        'choose-by', 'complement', 'compose', 'concatenate', 'concatenate-as',
        'condition-format-arguments', 'condition-format-string', 'conjoin',
        'copy-sequence', 'curry', 'default-handler', 'dimension', 'dimensions',
        'direct-subclasses', 'direct-superclasses', 'disjoin', 'do',
        'do-handlers', 'element', 'element-setter', 'empty?', 'error', 'even?',
        'every?', 'false-or', 'fill!', 'find-key', 'find-method', 'first',
        'first-setter', 'floor', 'floor/', 'forward-iteration-protocol',
        'function-arguments', 'function-return-values',
        'function-specializers', 'gcd', 'generic-function-mandatory-keywords',
        'generic-function-methods', 'head', 'head-setter', 'identity',
        'initialize', 'instance?', 'integral?', 'intersection',
        'key-sequence', 'key-test', 'last', 'last-setter', 'lcm', 'limited',
        'list', 'logand', 'logbit?', 'logior', 'lognot', 'logxor', 'make',
        'map', 'map-as', 'map-into', 'max', 'member?', 'merge-hash-codes',
        'min', 'modulo', 'negative', 'negative?', 'next-method',
        'object-class', 'object-hash', 'odd?', 'one-of', 'pair', 'pop',
        'pop-last', 'positive?', 'push', 'push-last', 'range', 'rank',
        'rcurry', 'reduce', 'reduce1', 'remainder', 'remove', 'remove!',
        'remove-duplicates', 'remove-duplicates!', 'remove-key!',
        'remove-method', 'replace-elements!', 'replace-subsequence!',
        'restart-query', 'return-allowed?', 'return-description',
        'return-query', 'reverse', 'reverse!', 'round', 'round/',
        'row-major-index', 'second', 'second-setter', 'shallow-copy',
        'signal', 'singleton', 'size', 'size-setter', 'slot-initialized?',
        'sort', 'sort!', 'sorted-applicable-methods', 'subsequence-position',
        'subtype?', 'table-protocol', 'tail', 'tail-setter', 'third',
        'third-setter', 'truncate', 'truncate/', 'type-error-expected-type',
        'type-error-value', 'type-for-copy', 'type-union', 'union', 'values',
        'vector', 'zero?'])

    valid_name = '\\\\?[a-zA-Z0-9' + re.escape('!&*<>|^$%@_-+~?/=') + ']+'

    def get_tokens_unprocessed(self, text):
        for index, token, value in RegexLexer.get_tokens_unprocessed(self, text):
            if token is Name:
                if value in self.builtins:
                    yield index, Name.Builtin, value
                    continue
                if value in self.keywords:
                    yield index, Keyword, value
                    continue
                if value in self.functions:
                    yield index, Name.Builtin, value
                    continue
                if value in self.operators:
                    yield index, Operator, value
                    continue
            yield index, token, value

    tokens = {
        'root': [
            # Whitespace
            (r'\s+', Text),

            # single line comment
            (r'//.*?\n', Comment.Single),

            # lid header
            (r'([A-Za-z0-9-]+)(:)([ \t]*)(.*(?:\n[ \t].+)*)',
                bygroups(Name.Attribute, Operator, Text, String)),

            ('', Text, 'code') # no header match, switch to code
        ],
        'code': [
            # Whitespace
            (r'\s+', Text),

            # single line comment
            (r'//.*?\n', Comment.Single),

            # multi-line comment
            (r'/\*', Comment.Multiline, 'comment'),

            # strings and characters
            (r'"', String, 'string'),
            (r"'(\\.|\\[0-7]{1,3}|\\x[a-fA-F0-9]{1,2}|[^\\\'\n])'", String.Char),

            # binary integer
            (r'#[bB][01]+', Number),

            # octal integer
            (r'#[oO][0-7]+', Number.Oct),

            # floating point
            (r'[-+]?(\d*\.\d+(e[-+]?\d+)?|\d+(\.\d*)?e[-+]?\d+)', Number.Float),

            # decimal integer
            (r'[-+]?\d+', Number.Integer),

            # hex integer
            (r'#[xX][0-9a-fA-F]+', Number.Hex),

            # Macro parameters
            (r'(\?' + valid_name + ')(:)(token|name|variable|expression|body|case-body|\*)',
                bygroups(Name.Tag, Operator, Name.Builtin)),
            (r'(\?)(:)(token|name|variable|expression|body|case-body|\*)',
                bygroups(Name.Tag, Operator, Name.Builtin)),
            (r'\?' + valid_name, Name.Tag),

            # Punctuation
            (r'(=>|::|#\(|#\[|##|\?|\?\?|\?=|[(){}\[\],\.;])', Punctuation),

            # Most operators are picked up as names and then re-flagged.
            # This one isn't valid in a name though, so we pick it up now.
            (r':=', Operator),

            # Pick up #t / #f before we match other stuff with #.
            (r'#[tf]', Literal),

            # #"foo" style keywords
            (r'#"', String.Symbol, 'keyword'),

            # #rest, #key, #all-keys, etc.
            (r'#[a-zA-Z0-9-]+', Keyword),

            # required-init-keyword: style keywords.
            (valid_name + ':', Keyword),

            # class names
            (r'<' + valid_name + '>', Name.Class),

            # define variable forms.
            (r'\*' + valid_name + '\*', Name.Variable.Global),

            # define constant forms.
            (r'\$' + valid_name, Name.Constant),

            # everything else. We re-flag some of these in the method above.
            (valid_name, Name),
        ],
        'comment': [
            (r'[^*/]', Comment.Multiline),
            (r'/\*', Comment.Multiline, '#push'),
            (r'\*/', Comment.Multiline, '#pop'),
            (r'[*/]', Comment.Multiline)
        ],
        'keyword': [
            (r'"', String.Symbol, '#pop'),
            (r'[^\\"]+', String.Symbol), # all other characters
        ],
        'string': [
            (r'"', String, '#pop'),
            (r'\\([\\abfnrtv"\']|x[a-fA-F0-9]{2,4}|[0-7]{1,3})', String.Escape),
            (r'[^\\"\n]+', String), # all other characters
            (r'\\\n', String), # line continuation
            (r'\\', String), # stray backslash
        ]
    }


class DylanLidLexer(RegexLexer):
    """
    For Dylan LID (Library Interchange Definition) files.

    *New in Pygments 1.6.*
    """

    name = 'DylanLID'
    aliases = ['dylan-lid', 'lid']
    filenames = ['*.lid', '*.hdp']
    mimetypes = ['text/x-dylan-lid']

    flags = re.IGNORECASE

    tokens = {
        'root': [
            # Whitespace
            (r'\s+', Text),

            # single line comment
            (r'//.*?\n', Comment.Single),

            # lid header
            (r'(.*?)(:)([ \t]*)(.*(?:\n[ \t].+)*)',
             bygroups(Name.Attribute, Operator, Text, String)),
        ]
    }

def objective(baselexer):
    """
    Generate a subclass of baselexer that accepts the Objective-C syntax
    extensions.
    """

    # Have to be careful not to accidentally match JavaDoc/Doxygen syntax here,
    # since that's quite common in ordinary C/C++ files.  It's OK to match
    # JavaDoc/Doxygen keywords that only apply to Objective-C, mind.
    #
    # The upshot of this is that we CANNOT match @class or @interface
    _oc_keywords = re.compile(r'@(?:end|implementation|protocol)')

    # Matches [ <ws>? identifier <ws> ( identifier <ws>? ] |  identifier? : )
    # (note the identifier is *optional* when there is a ':'!)
    _oc_message = re.compile(r'\[\s*[a-zA-Z_][a-zA-Z0-9_]*\s+'
                             r'(?:[a-zA-Z_][a-zA-Z0-9_]*\s*\]|'
                             r'(?:[a-zA-Z_][a-zA-Z0-9_]*)?:)')

    class GeneratedObjectiveCVariant(baselexer):
        """
        Implements Objective-C syntax on top of an existing C family lexer.
        """

        tokens = {
            'statements': [
                (r'@"', String, 'string'),
                (r"@'(\\.|\\[0-7]{1,3}|\\x[a-fA-F0-9]{1,2}|[^\\\'\n])'",
                 String.Char),
                (r'@(\d+\.\d*|\.\d+|\d+)[eE][+-]?\d+[lL]?', Number.Float),
                (r'@(\d+\.\d*|\.\d+|\d+[fF])[fF]?', Number.Float),
                (r'@0x[0-9a-fA-F]+[Ll]?', Number.Hex),
                (r'@0[0-7]+[Ll]?', Number.Oct),
                (r'@\d+[Ll]?', Number.Integer),
                (r'(in|@selector|@private|@protected|@public|@encode|'
                 r'@synchronized|@try|@throw|@catch|@finally|@end|@property|'
                 r'@synthesize|@dynamic|@optional)\b', Keyword),
                (r'(id|Class|IMP|SEL|BOOL|IBOutlet|IBAction|unichar)\b',
                 Keyword.Type),
                (r'@(true|false|YES|NO)\n', Name.Builtin),
                (r'(YES|NO|nil)\b', Name.Builtin),
                (r'(@interface|@implementation)(\s+)', bygroups(Keyword, Text),
                 ('#pop', 'oc_classname')),
                (r'(@class|@protocol)(\s+)', bygroups(Keyword, Text),
                 ('#pop', 'oc_forward_classname')),
                inherit,
            ],
            'oc_classname' : [
                # interface definition that inherits
                ('([a-zA-Z$_][a-zA-Z0-9$_]*)(\s*:\s*)([a-zA-Z$_][a-zA-Z0-9$_]*)?',
                 bygroups(Name.Class, Text, Name.Class), '#pop'),
                # interface definition for a category
                ('([a-zA-Z$_][a-zA-Z0-9$_]*)(\s*)(\([a-zA-Z$_][a-zA-Z0-9$_]*\))',
                 bygroups(Name.Class, Text, Name.Label), '#pop'),
                # simple interface / implementation
                ('([a-zA-Z$_][a-zA-Z0-9$_]*)', Name.Class, '#pop')
            ],
            'oc_forward_classname' : [
              ('([a-zA-Z$_][a-zA-Z0-9$_]*)(\s*,\s*)',
               bygroups(Name.Class, Text), 'oc_forward_classname'),
              ('([a-zA-Z$_][a-zA-Z0-9$_]*)(\s*;?)',
               bygroups(Name.Class, Text), '#pop')
            ],
            'root': [
              # methods
              (r'^([-+])(\s*)'                         # method marker
               r'(\(.*?\))?(\s*)'                      # return type
               r'([a-zA-Z$_][a-zA-Z0-9$_]*:?)',        # begin of method name
               bygroups(Keyword, Text, using(this),
                        Text, Name.Function),
               'method'),
              inherit,
            ],
            'method': [
                include('whitespace'),
                # TODO unsure if ellipses are allowed elsewhere, see
                # discussion in Issue 789
                (r',', Punctuation),
                (r'\.\.\.', Punctuation),
                (r'(\(.*?\))([a-zA-Z$_][a-zA-Z0-9$_]*)', bygroups(using(this),
                                                                  Name.Variable)),
                (r'[a-zA-Z$_][a-zA-Z0-9$_]*:', Name.Function),
                (';', Punctuation, '#pop'),
                ('{', Punctuation, 'function'),
                ('', Text, '#pop'),
            ],
        }

        def analyse_text(text):
            if _oc_keywords.search(text):
                return 1.0
            elif '@"' in text: # strings
                return 0.8
            elif _oc_message.search(text):
                return 0.8
            return 0

    return GeneratedObjectiveCVariant

class ObjectiveCLexer(objective(CLexer)):
    """
    For Objective-C source code with preprocessor directives.
    """

    name = 'Objective-C'
    aliases = ['objective-c', 'objectivec', 'obj-c', 'objc']
    filenames = ['*.m', '*.h']
    mimetypes = ['text/x-objective-c']
    priority = 0.05    # Lower than C

class ObjectiveCppLexer(objective(CppLexer)):
    """
    For Objective-C++ source code with preprocessor directives.
    """

    name = 'Objective-C++'
    aliases = ['objective-c++', 'objectivec++', 'obj-c++', 'objc++']
    filenames = ['*.mm', '*.hh']
    mimetypes = ['text/x-objective-c++']
    priority = 0.05    # Lower than C++

class FortranLexer(RegexLexer):
    """
    Lexer for FORTRAN 90 code.

    *New in Pygments 0.10.*
    """
    name = 'Fortran'
    aliases = ['fortran']
    filenames = ['*.f', '*.f90', '*.F', '*.F90']
    mimetypes = ['text/x-fortran']
    flags = re.IGNORECASE

    # Data Types: INTEGER, REAL, COMPLEX, LOGICAL, CHARACTER and DOUBLE PRECISION
    # Operators: **, *, +, -, /, <, >, <=, >=, ==, /=
    # Logical (?): NOT, AND, OR, EQV, NEQV

    # Builtins:
    # http://gcc.gnu.org/onlinedocs/gcc-3.4.6/g77/Table-of-Intrinsic-Functions.html

    tokens = {
        'root': [
            (r'!.*\n', Comment),
            include('strings'),
            include('core'),
            (r'[a-z][a-z0-9_]*', Name.Variable),
            include('nums'),
            (r'[\s]+', Text),
        ],
        'core': [
            # Statements
            (r'\b(ACCEPT|ALLOCATABLE|ALLOCATE|ARRAY|ASSIGN|ASYNCHRONOUS|'
             r'BACKSPACE|BIND|BLOCK DATA|BYTE|CALL|CASE|CLOSE|COMMON|CONTAINS|'
             r'CONTINUE|CYCLE|DATA|DEALLOCATE|DECODE|DEFERRED|DIMENSION|DO|'
             r'ELSE|ENCODE|END FILE|ENDIF|END|ENTRY|ENUMERATOR|EQUIVALENCE|'
             r'EXIT|EXTERNAL|EXTRINSIC|FINAL|FORALL|FORMAT|FUNCTION|GENERIC|'
             r'GOTO|IF|IMPLICIT|IMPORT|INCLUDE|INQUIRE|INTENT|INTERFACE|'
             r'INTRINSIC|MODULE|NAMELIST|NULLIFY|NONE|NON_INTRINSIC|'
             r'NON_OVERRIDABLE|NOPASS|OPEN|OPTIONAL|OPTIONS|PARAMETER|PASS|'
             r'PAUSE|POINTER|PRINT|PRIVATE|PROGRAM|PROTECTED|PUBLIC|PURE|READ|'
             r'RECURSIVE|RETURN|REWIND|SAVE|SELECT|SEQUENCE|STOP|SUBROUTINE|'
             r'TARGET|THEN|TYPE|USE|VALUE|VOLATILE|WHERE|WRITE|WHILE)\s*\b',
             Keyword),

            # Data Types
            (r'\b(CHARACTER|COMPLEX|DOUBLE PRECISION|DOUBLE COMPLEX|INTEGER|'
             r'LOGICAL|REAL|C_INT|C_SHORT|C_LONG|C_LONG_LONG|C_SIGNED_CHAR|'
             r'C_SIZE_T|C_INT8_T|C_INT16_T|C_INT32_T|C_INT64_T|C_INT_LEAST8_T|'
             r'C_INT_LEAST16_T|C_INT_LEAST32_T|C_INT_LEAST64_T|C_INT_FAST8_T|'
             r'C_INT_FAST16_T|C_INT_FAST32_T|C_INT_FAST64_T|C_INTMAX_T|'
             r'C_INTPTR_T|C_FLOAT|C_DOUBLE|C_LONG_DOUBLE|C_FLOAT_COMPLEX|'
             r'C_DOUBLE_COMPLEX|C_LONG_DOUBLE_COMPLEX|C_BOOL|C_CHAR|C_PTR|'
             r'C_FUNPTR)\s*\b',
             Keyword.Type),

            # Operators
            (r'(\*\*|\*|\+|-|\/|<|>|<=|>=|==|\/=|=)', Operator),

            (r'(::)', Keyword.Declaration),

            (r'[(),:&%;]', Punctuation),

            # Intrinsics
            (r'\b(Abort|Abs|Access|AChar|ACos|AdjustL|AdjustR|AImag|AInt|Alarm|'
             r'All|Allocated|ALog|AMax|AMin|AMod|And|ANInt|Any|ASin|Associated|'
             r'ATan|BesJ|BesJN|BesY|BesYN|Bit_Size|BTest|CAbs|CCos|Ceiling|'
             r'CExp|Char|ChDir|ChMod|CLog|Cmplx|Command_Argument_Count|Complex|'
             r'Conjg|Cos|CosH|Count|CPU_Time|CShift|CSin|CSqRt|CTime|C_Funloc|'
             r'C_Loc|C_Associated|C_Null_Ptr|C_Null_Funptr|C_F_Pointer|'
             r'C_Null_Char|C_Alert|C_Backspace|C_Form_Feed|C_New_Line|'
             r'C_Carriage_Return|C_Horizontal_Tab|C_Vertical_Tab|'
             r'DAbs|DACos|DASin|DATan|Date_and_Time|DbesJ|'
             r'DbesJ|DbesJN|DbesY|DbesY|DbesYN|Dble|DCos|DCosH|DDiM|DErF|DErFC|'
             r'DExp|Digits|DiM|DInt|DLog|DLog|DMax|DMin|DMod|DNInt|Dot_Product|'
             r'DProd|DSign|DSinH|DSin|DSqRt|DTanH|DTan|DTime|EOShift|Epsilon|'
             r'ErF|ErFC|ETime|Exit|Exp|Exponent|Extends_Type_Of|FDate|FGet|'
             r'FGetC|Float|Floor|Flush|FNum|FPutC|FPut|Fraction|FSeek|FStat|'
             r'FTell|GError|GetArg|Get_Command|Get_Command_Argument|'
             r'Get_Environment_Variable|GetCWD|GetEnv|GetGId|GetLog|GetPId|'
             r'GetUId|GMTime|HostNm|Huge|IAbs|IAChar|IAnd|IArgC|IBClr|IBits|'
             r'IBSet|IChar|IDate|IDiM|IDInt|IDNInt|IEOr|IErrNo|IFix|Imag|'
             r'ImagPart|Index|Int|IOr|IRand|IsaTty|IShft|IShftC|ISign|'
             r'Iso_C_Binding|Is_Iostat_End|Is_Iostat_Eor|ITime|Kill|Kind|'
             r'LBound|Len|Len_Trim|LGe|LGt|Link|LLe|LLt|LnBlnk|Loc|Log|'
             r'Logical|Long|LShift|LStat|LTime|MatMul|Max|MaxExponent|MaxLoc|'
             r'MaxVal|MClock|Merge|Move_Alloc|Min|MinExponent|MinLoc|MinVal|'
             r'Mod|Modulo|MvBits|Nearest|New_Line|NInt|Not|Or|Pack|PError|'
             r'Precision|Present|Product|Radix|Rand|Random_Number|Random_Seed|'
             r'Range|Real|RealPart|Rename|Repeat|Reshape|RRSpacing|RShift|'
             r'Same_Type_As|Scale|Scan|Second|Selected_Int_Kind|'
             r'Selected_Real_Kind|Set_Exponent|Shape|Short|Sign|Signal|SinH|'
             r'Sin|Sleep|Sngl|Spacing|Spread|SqRt|SRand|Stat|Sum|SymLnk|'
             r'System|System_Clock|Tan|TanH|Time|Tiny|Transfer|Transpose|Trim|'
             r'TtyNam|UBound|UMask|Unlink|Unpack|Verify|XOr|ZAbs|ZCos|ZExp|'
             r'ZLog|ZSin|ZSqRt)\s*\b',
             Name.Builtin),

            # Booleans
            (r'\.(true|false)\.', Name.Builtin),
            # Comparing Operators
            (r'\.(eq|ne|lt|le|gt|ge|not|and|or|eqv|neqv)\.', Operator.Word),
        ],

        'strings': [
            (r'(?s)"(\\\\|\\[0-7]+|\\.|[^"\\])*"', String.Double),
            (r"(?s)'(\\\\|\\[0-7]+|\\.|[^'\\])*'", String.Single),
        ],

        'nums': [
            (r'\d+(?![.Ee])', Number.Integer),
            (r'[+-]?\d*\.\d+([eE][-+]?\d+)?', Number.Float),
            (r'[+-]?\d+\.\d*([eE][-+]?\d+)?', Number.Float),
        ],
    }


class GLShaderLexer(RegexLexer):
    """
    GLSL (OpenGL Shader) lexer.

    *New in Pygments 1.1.*
    """
    name = 'GLSL'
    aliases = ['glsl']
    filenames = ['*.vert', '*.frag', '*.geo']
    mimetypes = ['text/x-glslsrc']

    tokens = {
        'root': [
            (r'^#.*', Comment.Preproc),
            (r'//.*', Comment.Single),
            (r'/(\\\n)?[*](.|\n)*?[*](\\\n)?/', Comment.Multiline),
            (r'\+|-|~|!=?|\*|/|%|<<|>>|<=?|>=?|==?|&&?|\^|\|\|?',
             Operator),
            (r'[?:]', Operator), # quick hack for ternary
            (r'\bdefined\b', Operator),
            (r'[;{}(),\[\]]', Punctuation),
            #FIXME when e is present, no decimal point needed
            (r'[+-]?\d*\.\d+([eE][-+]?\d+)?', Number.Float),
            (r'[+-]?\d+\.\d*([eE][-+]?\d+)?', Number.Float),
            (r'0[xX][0-9a-fA-F]*', Number.Hex),
            (r'0[0-7]*', Number.Oct),
            (r'[1-9][0-9]*', Number.Integer),
            (r'\b(attribute|const|uniform|varying|centroid|break|continue|'
             r'do|for|while|if|else|in|out|inout|float|int|void|bool|true|'
             r'false|invariant|discard|return|mat[234]|mat[234]x[234]|'
             r'vec[234]|[ib]vec[234]|sampler[123]D|samplerCube|'
             r'sampler[12]DShadow|struct)\b', Keyword),
            (r'\b(asm|class|union|enum|typedef|template|this|packed|goto|'
             r'switch|default|inline|noinline|volatile|public|static|extern|'
             r'external|interface|long|short|double|half|fixed|unsigned|'
             r'lowp|mediump|highp|precision|input|output|hvec[234]|'
             r'[df]vec[234]|sampler[23]DRect|sampler2DRectShadow|sizeof|'
             r'cast|namespace|using)\b', Keyword), #future use
            (r'[a-zA-Z_][a-zA-Z_0-9]*', Name),
            (r'\.', Punctuation),
            (r'\s+', Text),
        ],
    }


class PrologLexer(RegexLexer):
    """
    Lexer for Prolog files.
    """
    name = 'Prolog'
    aliases = ['prolog']
    filenames = ['*.prolog', '*.pro', '*.pl']
    mimetypes = ['text/x-prolog']

    flags = re.UNICODE

    tokens = {
        'root': [
            (r'^#.*', Comment.Single),
            (r'/\*', Comment.Multiline, 'nested-comment'),
            (r'%.*', Comment.Single),
            (r'[0-9]+', Number),
            (r'[\[\](){}|.,;!]', Punctuation),
            (r':-|-->', Punctuation),
            (r'"(?:\\x[0-9a-fA-F]+\\|\\u[0-9a-fA-F]{4}|\\U[0-9a-fA-F]{8}|'
             r'\\[0-7]+\\|\\[\w\W]|[^"])*"', String.Double),
            (r"'(?:''|[^'])*'", String.Atom), # quoted atom
            # Needs to not be followed by an atom.
            #(r'=(?=\s|[a-zA-Z\[])', Operator),
            (r'is\b', Operator),
            (r'(<|>|=<|>=|==|=:=|=|/|//|\*|\+|-)(?=\s|[a-zA-Z0-9\[])',
             Operator),
            (r'(mod|div|not)\b', Operator),
            (r'_', Keyword), # The don't-care variable
            (r'([a-z]+)(:)', bygroups(Name.Namespace, Punctuation)),
            (u'([a-z\u00c0-\u1fff\u3040-\ud7ff\ue000-\uffef]'
             u'[a-zA-Z0-9_$\u00c0-\u1fff\u3040-\ud7ff\ue000-\uffef]*)'
             u'(\\s*)(:-|-->)',
             bygroups(Name.Function, Text, Operator)), # function defn
            (u'([a-z\u00c0-\u1fff\u3040-\ud7ff\ue000-\uffef]'
             u'[a-zA-Z0-9_$\u00c0-\u1fff\u3040-\ud7ff\ue000-\uffef]*)'
             u'(\\s*)(\\()',
             bygroups(Name.Function, Text, Punctuation)),
            (u'[a-z\u00c0-\u1fff\u3040-\ud7ff\ue000-\uffef]'
             u'[a-zA-Z0-9_$\u00c0-\u1fff\u3040-\ud7ff\ue000-\uffef]*',
             String.Atom), # atom, characters
            # This one includes !
            (u'[#&*+\\-./:<=>?@\\\\^~\u00a1-\u00bf\u2010-\u303f]+',
             String.Atom), # atom, graphics
            (r'[A-Z_][A-Za-z0-9_]*', Name.Variable),
            (u'\\s+|[\u2000-\u200f\ufff0-\ufffe\uffef]', Text),
        ],
        'nested-comment': [
            (r'\*/', Comment.Multiline, '#pop'),
            (r'/\*', Comment.Multiline, '#push'),
            (r'[^*/]+', Comment.Multiline),
            (r'[*/]', Comment.Multiline),
        ],
    }

    def analyse_text(text):
        return ':-' in text


class CythonLexer(RegexLexer):
    """
    For Pyrex and `Cython <http://cython.org>`_ source code.

    *New in Pygments 1.1.*
    """

    name = 'Cython'
    aliases = ['cython', 'pyx']
    filenames = ['*.pyx', '*.pxd', '*.pxi']
    mimetypes = ['text/x-cython', 'application/x-cython']

    tokens = {
        'root': [
            (r'\n', Text),
            (r'^(\s*)("""(?:.|\n)*?""")', bygroups(Text, String.Doc)),
            (r"^(\s*)('''(?:.|\n)*?''')", bygroups(Text, String.Doc)),
            (r'[^\S\n]+', Text),
            (r'#.*$', Comment),
            (r'[]{}:(),;[]', Punctuation),
            (r'\\\n', Text),
            (r'\\', Text),
            (r'(in|is|and|or|not)\b', Operator.Word),
            (r'(<)([a-zA-Z0-9.?]+)(>)',
             bygroups(Punctuation, Keyword.Type, Punctuation)),
            (r'!=|==|<<|>>|[-~+/*%=<>&^|.?]', Operator),
            (r'(from)(\d+)(<=)(\s+)(<)(\d+)(:)',
             bygroups(Keyword, Number.Integer, Operator, Name, Operator,
                      Name, Punctuation)),
            include('keywords'),
            (r'(def|property)(\s+)', bygroups(Keyword, Text), 'funcname'),
            (r'(cp?def)(\s+)', bygroups(Keyword, Text), 'cdef'),
            (r'(class|struct)(\s+)', bygroups(Keyword, Text), 'classname'),
            (r'(from)(\s+)', bygroups(Keyword, Text), 'fromimport'),
            (r'(c?import)(\s+)', bygroups(Keyword, Text), 'import'),
            include('builtins'),
            include('backtick'),
            ('(?:[rR]|[uU][rR]|[rR][uU])"""', String, 'tdqs'),
            ("(?:[rR]|[uU][rR]|[rR][uU])'''", String, 'tsqs'),
            ('(?:[rR]|[uU][rR]|[rR][uU])"', String, 'dqs'),
            ("(?:[rR]|[uU][rR]|[rR][uU])'", String, 'sqs'),
            ('[uU]?"""', String, combined('stringescape', 'tdqs')),
            ("[uU]?'''", String, combined('stringescape', 'tsqs')),
            ('[uU]?"', String, combined('stringescape', 'dqs')),
            ("[uU]?'", String, combined('stringescape', 'sqs')),
            include('name'),
            include('numbers'),
        ],
        'keywords': [
            (r'(assert|break|by|continue|ctypedef|del|elif|else|except\??|exec|'
             r'finally|for|gil|global|if|include|lambda|nogil|pass|print|raise|'
             r'return|try|while|yield|as|with)\b', Keyword),
            (r'(DEF|IF|ELIF|ELSE)\b', Comment.Preproc),
        ],
        'builtins': [
            (r'(?<!\.)(__import__|abs|all|any|apply|basestring|bin|bool|buffer|'
             r'bytearray|bytes|callable|chr|classmethod|cmp|coerce|compile|'
             r'complex|delattr|dict|dir|divmod|enumerate|eval|execfile|exit|'
             r'file|filter|float|frozenset|getattr|globals|hasattr|hash|hex|id|'
             r'input|int|intern|isinstance|issubclass|iter|len|list|locals|'
             r'long|map|max|min|next|object|oct|open|ord|pow|property|range|'
             r'raw_input|reduce|reload|repr|reversed|round|set|setattr|slice|'
             r'sorted|staticmethod|str|sum|super|tuple|type|unichr|unicode|'
             r'vars|xrange|zip)\b', Name.Builtin),
            (r'(?<!\.)(self|None|Ellipsis|NotImplemented|False|True|NULL'
             r')\b', Name.Builtin.Pseudo),
            (r'(?<!\.)(ArithmeticError|AssertionError|AttributeError|'
             r'BaseException|DeprecationWarning|EOFError|EnvironmentError|'
             r'Exception|FloatingPointError|FutureWarning|GeneratorExit|IOError|'
             r'ImportError|ImportWarning|IndentationError|IndexError|KeyError|'
             r'KeyboardInterrupt|LookupError|MemoryError|NameError|'
             r'NotImplemented|NotImplementedError|OSError|OverflowError|'
             r'OverflowWarning|PendingDeprecationWarning|ReferenceError|'
             r'RuntimeError|RuntimeWarning|StandardError|StopIteration|'
             r'SyntaxError|SyntaxWarning|SystemError|SystemExit|TabError|'
             r'TypeError|UnboundLocalError|UnicodeDecodeError|'
             r'UnicodeEncodeError|UnicodeError|UnicodeTranslateError|'
             r'UnicodeWarning|UserWarning|ValueError|Warning|ZeroDivisionError'
             r')\b', Name.Exception),
        ],
        'numbers': [
            (r'(\d+\.?\d*|\d*\.\d+)([eE][+-]?[0-9]+)?', Number.Float),
            (r'0\d+', Number.Oct),
            (r'0[xX][a-fA-F0-9]+', Number.Hex),
            (r'\d+L', Number.Integer.Long),
            (r'\d+', Number.Integer)
        ],
        'backtick': [
            ('`.*?`', String.Backtick),
        ],
        'name': [
            (r'@[a-zA-Z0-9_]+', Name.Decorator),
            ('[a-zA-Z_][a-zA-Z0-9_]*', Name),
        ],
        'funcname': [
            ('[a-zA-Z_][a-zA-Z0-9_]*', Name.Function, '#pop')
        ],
        'cdef': [
            (r'(public|readonly|extern|api|inline)\b', Keyword.Reserved),
            (r'(struct|enum|union|class)\b', Keyword),
            (r'([a-zA-Z_][a-zA-Z0-9_]*)(\s*)(?=[(:#=]|$)',
             bygroups(Name.Function, Text), '#pop'),
            (r'([a-zA-Z_][a-zA-Z0-9_]*)(\s*)(,)',
             bygroups(Name.Function, Text, Punctuation)),
            (r'from\b', Keyword, '#pop'),
            (r'as\b', Keyword),
            (r':', Punctuation, '#pop'),
            (r'(?=["\'])', Text, '#pop'),
            (r'[a-zA-Z_][a-zA-Z0-9_]*', Keyword.Type),
            (r'.', Text),
        ],
        'classname': [
            ('[a-zA-Z_][a-zA-Z0-9_]*', Name.Class, '#pop')
        ],
        'import': [
            (r'(\s+)(as)(\s+)', bygroups(Text, Keyword, Text)),
            (r'[a-zA-Z_][a-zA-Z0-9_.]*', Name.Namespace),
            (r'(\s*)(,)(\s*)', bygroups(Text, Operator, Text)),
            (r'', Text, '#pop') # all else: go back
        ],
        'fromimport': [
            (r'(\s+)(c?import)\b', bygroups(Text, Keyword), '#pop'),
            (r'[a-zA-Z_.][a-zA-Z0-9_.]*', Name.Namespace),
            # ``cdef foo from "header"``, or ``for foo from 0 < i < 10``
            (r'', Text, '#pop'),
        ],
        'stringescape': [
            (r'\\([\\abfnrtv"\']|\n|N{.*?}|u[a-fA-F0-9]{4}|'
             r'U[a-fA-F0-9]{8}|x[a-fA-F0-9]{2}|[0-7]{1,3})', String.Escape)
        ],
        'strings': [
            (r'%(\([a-zA-Z0-9]+\))?[-#0 +]*([0-9]+|[*])?(\.([0-9]+|[*]))?'
             '[hlL]?[diouxXeEfFgGcrs%]', String.Interpol),
            (r'[^\\\'"%\n]+', String),
            # quotes, percents and backslashes must be parsed one at a time
            (r'[\'"\\]', String),
            # unhandled string formatting sign
            (r'%', String)
            # newlines are an error (use "nl" state)
        ],
        'nl': [
            (r'\n', String)
        ],
        'dqs': [
            (r'"', String, '#pop'),
            (r'\\\\|\\"|\\\n', String.Escape), # included here again for raw strings
            include('strings')
        ],
        'sqs': [
            (r"'", String, '#pop'),
            (r"\\\\|\\'|\\\n", String.Escape), # included here again for raw strings
            include('strings')
        ],
        'tdqs': [
            (r'"""', String, '#pop'),
            include('strings'),
            include('nl')
        ],
        'tsqs': [
            (r"'''", String, '#pop'),
            include('strings'),
            include('nl')
        ],
    }


class ValaLexer(RegexLexer):
    """
    For Vala source code with preprocessor directives.

    *New in Pygments 1.1.*
    """
    name = 'Vala'
    aliases = ['vala', 'vapi']
    filenames = ['*.vala', '*.vapi']
    mimetypes = ['text/x-vala']

    tokens = {
        'whitespace': [
            (r'^\s*#if\s+0', Comment.Preproc, 'if0'),
            (r'\n', Text),
            (r'\s+', Text),
            (r'\\\n', Text), # line continuation
            (r'//(\n|(.|\n)*?[^\\]\n)', Comment.Single),
            (r'/(\\\n)?[*](.|\n)*?[*](\\\n)?/', Comment.Multiline),
        ],
        'statements': [
            (r'L?"', String, 'string'),
            (r"L?'(\\.|\\[0-7]{1,3}|\\x[a-fA-F0-9]{1,2}|[^\\\'\n])'",
             String.Char),
            (r'(\d+\.\d*|\.\d+|\d+)[eE][+-]?\d+[lL]?', Number.Float),
            (r'(\d+\.\d*|\.\d+|\d+[fF])[fF]?', Number.Float),
            (r'0x[0-9a-fA-F]+[Ll]?', Number.Hex),
            (r'0[0-7]+[Ll]?', Number.Oct),
            (r'\d+[Ll]?', Number.Integer),
            (r'[~!%^&*+=|?:<>/-]', Operator),
            (r'(\[)(Compact|Immutable|(?:Boolean|Simple)Type)(\])',
             bygroups(Punctuation, Name.Decorator, Punctuation)),
            # TODO: "correctly" parse complex code attributes
            (r'(\[)(CCode|(?:Integer|Floating)Type)',
             bygroups(Punctuation, Name.Decorator)),
            (r'[()\[\],.]', Punctuation),
            (r'(as|base|break|case|catch|construct|continue|default|delete|do|'
             r'else|enum|finally|for|foreach|get|if|in|is|lock|new|out|params|'
             r'return|set|sizeof|switch|this|throw|try|typeof|while|yield)\b',
             Keyword),
            (r'(abstract|const|delegate|dynamic|ensures|extern|inline|internal|'
             r'override|owned|private|protected|public|ref|requires|signal|'
             r'static|throws|unowned|var|virtual|volatile|weak|yields)\b',
             Keyword.Declaration),
            (r'(namespace|using)(\s+)', bygroups(Keyword.Namespace, Text),
             'namespace'),
            (r'(class|errordomain|interface|struct)(\s+)',
             bygroups(Keyword.Declaration, Text), 'class'),
            (r'(\.)([a-zA-Z_][a-zA-Z0-9_]*)',
             bygroups(Operator, Name.Attribute)),
            # void is an actual keyword, others are in glib-2.0.vapi
            (r'(void|bool|char|double|float|int|int8|int16|int32|int64|long|'
             r'short|size_t|ssize_t|string|time_t|uchar|uint|uint8|uint16|'
             r'uint32|uint64|ulong|unichar|ushort)\b', Keyword.Type),
            (r'(true|false|null)\b', Name.Builtin),
            ('[a-zA-Z_][a-zA-Z0-9_]*', Name),
        ],
        'root': [
            include('whitespace'),
            ('', Text, 'statement'),
        ],
        'statement' : [
            include('whitespace'),
            include('statements'),
            ('[{}]', Punctuation),
            (';', Punctuation, '#pop'),
        ],
        'string': [
            (r'"', String, '#pop'),
            (r'\\([\\abfnrtv"\']|x[a-fA-F0-9]{2,4}|[0-7]{1,3})', String.Escape),
            (r'[^\\"\n]+', String), # all other characters
            (r'\\\n', String), # line continuation
            (r'\\', String), # stray backslash
        ],
        'if0': [
            (r'^\s*#if.*?(?<!\\)\n', Comment.Preproc, '#push'),
            (r'^\s*#el(?:se|if).*\n', Comment.Preproc, '#pop'),
            (r'^\s*#endif.*?(?<!\\)\n', Comment.Preproc, '#pop'),
            (r'.*?\n', Comment),
        ],
        'class': [
            (r'[a-zA-Z_][a-zA-Z0-9_]*', Name.Class, '#pop')
        ],
        'namespace': [
            (r'[a-zA-Z_][a-zA-Z0-9_.]*', Name.Namespace, '#pop')
        ],
    }


class OocLexer(RegexLexer):
    """
    For `Ooc <http://ooc-lang.org/>`_ source code

    *New in Pygments 1.2.*
    """
    name = 'Ooc'
    aliases = ['ooc']
    filenames = ['*.ooc']
    mimetypes = ['text/x-ooc']

    tokens = {
        'root': [
            (r'\b(class|interface|implement|abstract|extends|from|'
             r'this|super|new|const|final|static|import|use|extern|'
             r'inline|proto|break|continue|fallthrough|operator|if|else|for|'
             r'while|do|switch|case|as|in|version|return|true|false|null)\b',
             Keyword),
            (r'include\b', Keyword, 'include'),
            (r'(cover)([ \t]+)(from)([ \t]+)([a-zA-Z0-9_]+[*@]?)',
             bygroups(Keyword, Text, Keyword, Text, Name.Class)),
            (r'(func)((?:[ \t]|\\\n)+)(~[a-z_][a-zA-Z0-9_]*)',
             bygroups(Keyword, Text, Name.Function)),
            (r'\bfunc\b', Keyword),
            # Note: %= and ^= not listed on http://ooc-lang.org/syntax
            (r'//.*', Comment),
            (r'(?s)/\*.*?\*/', Comment.Multiline),
            (r'(==?|\+=?|-[=>]?|\*=?|/=?|:=|!=?|%=?|\?|>{1,3}=?|<{1,3}=?|\.\.|'
             r'&&?|\|\|?|\^=?)', Operator),
            (r'(\.)([ \t]*)([a-z]\w*)', bygroups(Operator, Text,
                                                 Name.Function)),
            (r'[A-Z][A-Z0-9_]+', Name.Constant),
            (r'[A-Z][a-zA-Z0-9_]*([@*]|\[[ \t]*\])?', Name.Class),

            (r'([a-z][a-zA-Z0-9_]*(?:~[a-z][a-zA-Z0-9_]*)?)((?:[ \t]|\\\n)*)(?=\()',
             bygroups(Name.Function, Text)),
            (r'[a-z][a-zA-Z0-9_]*', Name.Variable),

            # : introduces types
            (r'[:(){}\[\];,]', Punctuation),

            (r'0x[0-9a-fA-F]+', Number.Hex),
            (r'0c[0-9]+', Number.Oct),
            (r'0b[01]+', Number.Binary),
            (r'[0-9_]\.[0-9_]*(?!\.)', Number.Float),
            (r'[0-9_]+', Number.Decimal),

            (r'"(?:\\.|\\[0-7]{1,3}|\\x[a-fA-F0-9]{1,2}|[^\\\"])*"',
             String.Double),
            (r"'(?:\\.|\\[0-9]{1,3}|\\x[a-fA-F0-9]{1,2}|[^\\\'\n])'",
             String.Char),
            (r'@', Punctuation), # pointer dereference
            (r'\.', Punctuation), # imports or chain operator

            (r'\\[ \t\n]', Text),
            (r'[ \t]+', Text),
        ],
        'include': [
            (r'[\w/]+', Name),
            (r',', Punctuation),
            (r'[ \t]', Text),
            (r'[;\n]', Text, '#pop'),
        ],
    }


class GoLexer(RegexLexer):
    """
    For `Go <http://golang.org>`_ source.
    """
    name = 'Go'
    filenames = ['*.go']
    aliases = ['go']
    mimetypes = ['text/x-gosrc']

    tokens = {
        'root': [
            (r'\n', Text),
            (r'\s+', Text),
            (r'\\\n', Text), # line continuations
            (r'//(.*?)\n', Comment.Single),
            (r'/(\\\n)?[*](.|\n)*?[*](\\\n)?/', Comment.Multiline),
            (r'(import|package)\b', Keyword.Namespace),
            (r'(var|func|struct|map|chan|type|interface|const)\b', Keyword.Declaration),
            (r'(break|default|select|case|defer|go'
             r'|else|goto|switch|fallthrough|if|range'
             r'|continue|for|return)\b', Keyword
            ),
            (r'(true|false|iota|nil)\b', Keyword.Constant),
            # It seems the builtin types aren't actually keywords, but
            # can be used as functions. So we need two declarations.
            (r'(uint|uint8|uint16|uint32|uint64'
             r'|int|int8|int16|int32|int64'
             r'|float|float32|float64'
             r'|complex64|complex128|byte|rune'
             r'|string|bool|error|uintptr'
             r'|print|println|panic|recover|close|complex|real|imag'
             r'|len|cap|append|copy|delete|new|make)\b(\()', bygroups(Name.Builtin, Punctuation)
            ),
            (r'(uint|uint8|uint16|uint32|uint64'
             r'|int|int8|int16|int32|int64'
             r'|float|float32|float64'
             r'|complex64|complex128|byte|rune'
             r'|string|bool|error|uintptr)\b', Keyword.Type
            ),
            # imaginary_lit
            (r'\d+i', Number),
            (r'\d+\.\d*([Ee][-+]\d+)?i', Number),
            (r'\.\d+([Ee][-+]\d+)?i', Number),
            (r'\d+[Ee][-+]\d+i', Number),
            # float_lit
            (r'\d+(\.\d+[eE][+\-]?\d+|'
             r'\.\d*|[eE][+\-]?\d+)', Number.Float),
            (r'\.\d+([eE][+\-]?\d+)?', Number.Float),
            # int_lit
            # -- octal_lit
            (r'0[0-7]+', Number.Oct),
            # -- hex_lit
            (r'0[xX][0-9a-fA-F]+', Number.Hex),
            # -- decimal_lit
            (r'(0|[1-9][0-9]*)', Number.Integer),
            # char_lit
            (r"""'(\\['"\\abfnrtv]|\\x[0-9a-fA-F]{2}|\\[0-7]{1,3}"""
             r"""|\\u[0-9a-fA-F]{4}|\\U[0-9a-fA-F]{8}|[^\\])'""",
             String.Char
            ),
            # StringLiteral
            # -- raw_string_lit
            (r'`[^`]*`', String),
            # -- interpreted_string_lit
            (r'"(\\\\|\\"|[^"])*"', String),
            # Tokens
            (r'(<<=|>>=|<<|>>|<=|>=|&\^=|&\^|\+=|-=|\*=|/=|%=|&=|\|=|&&|\|\|'
             r'|<-|\+\+|--|==|!=|:=|\.\.\.|[+\-*/%&])', Operator),
            (r'[|^<>=!()\[\]{}.,;:]', Punctuation),
            # identifier
            (r'[a-zA-Z_]\w*', Name.Other),
        ]
    }


class FelixLexer(RegexLexer):
    """
    For `Felix <http://www.felix-lang.org>`_ source code.

    *New in Pygments 1.2.*
    """

    name = 'Felix'
    aliases = ['felix', 'flx']
    filenames = ['*.flx', '*.flxh']
    mimetypes = ['text/x-felix']

    preproc = [
        'elif', 'else', 'endif', 'if', 'ifdef', 'ifndef',
    ]

    keywords = [
        '_', '_deref', 'all', 'as',
        'assert', 'attempt', 'call', 'callback', 'case', 'caseno', 'cclass',
        'code', 'compound', 'ctypes', 'do', 'done', 'downto', 'elif', 'else',
        'endattempt', 'endcase', 'endif', 'endmatch', 'enum', 'except',
        'exceptions', 'expect', 'finally', 'for', 'forall', 'forget', 'fork',
        'functor', 'goto', 'ident', 'if', 'incomplete', 'inherit', 'instance',
        'interface', 'jump', 'lambda', 'loop', 'match', 'module', 'namespace',
        'new', 'noexpand', 'nonterm', 'obj', 'of', 'open', 'parse', 'raise',
        'regexp', 'reglex', 'regmatch', 'rename', 'return', 'the', 'then',
        'to', 'type', 'typecase', 'typedef', 'typematch', 'typeof', 'upto',
        'when', 'whilst', 'with', 'yield',
    ]

    keyword_directives = [
        '_gc_pointer', '_gc_type', 'body', 'comment', 'const', 'export',
        'header', 'inline', 'lval', 'macro', 'noinline', 'noreturn',
        'package', 'private', 'pod', 'property', 'public', 'publish',
        'requires', 'todo', 'virtual', 'use',
    ]

    keyword_declarations = [
        'def', 'let', 'ref', 'val', 'var',
    ]

    keyword_types = [
        'unit', 'void', 'any', 'bool',
        'byte',  'offset',
        'address', 'caddress', 'cvaddress', 'vaddress',
        'tiny', 'short', 'int', 'long', 'vlong',
        'utiny', 'ushort', 'vshort', 'uint', 'ulong', 'uvlong',
        'int8', 'int16', 'int32', 'int64',
        'uint8', 'uint16', 'uint32', 'uint64',
        'float', 'double', 'ldouble',
        'complex', 'dcomplex', 'lcomplex',
        'imaginary', 'dimaginary', 'limaginary',
        'char', 'wchar', 'uchar',
        'charp', 'charcp', 'ucharp', 'ucharcp',
        'string', 'wstring', 'ustring',
        'cont',
        'array', 'varray', 'list',
        'lvalue', 'opt', 'slice',
    ]

    keyword_constants = [
        'false', 'true',
    ]

    operator_words = [
        'and', 'not', 'in', 'is', 'isin', 'or', 'xor',
    ]

    name_builtins = [
        '_svc', 'while',
    ]

    name_pseudo = [
        'root', 'self', 'this',
    ]

    decimal_suffixes = '([tTsSiIlLvV]|ll|LL|([iIuU])(8|16|32|64))?'

    tokens = {
        'root': [
            include('whitespace'),

            # Keywords
            (r'(axiom|ctor|fun|gen|proc|reduce|union)\b', Keyword,
             'funcname'),
            (r'(class|cclass|cstruct|obj|struct)\b', Keyword, 'classname'),
            (r'(instance|module|typeclass)\b', Keyword, 'modulename'),

            (r'(%s)\b' % '|'.join(keywords), Keyword),
            (r'(%s)\b' % '|'.join(keyword_directives), Name.Decorator),
            (r'(%s)\b' % '|'.join(keyword_declarations), Keyword.Declaration),
            (r'(%s)\b' % '|'.join(keyword_types), Keyword.Type),
            (r'(%s)\b' % '|'.join(keyword_constants), Keyword.Constant),

            # Operators
            include('operators'),

            # Float Literal
            # -- Hex Float
            (r'0[xX]([0-9a-fA-F_]*\.[0-9a-fA-F_]+|[0-9a-fA-F_]+)'
             r'[pP][+\-]?[0-9_]+[lLfFdD]?', Number.Float),
            # -- DecimalFloat
            (r'[0-9_]+(\.[0-9_]+[eE][+\-]?[0-9_]+|'
             r'\.[0-9_]*|[eE][+\-]?[0-9_]+)[lLfFdD]?', Number.Float),
            (r'\.(0|[1-9][0-9_]*)([eE][+\-]?[0-9_]+)?[lLfFdD]?',
             Number.Float),

            # IntegerLiteral
            # -- Binary
            (r'0[Bb][01_]+%s' % decimal_suffixes, Number),
            # -- Octal
            (r'0[0-7_]+%s' % decimal_suffixes, Number.Oct),
            # -- Hexadecimal
            (r'0[xX][0-9a-fA-F_]+%s' % decimal_suffixes, Number.Hex),
            # -- Decimal
            (r'(0|[1-9][0-9_]*)%s' % decimal_suffixes, Number.Integer),

            # Strings
            ('([rR][cC]?|[cC][rR])"""', String, 'tdqs'),
            ("([rR][cC]?|[cC][rR])'''", String, 'tsqs'),
            ('([rR][cC]?|[cC][rR])"', String, 'dqs'),
            ("([rR][cC]?|[cC][rR])'", String, 'sqs'),
            ('[cCfFqQwWuU]?"""', String, combined('stringescape', 'tdqs')),
            ("[cCfFqQwWuU]?'''", String, combined('stringescape', 'tsqs')),
            ('[cCfFqQwWuU]?"', String, combined('stringescape', 'dqs')),
            ("[cCfFqQwWuU]?'", String, combined('stringescape', 'sqs')),

            # Punctuation
            (r'[\[\]{}:(),;?]', Punctuation),

            # Labels
            (r'[a-zA-Z_]\w*:>', Name.Label),

            # Identifiers
            (r'(%s)\b' % '|'.join(name_builtins), Name.Builtin),
            (r'(%s)\b' % '|'.join(name_pseudo), Name.Builtin.Pseudo),
            (r'[a-zA-Z_]\w*', Name),
        ],
        'whitespace': [
            (r'\n', Text),
            (r'\s+', Text),

            include('comment'),

            # Preprocessor
            (r'#\s*if\s+0', Comment.Preproc, 'if0'),
            (r'#', Comment.Preproc, 'macro'),
        ],
        'operators': [
            (r'(%s)\b' % '|'.join(operator_words), Operator.Word),
            (r'!=|==|<<|>>|\|\||&&|[-~+/*%=<>&^|.$]', Operator),
        ],
        'comment': [
            (r'//(.*?)\n', Comment.Single),
            (r'/[*]', Comment.Multiline, 'comment2'),
        ],
        'comment2': [
            (r'[^\/*]', Comment.Multiline),
            (r'/[*]', Comment.Multiline, '#push'),
            (r'[*]/', Comment.Multiline, '#pop'),
            (r'[\/*]', Comment.Multiline),
        ],
        'if0': [
            (r'^\s*#if.*?(?<!\\)\n', Comment, '#push'),
            (r'^\s*#endif.*?(?<!\\)\n', Comment, '#pop'),
            (r'.*?\n', Comment),
        ],
        'macro': [
            include('comment'),
            (r'(import|include)(\s+)(<[^>]*?>)',
             bygroups(Comment.Preproc, Text, String), '#pop'),
            (r'(import|include)(\s+)("[^"]*?")',
             bygroups(Comment.Preproc, Text, String), '#pop'),
            (r"(import|include)(\s+)('[^']*?')",
             bygroups(Comment.Preproc, Text, String), '#pop'),
            (r'[^/\n]+', Comment.Preproc),
            ##(r'/[*](.|\n)*?[*]/', Comment),
            ##(r'//.*?\n', Comment, '#pop'),
            (r'/', Comment.Preproc),
            (r'(?<=\\)\n', Comment.Preproc),
            (r'\n', Comment.Preproc, '#pop'),
        ],
        'funcname': [
            include('whitespace'),
            (r'[a-zA-Z_]\w*', Name.Function, '#pop'),
            # anonymous functions
            (r'(?=\()', Text, '#pop'),
        ],
        'classname': [
            include('whitespace'),
            (r'[a-zA-Z_]\w*', Name.Class, '#pop'),
            # anonymous classes
            (r'(?=\{)', Text, '#pop'),
        ],
        'modulename': [
            include('whitespace'),
            (r'\[', Punctuation, ('modulename2', 'tvarlist')),
            (r'', Error, 'modulename2'),
        ],
        'modulename2': [
            include('whitespace'),
            (r'([a-zA-Z_]\w*)', Name.Namespace, '#pop:2'),
        ],
        'tvarlist': [
            include('whitespace'),
            include('operators'),
            (r'\[', Punctuation, '#push'),
            (r'\]', Punctuation, '#pop'),
            (r',', Punctuation),
            (r'(with|where)\b', Keyword),
            (r'[a-zA-Z_]\w*', Name),
        ],
        'stringescape': [
            (r'\\([\\abfnrtv"\']|\n|N{.*?}|u[a-fA-F0-9]{4}|'
             r'U[a-fA-F0-9]{8}|x[a-fA-F0-9]{2}|[0-7]{1,3})', String.Escape)
        ],
        'strings': [
            (r'%(\([a-zA-Z0-9]+\))?[-#0 +]*([0-9]+|[*])?(\.([0-9]+|[*]))?'
             '[hlL]?[diouxXeEfFgGcrs%]', String.Interpol),
            (r'[^\\\'"%\n]+', String),
            # quotes, percents and backslashes must be parsed one at a time
            (r'[\'"\\]', String),
            # unhandled string formatting sign
            (r'%', String)
            # newlines are an error (use "nl" state)
        ],
        'nl': [
            (r'\n', String)
        ],
        'dqs': [
            (r'"', String, '#pop'),
            # included here again for raw strings
            (r'\\\\|\\"|\\\n', String.Escape),
            include('strings')
        ],
        'sqs': [
            (r"'", String, '#pop'),
            # included here again for raw strings
            (r"\\\\|\\'|\\\n", String.Escape),
            include('strings')
        ],
        'tdqs': [
            (r'"""', String, '#pop'),
            include('strings'),
            include('nl')
        ],
        'tsqs': [
            (r"'''", String, '#pop'),
            include('strings'),
            include('nl')
        ],
     }


class AdaLexer(RegexLexer):
    """
    For Ada source code.

    *New in Pygments 1.3.*
    """

    name = 'Ada'
    aliases = ['ada', 'ada95' 'ada2005']
    filenames = ['*.adb', '*.ads', '*.ada']
    mimetypes = ['text/x-ada']

    flags = re.MULTILINE | re.I  # Ignore case

    tokens = {
        'root': [
            (r'[^\S\n]+', Text),
            (r'--.*?\n', Comment.Single),
            (r'[^\S\n]+', Text),
            (r'function|procedure|entry', Keyword.Declaration, 'subprogram'),
            (r'(subtype|type)(\s+)([a-z0-9_]+)',
             bygroups(Keyword.Declaration, Text, Keyword.Type), 'type_def'),
            (r'task|protected', Keyword.Declaration),
            (r'(subtype)(\s+)', bygroups(Keyword.Declaration, Text)),
            (r'(end)(\s+)', bygroups(Keyword.Reserved, Text), 'end'),
            (r'(pragma)(\s+)([a-zA-Z0-9_]+)', bygroups(Keyword.Reserved, Text,
                                                       Comment.Preproc)),
            (r'(true|false|null)\b', Keyword.Constant),
            (r'(Byte|Character|Float|Integer|Long_Float|Long_Integer|'
             r'Long_Long_Float|Long_Long_Integer|Natural|Positive|Short_Float|'
             r'Short_Integer|Short_Short_Float|Short_Short_Integer|String|'
             r'Wide_String|Duration)\b', Keyword.Type),
            (r'(and(\s+then)?|in|mod|not|or(\s+else)|rem)\b', Operator.Word),
            (r'generic|private', Keyword.Declaration),
            (r'package', Keyword.Declaration, 'package'),
            (r'array\b', Keyword.Reserved, 'array_def'),
            (r'(with|use)(\s+)', bygroups(Keyword.Namespace, Text), 'import'),
            (r'([a-z0-9_]+)(\s*)(:)(\s*)(constant)',
             bygroups(Name.Constant, Text, Punctuation, Text,
                      Keyword.Reserved)),
            (r'<<[a-z0-9_]+>>', Name.Label),
            (r'([a-z0-9_]+)(\s*)(:)(\s*)(declare|begin|loop|for|while)',
             bygroups(Name.Label, Text, Punctuation, Text, Keyword.Reserved)),
            (r'\b(abort|abs|abstract|accept|access|aliased|all|array|at|begin|'
             r'body|case|constant|declare|delay|delta|digits|do|else|elsif|end|'
             r'entry|exception|exit|interface|for|goto|if|is|limited|loop|new|'
             r'null|of|or|others|out|overriding|pragma|protected|raise|range|'
             r'record|renames|requeue|return|reverse|select|separate|subtype|'
             r'synchronized|task|tagged|terminate|then|type|until|when|while|'
             r'xor)\b',
             Keyword.Reserved),
            (r'"[^"]*"', String),
            include('attribute'),
            include('numbers'),
            (r"'[^']'", String.Character),
            (r'([a-z0-9_]+)(\s*|[(,])', bygroups(Name, using(this))),
            (r"(<>|=>|:=|[()|:;,.'])", Punctuation),
            (r'[*<>+=/&-]', Operator),
            (r'\n+', Text),
        ],
        'numbers' : [
            (r'[0-9_]+#[0-9a-f]+#', Number.Hex),
            (r'[0-9_]+\.[0-9_]*', Number.Float),
            (r'[0-9_]+', Number.Integer),
        ],
        'attribute' : [
            (r"(')([a-zA-Z0-9_]+)", bygroups(Punctuation, Name.Attribute)),
        ],
        'subprogram' : [
            (r'\(', Punctuation, ('#pop', 'formal_part')),
            (r';', Punctuation, '#pop'),
            (r'is\b', Keyword.Reserved, '#pop'),
            (r'"[^"]+"|[a-z0-9_]+', Name.Function),
            include('root'),
        ],
        'end' : [
            ('(if|case|record|loop|select)', Keyword.Reserved),
            ('"[^"]+"|[a-zA-Z0-9_.]+', Name.Function),
            ('\s+', Text),
            (';', Punctuation, '#pop'),
        ],
        'type_def': [
            (r';', Punctuation, '#pop'),
            (r'\(', Punctuation, 'formal_part'),
            (r'with|and|use', Keyword.Reserved),
            (r'array\b', Keyword.Reserved, ('#pop', 'array_def')),
            (r'record\b', Keyword.Reserved, ('formal_part')),
            include('root'),
        ],
        'array_def' : [
            (r';', Punctuation, '#pop'),
            (r'([a-z0-9_]+)(\s+)(range)', bygroups(Keyword.Type, Text,
                                                   Keyword.Reserved)),
            include('root'),
        ],
        'import': [
            (r'[a-z0-9_.]+', Name.Namespace, '#pop'),
            (r'', Text, '#pop'),
        ],
        'formal_part' : [
            (r'\)', Punctuation, '#pop'),
            (r'[a-z0-9_]+', Name.Variable),
            (r',|:[^=]', Punctuation),
            (r'(in|not|null|out|access)\b', Keyword.Reserved),
            include('root'),
        ],
        'package': [
            ('body', Keyword.Declaration),
            ('is\s+new|renames', Keyword.Reserved),
            ('is', Keyword.Reserved, '#pop'),
            (';', Punctuation, '#pop'),
            ('\(', Punctuation, 'package_instantiation'),
            ('([a-zA-Z0-9_.]+)', Name.Class),
            include('root'),
        ],
        'package_instantiation': [
            (r'("[^"]+"|[a-z0-9_]+)(\s+)(=>)', bygroups(Name.Variable,
                                                        Text, Punctuation)),
            (r'[a-z0-9._\'"]', Text),
            (r'\)', Punctuation, '#pop'),
            include('root'),
        ],
    }


class Modula2Lexer(RegexLexer):
    """
    For `Modula-2 <http://www.modula2.org/>`_ source code.

    Additional options that determine which keywords are highlighted:

    `pim`
        Select PIM Modula-2 dialect (default: True).
    `iso`
        Select ISO Modula-2 dialect (default: False).
    `objm2`
        Select Objective Modula-2 dialect (default: False).
    `gm2ext`
        Also highlight GNU extensions (default: False).

    *New in Pygments 1.3.*
    """
    name = 'Modula-2'
    aliases = ['modula2', 'm2']
    filenames = ['*.def', '*.mod']
    mimetypes = ['text/x-modula2']

    flags = re.MULTILINE | re.DOTALL

    tokens = {
        'whitespace': [
            (r'\n+', Text), # blank lines
            (r'\s+', Text), # whitespace
        ],
        'identifiers': [
            (r'([a-zA-Z_\$][a-zA-Z0-9_\$]*)', Name),
        ],
        'numliterals': [
            (r'[01]+B', Number.Binary),        # binary number (ObjM2)
            (r'[0-7]+B', Number.Oct),          # octal number (PIM + ISO)
            (r'[0-7]+C', Number.Oct),          # char code (PIM + ISO)
            (r'[0-9A-F]+C', Number.Hex),       # char code (ObjM2)
            (r'[0-9A-F]+H', Number.Hex),       # hexadecimal number
            (r'[0-9]+\.[0-9]+E[+-][0-9]+', Number.Float), # real number
            (r'[0-9]+\.[0-9]+', Number.Float), # real number
            (r'[0-9]+', Number.Integer),       # decimal whole number
        ],
        'strings': [
            (r"'(\\\\|\\'|[^'])*'", String), # single quoted string
            (r'"(\\\\|\\"|[^"])*"', String), # double quoted string
        ],
        'operators': [
            (r'[*/+=#~&<>\^-]', Operator),
            (r':=', Operator),   # assignment
            (r'@', Operator),    # pointer deref (ISO)
            (r'\.\.', Operator), # ellipsis or range
            (r'`', Operator),    # Smalltalk message (ObjM2)
            (r'::', Operator),   # type conversion (ObjM2)
        ],
        'punctuation': [
            (r'[\(\)\[\]{},.:;|]', Punctuation),
        ],
        'comments': [
            (r'//.*?\n', Comment.Single),       # ObjM2
            (r'/\*(.*?)\*/', Comment.Multiline), # ObjM2
            (r'\(\*([^\$].*?)\*\)', Comment.Multiline),
            # TO DO: nesting of (* ... *) comments
        ],
        'pragmas': [
            (r'\(\*\$(.*?)\*\)', Comment.Preproc), # PIM
            (r'<\*(.*?)\*>', Comment.Preproc),     # ISO + ObjM2
        ],
        'root': [
            include('whitespace'),
            include('comments'),
            include('pragmas'),
            include('identifiers'),
            include('numliterals'),
            include('strings'),
            include('operators'),
            include('punctuation'),
        ]
    }

    pim_reserved_words = [
        # 40 reserved words
        'AND', 'ARRAY', 'BEGIN', 'BY', 'CASE', 'CONST', 'DEFINITION',
        'DIV', 'DO', 'ELSE', 'ELSIF', 'END', 'EXIT', 'EXPORT', 'FOR',
        'FROM', 'IF', 'IMPLEMENTATION', 'IMPORT', 'IN', 'LOOP', 'MOD',
        'MODULE', 'NOT', 'OF', 'OR', 'POINTER', 'PROCEDURE', 'QUALIFIED',
        'RECORD', 'REPEAT', 'RETURN', 'SET', 'THEN', 'TO', 'TYPE',
        'UNTIL', 'VAR', 'WHILE', 'WITH',
    ]

    pim_pervasives = [
        # 31 pervasives
        'ABS', 'BITSET', 'BOOLEAN', 'CAP', 'CARDINAL', 'CHAR', 'CHR', 'DEC',
        'DISPOSE', 'EXCL', 'FALSE', 'FLOAT', 'HALT', 'HIGH', 'INC', 'INCL',
        'INTEGER', 'LONGINT', 'LONGREAL', 'MAX', 'MIN', 'NEW', 'NIL', 'ODD',
        'ORD', 'PROC', 'REAL', 'SIZE', 'TRUE', 'TRUNC', 'VAL',
    ]

    iso_reserved_words = [
        # 46 reserved words
        'AND', 'ARRAY', 'BEGIN', 'BY', 'CASE', 'CONST', 'DEFINITION', 'DIV',
        'DO', 'ELSE', 'ELSIF', 'END', 'EXCEPT', 'EXIT', 'EXPORT', 'FINALLY',
        'FOR', 'FORWARD', 'FROM', 'IF', 'IMPLEMENTATION', 'IMPORT', 'IN',
        'LOOP', 'MOD', 'MODULE', 'NOT', 'OF', 'OR', 'PACKEDSET', 'POINTER',
        'PROCEDURE', 'QUALIFIED', 'RECORD', 'REPEAT', 'REM', 'RETRY',
        'RETURN', 'SET', 'THEN', 'TO', 'TYPE', 'UNTIL', 'VAR', 'WHILE',
        'WITH',
    ]

    iso_pervasives = [
        # 42 pervasives
        'ABS', 'BITSET', 'BOOLEAN', 'CAP', 'CARDINAL', 'CHAR', 'CHR', 'CMPLX',
        'COMPLEX', 'DEC', 'DISPOSE', 'EXCL', 'FALSE', 'FLOAT', 'HALT', 'HIGH',
        'IM', 'INC', 'INCL', 'INT', 'INTEGER', 'INTERRUPTIBLE', 'LENGTH',
        'LFLOAT', 'LONGCOMPLEX', 'LONGINT', 'LONGREAL', 'MAX', 'MIN', 'NEW',
        'NIL', 'ODD', 'ORD', 'PROC', 'PROTECTION', 'RE', 'REAL', 'SIZE',
        'TRUE', 'TRUNC', 'UNINTERRUBTIBLE', 'VAL',
    ]

    objm2_reserved_words = [
        # base language, 42 reserved words
        'AND', 'ARRAY', 'BEGIN', 'BY', 'CASE', 'CONST', 'DEFINITION', 'DIV',
        'DO', 'ELSE', 'ELSIF', 'END', 'ENUM', 'EXIT', 'FOR', 'FROM', 'IF',
        'IMMUTABLE', 'IMPLEMENTATION', 'IMPORT', 'IN', 'IS', 'LOOP', 'MOD',
        'MODULE', 'NOT', 'OF', 'OPAQUE', 'OR', 'POINTER', 'PROCEDURE',
        'RECORD', 'REPEAT', 'RETURN', 'SET', 'THEN', 'TO', 'TYPE',
        'UNTIL', 'VAR', 'VARIADIC', 'WHILE',
        # OO extensions, 16 reserved words
        'BYCOPY', 'BYREF', 'CLASS', 'CONTINUE', 'CRITICAL', 'INOUT', 'METHOD',
        'ON', 'OPTIONAL', 'OUT', 'PRIVATE', 'PROTECTED', 'PROTOCOL', 'PUBLIC',
        'SUPER', 'TRY',
    ]

    objm2_pervasives = [
        # base language, 38 pervasives
        'ABS', 'BITSET', 'BOOLEAN', 'CARDINAL', 'CHAR', 'CHR', 'DISPOSE',
        'FALSE', 'HALT', 'HIGH', 'INTEGER', 'INRANGE', 'LENGTH', 'LONGCARD',
        'LONGINT', 'LONGREAL', 'MAX', 'MIN', 'NEG', 'NEW', 'NEXTV', 'NIL',
        'OCTET', 'ODD', 'ORD', 'PRED', 'PROC', 'READ', 'REAL', 'SUCC', 'TMAX',
        'TMIN', 'TRUE', 'TSIZE', 'UNICHAR', 'VAL', 'WRITE', 'WRITEF',
        # OO extensions, 3 pervasives
        'OBJECT', 'NO', 'YES',
    ]

    gnu_reserved_words = [
        # 10 additional reserved words
        'ASM', '__ATTRIBUTE__', '__BUILTIN__', '__COLUMN__', '__DATE__',
        '__FILE__', '__FUNCTION__', '__LINE__', '__MODULE__', 'VOLATILE',
    ]

    gnu_pervasives = [
        # 21 identifiers, actually from pseudo-module SYSTEM
        # but we will highlight them as if they were pervasives
        'BITSET8', 'BITSET16', 'BITSET32', 'CARDINAL8', 'CARDINAL16',
        'CARDINAL32', 'CARDINAL64', 'COMPLEX32', 'COMPLEX64', 'COMPLEX96',
        'COMPLEX128', 'INTEGER8', 'INTEGER16', 'INTEGER32', 'INTEGER64',
        'REAL8', 'REAL16', 'REAL32', 'REAL96', 'REAL128', 'THROW',
    ]

    def __init__(self, **options):
        self.reserved_words = set()
        self.pervasives = set()
        # ISO Modula-2
        if get_bool_opt(options, 'iso', False):
            self.reserved_words.update(self.iso_reserved_words)
            self.pervasives.update(self.iso_pervasives)
        # Objective Modula-2
        elif get_bool_opt(options, 'objm2', False):
            self.reserved_words.update(self.objm2_reserved_words)
            self.pervasives.update(self.objm2_pervasives)
        # PIM Modula-2 (DEFAULT)
        else:
            self.reserved_words.update(self.pim_reserved_words)
            self.pervasives.update(self.pim_pervasives)
        # GNU extensions
        if get_bool_opt(options, 'gm2ext', False):
            self.reserved_words.update(self.gnu_reserved_words)
            self.pervasives.update(self.gnu_pervasives)
        # initialise
        RegexLexer.__init__(self, **options)

    def get_tokens_unprocessed(self, text):
        for index, token, value in \
            RegexLexer.get_tokens_unprocessed(self, text):
            # check for reserved words and pervasives
            if token is Name:
                if value in self.reserved_words:
                    token = Keyword.Reserved
                elif value in self.pervasives:
                    token = Keyword.Pervasive
            # return result
            yield index, token, value


class BlitzMaxLexer(RegexLexer):
    """
    For `BlitzMax <http://blitzbasic.com>`_ source code.

    *New in Pygments 1.4.*
    """

    name = 'BlitzMax'
    aliases = ['blitzmax', 'bmax']
    filenames = ['*.bmx']
    mimetypes = ['text/x-bmx']

    bmax_vopwords = r'\b(Shl|Shr|Sar|Mod)\b'
    bmax_sktypes = r'@{1,2}|[!#$%]'
    bmax_lktypes = r'\b(Int|Byte|Short|Float|Double|Long)\b'
    bmax_name = r'[a-z_][a-z0-9_]*'
    bmax_var = r'(%s)(?:(?:([ \t]*)(%s)|([ \t]*:[ \t]*\b(?:Shl|Shr|Sar|Mod)\b)|([ \t]*)([:])([ \t]*)(?:%s|(%s)))(?:([ \t]*)(Ptr))?)' % (bmax_name, bmax_sktypes, bmax_lktypes, bmax_name)
    bmax_func = bmax_var + r'?((?:[ \t]|\.\.\n)*)([(])'

    flags = re.MULTILINE | re.IGNORECASE
    tokens = {
        'root': [
            # Text
            (r'[ \t]+', Text),
            (r'\.\.\n', Text), # Line continuation
            # Comments
            (r"'.*?\n", Comment.Single),
            (r'([ \t]*)\bRem\n(\n|.)*?\s*\bEnd([ \t]*)Rem', Comment.Multiline),
            # Data types
            ('"', String.Double, 'string'),
            # Numbers
            (r'[0-9]+\.[0-9]*(?!\.)', Number.Float),
            (r'\.[0-9]*(?!\.)', Number.Float),
            (r'[0-9]+', Number.Integer),
            (r'\$[0-9a-f]+', Number.Hex),
            (r'\%[10]+', Number), # Binary
            # Other
            (r'(?:(?:(:)?([ \t]*)(:?%s|([+\-*/&|~]))|Or|And|Not|[=<>^]))' %
             (bmax_vopwords), Operator),
            (r'[(),.:\[\]]', Punctuation),
            (r'(?:#[\w \t]*)', Name.Label),
            (r'(?:\?[\w \t]*)', Comment.Preproc),
            # Identifiers
            (r'\b(New)\b([ \t]?)([(]?)(%s)' % (bmax_name),
             bygroups(Keyword.Reserved, Text, Punctuation, Name.Class)),
            (r'\b(Import|Framework|Module)([ \t]+)(%s\.%s)' %
             (bmax_name, bmax_name),
             bygroups(Keyword.Reserved, Text, Keyword.Namespace)),
            (bmax_func, bygroups(Name.Function, Text, Keyword.Type,
                                 Operator, Text, Punctuation, Text,
                                 Keyword.Type, Name.Class, Text,
                                 Keyword.Type, Text, Punctuation)),
            (bmax_var, bygroups(Name.Variable, Text, Keyword.Type, Operator,
                                Text, Punctuation, Text, Keyword.Type,
                                Name.Class, Text, Keyword.Type)),
            (r'\b(Type|Extends)([ \t]+)(%s)' % (bmax_name),
             bygroups(Keyword.Reserved, Text, Name.Class)),
            # Keywords
            (r'\b(Ptr)\b', Keyword.Type),
            (r'\b(Pi|True|False|Null|Self|Super)\b', Keyword.Constant),
            (r'\b(Local|Global|Const|Field)\b', Keyword.Declaration),
            (r'\b(TNullMethodException|TNullFunctionException|'
             r'TNullObjectException|TArrayBoundsException|'
             r'TRuntimeException)\b', Name.Exception),
            (r'\b(Strict|SuperStrict|Module|ModuleInfo|'
             r'End|Return|Continue|Exit|Public|Private|'
             r'Var|VarPtr|Chr|Len|Asc|SizeOf|Sgn|Abs|Min|Max|'
             r'New|Release|Delete|'
             r'Incbin|IncbinPtr|IncbinLen|'
             r'Framework|Include|Import|Extern|EndExtern|'
             r'Function|EndFunction|'
             r'Type|EndType|Extends|'
             r'Method|EndMethod|'
             r'Abstract|Final|'
             r'If|Then|Else|ElseIf|EndIf|'
             r'For|To|Next|Step|EachIn|'
             r'While|Wend|EndWhile|'
             r'Repeat|Until|Forever|'
             r'Select|Case|Default|EndSelect|'
             r'Try|Catch|EndTry|Throw|Assert|'
             r'Goto|DefData|ReadData|RestoreData)\b', Keyword.Reserved),
            # Final resolve (for variable names and such)
            (r'(%s)' % (bmax_name), Name.Variable),
        ],
        'string': [
            (r'""', String.Double),
            (r'"C?', String.Double, '#pop'),
            (r'[^"]+', String.Double),
        ],
    }


class NimrodLexer(RegexLexer):
    """
    For `Nimrod <http://nimrod-code.org/>`_ source code.

    *New in Pygments 1.5.*
    """

    name = 'Nimrod'
    aliases = ['nimrod', 'nim']
    filenames = ['*.nim', '*.nimrod']
    mimetypes = ['text/x-nimrod']

    flags = re.MULTILINE | re.IGNORECASE | re.UNICODE

    def underscorize(words):
        newWords = []
        new = ""
        for word in words:
            for ch in word:
                new += (ch + "_?")
            newWords.append(new)
            new = ""
        return "|".join(newWords)

    keywords = [
        'addr', 'and', 'as', 'asm', 'atomic', 'bind', 'block', 'break',
        'case', 'cast', 'const', 'continue', 'converter', 'discard',
        'distinct', 'div', 'elif', 'else', 'end', 'enum', 'except', 'finally',
        'for', 'generic', 'if', 'implies', 'in', 'yield',
        'is', 'isnot', 'iterator', 'lambda', 'let', 'macro', 'method',
        'mod', 'not', 'notin', 'object', 'of', 'or', 'out', 'proc',
        'ptr', 'raise', 'ref', 'return', 'shl', 'shr', 'template', 'try',
        'tuple', 'type' , 'when', 'while', 'with', 'without', 'xor'
    ]

    keywordsPseudo = [
        'nil', 'true', 'false'
    ]

    opWords = [
        'and', 'or', 'not', 'xor', 'shl', 'shr', 'div', 'mod', 'in',
        'notin', 'is', 'isnot'
    ]

    types = [
        'int', 'int8', 'int16', 'int32', 'int64', 'float', 'float32', 'float64',
        'bool', 'char', 'range', 'array', 'seq', 'set', 'string'
    ]

    tokens = {
        'root': [
            (r'##.*$', String.Doc),
            (r'#.*$', Comment),
            (r'\*|=|>|<|\+|-|/|@|\$|~|&|%|\!|\?|\||\\|\[|\]', Operator),
            (r'\.\.|\.|,|\[\.|\.\]|{\.|\.}|\(\.|\.\)|{|}|\(|\)|:|\^|`|;',
             Punctuation),

            # Strings
            (r'(?:[\w]+)"', String, 'rdqs'),
            (r'"""', String, 'tdqs'),
            ('"', String, 'dqs'),

            # Char
            ("'", String.Char, 'chars'),

            # Keywords
            (r'(%s)\b' % underscorize(opWords), Operator.Word),
            (r'(p_?r_?o_?c_?\s)(?![\(\[\]])', Keyword, 'funcname'),
            (r'(%s)\b' % underscorize(keywords), Keyword),
            (r'(%s)\b' % underscorize(['from', 'import', 'include']),
             Keyword.Namespace),
            (r'(v_?a_?r)\b', Keyword.Declaration),
            (r'(%s)\b' % underscorize(types), Keyword.Type),
            (r'(%s)\b' % underscorize(keywordsPseudo), Keyword.Pseudo),
            # Identifiers
            (r'\b((?![_\d])\w)(((?!_)\w)|(_(?!_)\w))*', Name),
            # Numbers
            (r'[0-9][0-9_]*(?=([eE.]|\'[fF](32|64)))',
              Number.Float, ('float-suffix', 'float-number')),
            (r'0[xX][a-fA-F0-9][a-fA-F0-9_]*', Number.Hex, 'int-suffix'),
            (r'0[bB][01][01_]*', Number, 'int-suffix'),
            (r'0o[0-7][0-7_]*', Number.Oct, 'int-suffix'),
            (r'[0-9][0-9_]*', Number.Integer, 'int-suffix'),
            # Whitespace
            (r'\s+', Text),
            (r'.+$', Error),
        ],
        'chars': [
          (r'\\([\\abcefnrtvl"\']|x[a-fA-F0-9]{2}|[0-9]{1,3})', String.Escape),
          (r"'", String.Char, '#pop'),
          (r".", String.Char)
        ],
        'strings': [
            (r'(?<!\$)\$(\d+|#|\w+)+', String.Interpol),
            (r'[^\\\'"\$\n]+', String),
            # quotes, dollars and backslashes must be parsed one at a time
            (r'[\'"\\]', String),
            # unhandled string formatting sign
            (r'\$', String)
            # newlines are an error (use "nl" state)
        ],
        'dqs': [
            (r'\\([\\abcefnrtvl"\']|\n|x[a-fA-F0-9]{2}|[0-9]{1,3})',
             String.Escape),
            (r'"', String, '#pop'),
            include('strings')
        ],
        'rdqs': [
            (r'"(?!")', String, '#pop'),
            (r'""', String.Escape),
            include('strings')
        ],
        'tdqs': [
            (r'"""(?!")', String, '#pop'),
            include('strings'),
            include('nl')
        ],
        'funcname': [
            (r'((?![\d_])\w)(((?!_)\w)|(_(?!_)\w))*', Name.Function, '#pop'),
            (r'`.+`', Name.Function, '#pop')
        ],
        'nl': [
            (r'\n', String)
        ],
        'float-number': [
          (r'\.(?!\.)[0-9_]*', Number.Float),
          (r'[eE][+-]?[0-9][0-9_]*', Number.Float),
          (r'', Text, '#pop')
        ],
        'float-suffix': [
          (r'\'[fF](32|64)', Number.Float),
          (r'', Text, '#pop')
        ],
        'int-suffix': [
          (r'\'[iI](32|64)', Number.Integer.Long),
          (r'\'[iI](8|16)', Number.Integer),
          (r'', Text, '#pop')
        ],
    }


class FantomLexer(RegexLexer):
    """
    For Fantom source code.

    *New in Pygments 1.5.*
    """
    name = 'Fantom'
    aliases = ['fan']
    filenames = ['*.fan']
    mimetypes = ['application/x-fantom']

    # often used regexes
    def s(str):
        return Template(str).substitute(
            dict (
                pod = r'[\"\w\.]+',
                eos = r'\n|;',
                id = r'[a-zA-Z_][a-zA-Z0-9_]*',
                # all chars which can be part of type definition. Starts with
                # either letter, or [ (maps), or | (funcs)
                type = r'(?:\[|[a-zA-Z_]|\|)[:\w\[\]\|\->\?]*?',
                )
            )


    tokens = {
        'comments': [
            (r'(?s)/\*.*?\*/', Comment.Multiline),           #Multiline
            (r'//.*?\n', Comment.Single),                    #Single line
            #todo: highlight references in fandocs
            (r'\*\*.*?\n', Comment.Special),                 #Fandoc
            (r'#.*\n', Comment.Single)                       #Shell-style
        ],
        'literals': [
            (r'\b-?[\d_]+(ns|ms|sec|min|hr|day)', Number),   #Duration
            (r'\b-?[\d_]*\.[\d_]+(ns|ms|sec|min|hr|day)', Number),
                                                             #Duration with dot
            (r'\b-?(\d+)?\.\d+(f|F|d|D)?', Number.Float),    #Float/Decimal
            (r'\b-?0x[0-9a-fA-F_]+', Number.Hex),            #Hex
            (r'\b-?[\d_]+', Number.Integer),                 #Int
            (r"'\\.'|'[^\\]'|'\\u[0-9a-f]{4}'", String.Char), #Char
            (r'"', Punctuation, 'insideStr'),                #Opening quote
            (r'`', Punctuation, 'insideUri'),                #Opening accent
            (r'\b(true|false|null)\b', Keyword.Constant),    #Bool & null
            (r'(?:(\w+)(::))?(\w+)(<\|)(.*?)(\|>)',          #DSL
             bygroups(Name.Namespace, Punctuation, Name.Class,
                      Punctuation, String, Punctuation)),
            (r'(?:(\w+)(::))?(\w+)?(#)(\w+)?',               #Type/slot literal
             bygroups(Name.Namespace, Punctuation, Name.Class,
                      Punctuation, Name.Function)),
            (r'\[,\]', Literal),                             # Empty list
            (s(r'($type)(\[,\])'),                           # Typed empty list
             bygroups(using(this, state = 'inType'), Literal)),
            (r'\[:\]', Literal),                             # Empty Map
            (s(r'($type)(\[:\])'),
             bygroups(using(this, state = 'inType'), Literal)),
        ],
        'insideStr': [
            (r'\\\\', String.Escape),                        #Escaped backslash
            (r'\\"', String.Escape),                         #Escaped "
            (r'\\`', String.Escape),                         #Escaped `
            (r'\$\w+', String.Interpol),                     #Subst var
            (r'\${.*?}', String.Interpol),                   #Subst expr
            (r'"', Punctuation, '#pop'),                     #Closing quot
            (r'.', String)                                   #String content
        ],
        'insideUri': [  #TODO: remove copy/paste str/uri
            (r'\\\\', String.Escape),                        #Escaped backslash
            (r'\\"', String.Escape),                         #Escaped "
            (r'\\`', String.Escape),                         #Escaped `
            (r'\$\w+', String.Interpol),                     #Subst var
            (r'\${.*?}', String.Interpol),                   #Subst expr
            (r'`', Punctuation, '#pop'),                     #Closing tick
            (r'.', String.Backtick)                          #URI content
        ],
        'protectionKeywords': [
            (r'\b(public|protected|private|internal)\b', Keyword),
        ],
        'typeKeywords': [
            (r'\b(abstract|final|const|native|facet|enum)\b', Keyword),
        ],
        'methodKeywords': [
            (r'\b(abstract|native|once|override|static|virtual|final)\b',
             Keyword),
        ],
        'fieldKeywords': [
            (r'\b(abstract|const|final|native|override|static|virtual|'
             r'readonly)\b', Keyword)
        ],
        'otherKeywords': [
            (r'\b(try|catch|throw|finally|for|if|else|while|as|is|isnot|'
             r'switch|case|default|continue|break|do|return|get|set)\b',
             Keyword),
            (r'\b(it|this|super)\b', Name.Builtin.Pseudo),
        ],
        'operators': [
            (r'\+\+|\-\-|\+|\-|\*|/|\|\||&&|<=>|<=|<|>=|>|=|!|\[|\]', Operator)
        ],
        'inType': [
            (r'[\[\]\|\->:\?]', Punctuation),
            (s(r'$id'), Name.Class),
            (r'', Text, '#pop'),

        ],
        'root': [
            include('comments'),
            include('protectionKeywords'),
            include('typeKeywords'),
            include('methodKeywords'),
            include('fieldKeywords'),
            include('literals'),
            include('otherKeywords'),
            include('operators'),
            (r'using\b', Keyword.Namespace, 'using'),         # Using stmt
            (r'@\w+', Name.Decorator, 'facet'),               # Symbol
            (r'(class|mixin)(\s+)(\w+)', bygroups(Keyword, Text, Name.Class),
             'inheritance'),                                  # Inheritance list


            ### Type var := val
            (s(r'($type)([ \t]+)($id)(\s*)(:=)'),
             bygroups(using(this, state = 'inType'), Text,
                      Name.Variable, Text, Operator)),

            ### var := val
            (s(r'($id)(\s*)(:=)'),
             bygroups(Name.Variable, Text, Operator)),

            ### .someId( or ->someId( ###
            (s(r'(\.|(?:\->))($id)(\s*)(\()'),
             bygroups(Operator, Name.Function, Text, Punctuation),
             'insideParen'),

            ### .someId  or ->someId
            (s(r'(\.|(?:\->))($id)'),
             bygroups(Operator, Name.Function)),

            ### new makeXXX ( ####
            (r'(new)(\s+)(make\w*)(\s*)(\()',
             bygroups(Keyword, Text, Name.Function, Text, Punctuation),
             'insideMethodDeclArgs'),

            ### Type name (  ####
            (s(r'($type)([ \t]+)' #Return type and whitespace
               r'($id)(\s*)(\()'), #method name + open brace
             bygroups(using(this, state = 'inType'), Text,
                      Name.Function, Text, Punctuation),
             'insideMethodDeclArgs'),

            ### ArgType argName, #####
            (s(r'($type)(\s+)($id)(\s*)(,)'),
             bygroups(using(this, state='inType'), Text, Name.Variable,
                      Text, Punctuation)),

            #### ArgType argName) ####
            ## Covered in 'insideParen' state

            ### ArgType argName -> ArgType| ###
            (s(r'($type)(\s+)($id)(\s*)(\->)(\s*)($type)(\|)'),
             bygroups(using(this, state='inType'), Text, Name.Variable,
                      Text, Punctuation, Text, using(this, state = 'inType'),
                      Punctuation)),

            ### ArgType argName|  ###
            (s(r'($type)(\s+)($id)(\s*)(\|)'),
             bygroups(using(this, state='inType'), Text, Name.Variable,
                      Text, Punctuation)),

            ### Type var
            (s(r'($type)([ \t]+)($id)'),
             bygroups(using(this, state='inType'), Text,
                      Name.Variable)),

            (r'\(', Punctuation, 'insideParen'),
            (r'\{', Punctuation, 'insideBrace'),
            (r'.', Text)
        ],
        'insideParen': [
            (r'\)', Punctuation, '#pop'),
            include('root'),
        ],
        'insideMethodDeclArgs': [
            (r'\)', Punctuation, '#pop'),
            (s(r'($type)(\s+)($id)(\s*)(\))'),
             bygroups(using(this, state='inType'), Text, Name.Variable,
                      Text, Punctuation), '#pop'),
            include('root'),
        ],
        'insideBrace': [
            (r'\}', Punctuation, '#pop'),
            include('root'),
        ],
        'inheritance': [
            (r'\s+', Text),                                      #Whitespace
            (r':|,', Punctuation),
            (r'(?:(\w+)(::))?(\w+)',
             bygroups(Name.Namespace, Punctuation, Name.Class)),
            (r'{', Punctuation, '#pop')
        ],
        'using': [
            (r'[ \t]+', Text), # consume whitespaces
            (r'(\[)(\w+)(\])',
             bygroups(Punctuation, Comment.Special, Punctuation)), #ffi
            (r'(\")?([\w\.]+)(\")?',
             bygroups(Punctuation, Name.Namespace, Punctuation)), #podname
            (r'::', Punctuation, 'usingClass'),
            (r'', Text, '#pop')
        ],
        'usingClass': [
            (r'[ \t]+', Text), # consume whitespaces
            (r'(as)(\s+)(\w+)',
             bygroups(Keyword.Declaration, Text, Name.Class), '#pop:2'),
            (r'[\w\$]+', Name.Class),
            (r'', Text, '#pop:2') # jump out to root state
        ],
        'facet': [
            (r'\s+', Text),
            (r'{', Punctuation, 'facetFields'),
            (r'', Text, '#pop')
        ],
        'facetFields': [
            include('comments'),
            include('literals'),
            include('operators'),
            (r'\s+', Text),
            (r'(\s*)(\w+)(\s*)(=)', bygroups(Text, Name, Text, Operator)),
            (r'}', Punctuation, '#pop'),
            (r'.', Text)
        ],
    }


class RustLexer(RegexLexer):
    """
    Lexer for Mozilla's Rust programming language.

    *New in Pygments 1.6.*
    """
    name = 'Rust'
    filenames = ['*.rs', '*.rc']
    aliases = ['rust']
    mimetypes = ['text/x-rustsrc']

    tokens = {
        'root': [
            # Whitespace and Comments
            (r'\n', Text),
            (r'\s+', Text),
            (r'//(.*?)\n', Comment.Single),
            (r'/[*](.|\n)*?[*]/', Comment.Multiline),

            # Keywords
            (r'(as|assert|break|const'
             r'|copy|do|else|enum|extern|fail'
             r'|false|fn|for|if|impl|let|log'
             r'|loop|match|mod|move|mut|once|priv|pub|pure'
             r'|ref|return|static|struct|trait|true|type|unsafe|use|while'
             r'|u8|u16|u32|u64|i8|i16|i32|i64|uint'
             r'|int|float|f32|f64|str)\b', Keyword),

            # Character Literal
            (r"""'(\\['"\\nrt]|\\x[0-9a-fA-F]{2}|\\[0-7]{1,3}"""
             r"""|\\u[0-9a-fA-F]{4}|\\U[0-9a-fA-F]{8}|.)'""",
             String.Char),
            # Binary Literal
            (r'0[Bb][01_]+', Number, 'number_lit'),
            # Octal Literal
            (r'0[0-7_]+', Number.Oct, 'number_lit'),
            # Hexadecimal Literal
            (r'0[xX][0-9a-fA-F_]+', Number.Hex, 'number_lit'),
            # Decimal Literal
            (r'[0-9][0-9_]*(\.[0-9_]+[eE][+\-]?'
             r'[0-9_]+|\.[0-9_]*|[eE][+\-]?[0-9_]+)?', Number, 'number_lit'),
            # String Literal
            (r'"', String, 'string'),

            # Operators and Punctuation
            (r'[{}()\[\],.;]', Punctuation),
            (r'[+\-*/%&|<>^!~@=:?]', Operator),

            # Identifier
            (r'[a-zA-Z_$][a-zA-Z0-9_]*', Name),

            # Attributes
            (r'#\[', Comment.Preproc, 'attribute['),
            (r'#\(', Comment.Preproc, 'attribute('),
            # Macros
            (r'[A-Za-z_][A-Za-z0-9_]*!\[', Comment.Preproc, 'attribute['),
            (r'[A-Za-z_][A-Za-z0-9_]*!\(', Comment.Preproc, 'attribute('),
        ],
        'number_lit': [
            (r'(([ui](8|16|32|64)?)|(f(32|64)?))?', Keyword, '#pop'),
        ],
        'string': [
            (r'"', String, '#pop'),
            (r"""\\['"\\nrt]|\\x[0-9a-fA-F]{2}|\\[0-7]{1,3}"""
             r"""|\\u[0-9a-fA-F]{4}|\\U[0-9a-fA-F]{8}""", String.Escape),
            (r'[^\\"]+', String),
            (r'\\', String),
        ],
        'attribute_common': [
            (r'"', String, 'string'),
            (r'\[', Comment.Preproc, 'attribute['),
            (r'\(', Comment.Preproc, 'attribute('),
        ],
        'attribute[': [
            include('attribute_common'),
            (r'\];?', Comment.Preproc, '#pop'),
            (r'[^"\]]+', Comment.Preproc),
        ],
        'attribute(': [
            include('attribute_common'),
            (r'\);?', Comment.Preproc, '#pop'),
            (r'[^"\)]+', Comment.Preproc),
        ],
    }


class CudaLexer(CLexer):
    """
    For NVIDIA `CUDA™ <http://developer.nvidia.com/category/zone/cuda-zone>`_
    source.

    *New in Pygments 1.6.*
    """
    name = 'CUDA'
    filenames = ['*.cu', '*.cuh']
    aliases = ['cuda', 'cu']
    mimetypes = ['text/x-cuda']

    function_qualifiers = ['__device__', '__global__', '__host__',
                           '__noinline__', '__forceinline__']
    variable_qualifiers = ['__device__', '__constant__', '__shared__',
                           '__restrict__']
    vector_types = ['char1', 'uchar1', 'char2', 'uchar2', 'char3', 'uchar3',
                    'char4', 'uchar4', 'short1', 'ushort1', 'short2', 'ushort2',
                    'short3', 'ushort3', 'short4', 'ushort4', 'int1', 'uint1',
                    'int2', 'uint2', 'int3', 'uint3', 'int4', 'uint4', 'long1',
                    'ulong1', 'long2', 'ulong2', 'long3', 'ulong3', 'long4',
                    'ulong4', 'longlong1', 'ulonglong1', 'longlong2',
                    'ulonglong2', 'float1', 'float2', 'float3', 'float4',
                    'double1', 'double2', 'dim3']
    variables = ['gridDim', 'blockIdx', 'blockDim', 'threadIdx', 'warpSize']
    functions = ['__threadfence_block', '__threadfence', '__threadfence_system',
                 '__syncthreads', '__syncthreads_count', '__syncthreads_and',
                 '__syncthreads_or']
    execution_confs = ['<<<', '>>>']

    def get_tokens_unprocessed(self, text):
        for index, token, value in \
            CLexer.get_tokens_unprocessed(self, text):
            if token is Name:
                if value in self.variable_qualifiers:
                    token = Keyword.Type
                elif value in self.vector_types:
                    token = Keyword.Type
                elif value in self.variables:
                    token = Name.Builtin
                elif value in self.execution_confs:
                    token = Keyword.Pseudo
                elif value in self.function_qualifiers:
                    token = Keyword.Reserved
                elif value in self.functions:
                    token = Name.Function
            yield index, token, value


class MonkeyLexer(RegexLexer):
    """
    For
    `Monkey <https://en.wikipedia.org/wiki/Monkey_(programming_language)>`_
    source code.

    *New in Pygments 1.6.*
    """

    name = 'Monkey'
    aliases = ['monkey']
    filenames = ['*.monkey']
    mimetypes = ['text/x-monkey']

    name_variable = r'[a-z_][a-zA-Z0-9_]*'
    name_function = r'[A-Z][a-zA-Z0-9_]*'
    name_constant = r'[A-Z_][A-Z0-9_]*'
    name_class = r'[A-Z][a-zA-Z0-9_]*'
    name_module = r'[a-z0-9_]*'

    keyword_type = r'(?:Int|Float|String|Bool|Object|Array|Void)'
    # ? == Bool // % == Int // # == Float // $ == String
    keyword_type_special = r'[?%#$]'

    flags = re.MULTILINE

    tokens = {
        'root': [
            #Text
            (r'\s+', Text),
            # Comments
            (r"'.*", Comment),
            (r'(?i)^#rem\b', Comment.Multiline, 'comment'),
            # preprocessor directives
            (r'(?i)^(?:#If|#ElseIf|#Else|#EndIf|#End|#Print|#Error)\b', Comment.Preproc),
            # preprocessor variable (any line starting with '#' that is not a directive)
            (r'^#', Comment.Preproc, 'variables'),
            # String
            ('"', String.Double, 'string'),
            # Numbers
            (r'[0-9]+\.[0-9]*(?!\.)', Number.Float),
            (r'\.[0-9]+(?!\.)', Number.Float),
            (r'[0-9]+', Number.Integer),
            (r'\$[0-9a-fA-Z]+', Number.Hex),
            (r'\%[10]+', Number), # Binary
            # Native data types
            (r'\b%s\b' % keyword_type, Keyword.Type),
            # Exception handling
            (r'(?i)\b(?:Try|Catch|Throw)\b', Keyword.Reserved),
            (r'Throwable', Name.Exception),
            # Builtins
            (r'(?i)\b(?:Null|True|False)\b', Name.Builtin),
            (r'(?i)\b(?:Self|Super)\b', Name.Builtin.Pseudo),
            (r'\b(?:HOST|LANG|TARGET|CONFIG)\b', Name.Constant),
            # Keywords
            (r'(?i)^(Import)(\s+)(.*)(\n)', bygroups(Keyword.Namespace, Text, Name.Namespace, Text)),
            (r'(?i)^Strict\b.*\n', Keyword.Reserved),
            (r'(?i)(Const|Local|Global|Field)(\s+)', bygroups(Keyword.Declaration, Text), 'variables'),
            (r'(?i)(New|Class|Interface|Extends|Implements)(\s+)', bygroups(Keyword.Reserved, Text), 'classname'),
            (r'(?i)(Function|Method)(\s+)', bygroups(Keyword.Reserved, Text), 'funcname'),
            (r'(?i)(?:End|Return|Public|Private|Extern|Property|Final|Abstract)\b', Keyword.Reserved),
            # Flow Control stuff
            (r'(?i)(?:If|Then|Else|ElseIf|EndIf|'
             r'Select|Case|Default|'
             r'While|Wend|'
             r'Repeat|Until|Forever|'
             r'For|To|Until|Step|EachIn|Next|'
             r'Exit|Continue)\s+', Keyword.Reserved),
            # not used yet
            (r'(?i)\b(?:Module|Inline)\b', Keyword.Reserved),
            # Array
            (r'[\[\]]', Punctuation),
            # Other
            (r'<=|>=|<>|\*=|/=|\+=|-=|&=|~=|\|=|[-&*/^+=<>|~]', Operator),
            (r'(?i)(?:Not|Mod|Shl|Shr|And|Or)', Operator.Word),
            (r'[\(\){}!#,.:]', Punctuation),
            # catch the rest
            (r'%s\b' % name_constant, Name.Constant),
            (r'%s\b' % name_function, Name.Function),
            (r'%s\b' % name_variable, Name.Variable),
        ],
        'funcname': [
            (r'(?i)%s\b' % name_function, Name.Function),
            (r':', Punctuation, 'classname'),
            (r'\s+', Text),
            (r'\(', Punctuation, 'variables'),
            (r'\)', Punctuation, '#pop')
        ],
        'classname': [
            (r'%s\.' % name_module, Name.Namespace),
            (r'%s\b' % keyword_type, Keyword.Type),
            (r'%s\b' % name_class, Name.Class),
            # array (of given size)
            (r'(\[)(\s*)(\d*)(\s*)(\])',
             bygroups(Punctuation, Text, Number.Integer, Text, Punctuation)),
            # generics
            (r'\s+(?!<)', Text, '#pop'),
            (r'<', Punctuation, '#push'),
            (r'>', Punctuation, '#pop'),
            (r'\n', Text, '#pop'),
            (r'', Text, '#pop')
        ],
        'variables': [
            (r'%s\b' % name_constant, Name.Constant),
            (r'%s\b' % name_variable, Name.Variable),
            (r'%s' % keyword_type_special, Keyword.Type),
            (r'\s+', Text),
            (r':', Punctuation, 'classname'),
            (r',', Punctuation, '#push'),
            (r'', Text, '#pop')
        ],
        'string': [
            (r'[^"~]+', String.Double),
            (r'~q|~n|~r|~t|~z|~~', String.Escape),
            (r'"', String.Double, '#pop'),
        ],
        'comment' : [
            (r'(?i)^#rem.*?', Comment.Multiline, "#push"),
            (r'(?i)^#end.*?', Comment.Multiline, "#pop"),
            (r'\n', Comment.Multiline),
            (r'.+', Comment.Multiline),
        ],
    }<|MERGE_RESOLUTION|>--- conflicted
+++ resolved
@@ -23,20 +23,13 @@
 from pygments.lexers.functional import OcamlLexer
 from pygments.lexers.jvm import JavaLexer, ScalaLexer
 
-__all__ = ['CLexer', 'CppLexer', 'DLexer', 'DelphiLexer', 'ECLexer',
-<<<<<<< HEAD
-           'DylanLexer', 'ObjectiveCLexer', 'ObjectiveCppLexer',
-           'FortranLexer', 'GLShaderLexer', 'PrologLexer', 'CythonLexer',
-           'ValaLexer', 'OocLexer', 'GoLexer', 'FelixLexer', 'AdaLexer',
-           'Modula2Lexer', 'BlitzMaxLexer', 'NimrodLexer', 'FantomLexer',
-           'RustLexer', 'CudaLexer', 'MonkeyLexer']
-=======
-           'DylanLexer', 'ObjectiveCLexer', 'FortranLexer', 'GLShaderLexer',
+__all__ = ['CLexer', 'CppLexer', 'DLexer', 'DelphiLexer', 'ECLexer', 'DylanLexer',
+           'ObjectiveCLexer', 'ObjectiveCppLexer', 'FortranLexer', 'GLShaderLexer',
            'PrologLexer', 'CythonLexer', 'ValaLexer', 'OocLexer', 'GoLexer',
            'FelixLexer', 'AdaLexer', 'Modula2Lexer', 'BlitzMaxLexer',
            'NimrodLexer', 'FantomLexer', 'RustLexer', 'CudaLexer', 'MonkeyLexer',
            'DylanLidLexer']
->>>>>>> 963ed908
+
 
 class CFamilyLexer(RegexLexer):
     """
@@ -181,6 +174,7 @@
                     token = Keyword.Type
             yield index, token, value
 
+
 class CLexer(CFamilyLexer):
     """
     For C source code with preprocessor directives.
@@ -193,6 +187,7 @@
 
     def analyse_text(text):
         return 0.1
+
 
 class CppLexer(CFamilyLexer):
     """
@@ -234,6 +229,7 @@
     def analyse_text(text):
         return 0.1
 
+
 class ECLexer(CLexer):
     """
     For eC source code with preprocessor directives.
@@ -267,6 +263,7 @@
             (r'\s*(?=>)', Text, '#pop'),
         ],
     }
+
 
 class DLexer(RegexLexer):
     """
@@ -1219,6 +1216,7 @@
 
     return GeneratedObjectiveCVariant
 
+
 class ObjectiveCLexer(objective(CLexer)):
     """
     For Objective-C source code with preprocessor directives.
@@ -1230,6 +1228,7 @@
     mimetypes = ['text/x-objective-c']
     priority = 0.05    # Lower than C
 
+
 class ObjectiveCppLexer(objective(CppLexer)):
     """
     For Objective-C++ source code with preprocessor directives.
@@ -1240,6 +1239,7 @@
     filenames = ['*.mm', '*.hh']
     mimetypes = ['text/x-objective-c++']
     priority = 0.05    # Lower than C++
+
 
 class FortranLexer(RegexLexer):
     """
