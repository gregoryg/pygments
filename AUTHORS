--- conflicted
+++ resolved
@@ -127,11 +127,8 @@
 * Dominik Picheta -- Nimrod lexer
 * Andrew Pinkham -- RTF Formatter Refactoring
 * Clément Prévost -- UrbiScript lexer
-<<<<<<< HEAD
 * Elias Rabel -- Fortran fixed form lexer
-=======
 * raichoo -- Idris lexer
->>>>>>> de1be937
 * Kashif Rasul -- CUDA lexer
 * Justin Reidy -- MXML lexer
 * Norman Richards -- JSON lexer
